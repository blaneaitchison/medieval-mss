<?xml version="1.0" encoding="UTF-8"?>
<?xml-model href="https://raw.githubusercontent.com/bodleian/consolidated-tei-schema/master/msdesc.rng" type="application/xml" schematypens="http://relaxng.org/ns/structure/1.0"?>
<?xml-model href="https://raw.githubusercontent.com/bodleian/consolidated-tei-schema/master/msdesc.rng" type="application/xml" schematypens="http://purl.oclc.org/dsdl/schematron"?>
<TEI xmlns="http://www.tei-c.org/ns/1.0" xml:id="manuscript_6072">
   <teiHeader>
      <fileDesc>
         <titleStmt>
            <title>MS. Hatton 48</title>
            <title type="collection">MSS. Hatton</title>
            <respStmt>
               <resp>Description</resp>
               <persName>Andrew Dunning</persName>
            </respStmt>
         </titleStmt>
         <publicationStmt>
            <publisher>
               <orgName type="department">Special Collections</orgName>
               <orgName type="unit">Bodleian Libraries</orgName>
               <orgName type="institution">University of Oxford</orgName>
               <email>specialcollections.enquiries@bodleian.ox.ac.uk</email>
            </publisher>
            <idno type="msID">MS_Hatton_48</idno>
            <idno type="collection">Hatton</idno>
            <idno type="catalogue">Western</idno>
         </publicationStmt>
         <sourceDesc>
            <msDesc xml:id="MS_Hatton_48" xml:lang="en">
               <msIdentifier>
                  <country>United Kingdom</country>
                  <region type="county">Oxfordshire</region>
                  <settlement>Oxford</settlement>
                  <institution>University of Oxford</institution>
                  <repository>Bodleian Library</repository>
                  <idno type="shelfmark">MS. Hatton 48</idno>
                  <altIdentifier type="internal">
                     <idno type="SCN">4118</idno>
                  </altIdentifier>
               </msIdentifier>
               <head>Rule of St Benedict</head>
               <msContents>
                  <summary>The oldest surviving copy of the Rule of St Benedict, and the only manuscript of this text written in uncial script.</summary>
                  <textLang mainLang="la">Latin</textLang>
                  <msItem>
                     <locus>(fol. i recto)</locus>
                     <note>Added notes by Bulkeley Bandinel, on an observation of this manuscript by Jean Mabillon; and by W.D. Macray.</note>
                  </msItem>
                  <msItem n="1" xml:id="MS_Hatton_48-item1">
                     <locus>(fols. 1r–76v)</locus>
                     <title key="work_14306">Rule of St Benedict</title>
                     <incipit>Ausculta o fili praecepta magistri</incipit>
                     <explicit defective="true">quarum obserua</explicit>
                     <msItem>
                        <note>Marginal scribbles added in the ninth or tenth century.</note>
                        <textLang mainLang="ang">Old English</textLang>
                        <msItem>
                           <locus>(fol. 18v)</locus>
                           <quote>cnih</quote>
                        </msItem>
                        <msItem>
                           <locus>(fol. 42v)</locus>
                           <quote>cniht ic drink</quote>
                        </msItem>
                     </msItem>
                  </msItem>
               </msContents>
               <physDesc>
                  <objectDesc form="codex">
                     <supportDesc material="perg">
                        <support>parchment</support>
                        <extent>i (modern paper flyleaf) + 76 + 1 (medieval binding fragment) leaves <dimensions type="leaf" unit="mm">
                              <height max="305" min="300">300–305</height>
                              <width>215</width>
                           </dimensions>
                        </extent>
                        <foliation>Modern foliation.</foliation>
                        <collation>1-9<hi rend="superscript">8</hi>, 10<hi rend="superscript">4–2</hi>. <signatures>Gatherings signed on the last page with <q>q</q> under the first column and a number under the below the second, placed between three horizontal lines.</signatures> A number of leaves replaced during production: fols. 1, 2, 3, 4, 11, 12, 14, 15, 49, 50, 54, 55, 66, 67, 69, 70.</collation>
                     </supportDesc>
                     <layoutDesc>
                        <layout columns="2" writtenLines="22">Ruled in dry point, two at a time (cf. fols. 41r, 65r). 2 columns of 22 lines, ruled space <dimensions type="ruled" unit="mm">
                              <height>210</height>
                              <width max="160" min="155">155–160</width>
                           </dimensions>
                        </layout>
                     </layoutDesc>
                  </objectDesc>
                  <handDesc>
                     <handNote script="uncial">Main text written in uncial script, probably by a single scribe. Uses <foreign>scriptio continua</foreign>, with word divisions added later.</handNote>
                     <handNote script="uncial">Headings written in a smaller, less formal hand.</handNote>
                     <handNote script="uncial">Corrected extensively in a smaller uncial hand. Lowe suggests that the main scribe, the corrector, and the rubricator are all the same person, in spite of differences in script.</handNote>
                     <handNote>At least four later correctors modified the manuscript through the 13th century.</handNote>
                     <handNote script="minusculeInsular">Two lines of Insular minuscule, fol. 40v.</handNote>
                  </handDesc>
                  <musicNotation>Melismata added over textual phrases and in the margin on fols. 20v, 23v, 29v, 44v, 62r.</musicNotation>
                  <decoDesc>
                     <decoNote type="decInit">Fine initials in red and black, surrounded by red dots; sometimes with horizontal lines (fols. 47r, 50r). (<ref target="https://catalog.hathitrust.org/Record/000468709">Pächt and Alexander</ref> iii. 1, pl. I)</decoNote>
                     <decoNote type="rubrication">Chapter headings rubricated.</decoNote>
                  </decoDesc>
                  <bindingDesc>
                     <binding notAfter="1200" notBefore="1100">
                        <p>White leather on boards, English 12th-century work. Rebacked and repaired. A fragment of the old back, bearing traces of the title, is laid down on the inside of the front cover.</p>
                     </binding>
                  </bindingDesc>
               </physDesc>
               <history>
                  <origin>
                     <origDate calendar="Gregorian" notAfter="0709" notBefore="0690">690s×700s</origDate>
                     <origPlace>
                        <country key="place_7002445">English</country>, <region>south</region>
                     </origPlace>
                     <p>Lowe suggests <placeName key="place_7012044">Canterbury</placeName> as the manuscript’s place of origin, but later scholars have not accepted this. Farmer (pp. 22–26) speculates on an origin in Mercia such as <placeName key="place_7015155">Worcester</placeName>, putting Wilfrid (died 709/10) forward as a possible patron.</p>
                  </origin>
                  <provenance source="http://mlgb3.bodleian.ox.ac.uk/mlgb/book/6018"
                              type="MLGB3_provenance_evidence">
                     <orgName key="org_148943477" role="fmo">Worcester, Worcestershire, Benedictine cathedral priory of St Mary the Virgin</orgName>. A catalogue of Worcester Cathedral manuscripts from 1622/3 by Patrick Young describes the manuscript, no. 216, as <q xml:lang="la">Regula Benedicti Ausculta o fili præcepta Magistri liber scriptus maiusculis characteribus, vetus fol. bon.</q> See Neil R. Ker, <q>The Provenance of the Oldest Manuscript of the Rule of St. Benedict</q>, <title>Bodleian Library Record</title> 2, no. 7 (1941): 28–29.</provenance>
                  <provenance>Inscribed, <q>ægelmær</q>, ?10th century (fol. 44v).</provenance>
<<<<<<< HEAD
                  <provenance source="http://mlgb3.bodleian.ox.ac.uk/mlgb/book/6018"
                              type="MLGB3_generalNotes">Inscribed, <q>Thomas bryne</q>, early 16th century (fol. 9r). (<ref target="http://mlgb3.bodleian.ox.ac.uk/mlgb/book/6018">MLGB3</ref>)</provenance>
                  <provenance>
                     <persName key="person_37729288">Christopher Hatton (1605–70)</persName>: one of at least five manuscripts from Worcester in his collection.</provenance>
=======
                  <provenance source="http://mlgb3.bodleian.ox.ac.uk/mlgb/book/6018" type="MLGB3_generalNotes">Inscribed, <q><persName role="sgn" key="person_3769">Thomas bryne</persName></q>, early 16th century (fol. 9r). (<ref target="http://mlgb3.bodleian.ox.ac.uk/mlgb/book/6018">MLGB3</ref>)</provenance>
                  <provenance><persName key="person_37729288">Christopher Hatton (1605–70)</persName>: one of at least five manuscripts from Worcester in his collection.</provenance>
>>>>>>> 559ee609
                  <provenance>Bought in 1671 from the London bookseller Robert Scot.</provenance>
               </history>
               <additional>
                  <adminInfo>
                     <recordHist>
                        <source>Description by Andrew Dunning (March 2023). Previously described in the Summary Catalogue (1937): <listBibl>
                              <bibl facs="aaq0208.gif" type="SC">Summary Catalogue, Vol. 2 Part 2, p. 849</bibl>
                              <bibl facs="aaq0209.gif" type="SC">Summary Catalogue, Vol. 2 Part 2, p. 850</bibl>
                           </listBibl> More detailed descriptions found in: <listBibl>
                              <bibl>David Hugh Farmer, ed., <title>The Rule of St. Benedict: Oxford, Bodleian Library, Hatton 48</title>, Early English Manuscripts in Facsimile 15 (Copenhagen: Rosenkilde and Bagger, 1968).</bibl>
                              <bibl>E. A. Lowe, <title>Regula S. Benedicti: Specimina selecta e codice antiquissimo Oxoniensi</title> (Oxford: Clarendon Press, 1929).</bibl>
                           </listBibl>
                        </source>
                     </recordHist>
                     <availability status="restricted">
                        <p>To ensure its preservation, access to this item is restricted, and readers are asked to work from reproductions and published descriptions as far as possible. If you wish to apply to see the original, please click the request button above. When your request is received, you will be asked to contact the relevant curator outlining the subject of your research, the importance of this item to that research, and the resources you have already consulted.</p>
                     </availability>
                  </adminInfo>
                  <surrogates>
                     <bibl subtype="partial" type="digital-facsimile">
                        <ref target="https://digital.bodleian.ox.ac.uk/objects/89572a39-b6c0-469c-a370-d3b51e01d1de/">
                           <title>Digital Bodleian</title>
                        </ref>
                        <note>(83 images from 35mm slides)</note>
                     </bibl>
                  </surrogates>
                  <listBibl type="WRAPPER">
                     <listBibl type="INTERNET">
                        <head>Online resources:</head>
                        <bibl>
                           <ref target="https://elmss.nuigalway.ie/catalogue/559">
                              <title>Earlier Latin Manuscripts</title>
                           </ref>
                        </bibl>
                        <bibl>
                           <ref target="https://clasp.ell.ox.ac.uk/db-latest/apmo/entry/631">
                              <title>Electronic Gneuss-Lapidge</title> (entry 631)</ref>
                        </bibl>
                        <bibl>
                           <ref target="http://mlgb3.bodleian.ox.ac.uk/mlgb/book/6018">
                              <title>MLGB3: Medieval Libraries of Great Britain</title>
                           </ref>
                        </bibl>
                     </listBibl>
                  </listBibl>
               </additional>
               <msPart>
                  <msIdentifier>
                     <altIdentifier type="partial">
                        <idno type="part">MS. Hatton 48 – fol. 77</idno>
                     </altIdentifier>
                  </msIdentifier>
                  <msContents>
                     <summary>Fragment, bound in reverse, of which other leaves survive as MS. Lat. th. d. 33; and as a pastedown in Oxford, St John’s College, Ss. 7. 2.</summary>
                     <textLang mainLang="la">Latin</textLang>
                     <msItem>
                        <locus>(fol. 77v–r)</locus>
                        <author key="person_66806872">Augustine</author>
                        <title key="work_792">Enchiridion</title>
                        <bibl>chapters 18–19</bibl>
                        <incipit defective="true">demo<supplied reason="omitted">n</supplied>straui eam fidem saluos facere quam satis euidenter expressit</incipit>
                        <explicit defective="true">deliberanti consilium⹎ et quod cuique necessarium</explicit>
                     </msItem>
                  </msContents>
                  <physDesc>
                     <objectDesc form="codex">
                        <supportDesc material="perg">
                           <support>parchment</support>
                           <extent>1 leaf <dimensions type="leaf" unit="mm">
                                 <height>305</height>
                                 <width>215</width>
                              </dimensions>
                           </extent>
                        </supportDesc>
                        <layoutDesc>
                           <layout columns="1" writtenLines="30">Ruled in dry point; 30 long lines, ruled space <dimensions type="ruled" unit="mm">
                                 <height>200</height>
                                 <width>130</width>
                              </dimensions>
                           </layout>
                        </layoutDesc>
                     </objectDesc>
                     <handDesc>
                        <handNote script="minusculeCaroline">Caroline minuscule.</handNote>
                     </handDesc>
                     <musicNotation>Blessing in verse, <q>Alme deus trine conserua nos sine fine</q>, notated in adiastematic French neumes. Some text and notation erased.</musicNotation>
                  </physDesc>
                  <history>
                     <origin>
                        <origDate calendar="Gregorian" notAfter="1069" notBefore="1040">1040s×60s</origDate>
                        <origPlace>
                           <country key="place_7002445">English</country>, <orgName key="org_148943477" role="fmo">Worcester, Worcestershire, Benedictine cathedral priory of St Mary the Virgin</orgName>
                        </origPlace>
                        <p>Comparable to other examples of writing from Worcester. See Neil R. Ker, <q>The Provenance of the Oldest Manuscript of the Rule of St. Benedict</q>, <title>Bodleian Library Record</title> 2, no. 7 (1941): 28–29.</p>
                     </origin>
                     <provenance>Pen trials, later sixteenth century.</provenance>
                  </history>
               </msPart>
            </msDesc>
         </sourceDesc>
      </fileDesc>
      <revisionDesc>
         <change when="2023-03-07">
            <persName>Andrew Dunning</persName> Revised with consultation of original.</change>
         <change when="2022-04-04">Add binding information from Summary Catalogue.</change>
         <change when="2021-12-14">Add provenance information from MLGB3.</change>
         <change when="2017-07-01">First online publication.</change>
         <change when="2017-05-25">
            <persName>James Cummings</persName> Up-converted the markup using <ref target="https://github.com/jamescummings/Bodleian-msDesc-ODD/blob/master/convertTolkien2Bodley.xsl">https://github.com/jamescummings/Bodleian-msDesc-ODD/blob/master/convertTolkien2Bodley.xsl</ref>
         </change>
      </revisionDesc>
   </teiHeader>
   <text>
      <body>
         <p/>
      </body>
   </text>
</TEI><|MERGE_RESOLUTION|>--- conflicted
+++ resolved
@@ -113,15 +113,10 @@
                               type="MLGB3_provenance_evidence">
                      <orgName key="org_148943477" role="fmo">Worcester, Worcestershire, Benedictine cathedral priory of St Mary the Virgin</orgName>. A catalogue of Worcester Cathedral manuscripts from 1622/3 by Patrick Young describes the manuscript, no. 216, as <q xml:lang="la">Regula Benedicti Ausculta o fili præcepta Magistri liber scriptus maiusculis characteribus, vetus fol. bon.</q> See Neil R. Ker, <q>The Provenance of the Oldest Manuscript of the Rule of St. Benedict</q>, <title>Bodleian Library Record</title> 2, no. 7 (1941): 28–29.</provenance>
                   <provenance>Inscribed, <q>ægelmær</q>, ?10th century (fol. 44v).</provenance>
-<<<<<<< HEAD
-                  <provenance source="http://mlgb3.bodleian.ox.ac.uk/mlgb/book/6018"
-                              type="MLGB3_generalNotes">Inscribed, <q>Thomas bryne</q>, early 16th century (fol. 9r). (<ref target="http://mlgb3.bodleian.ox.ac.uk/mlgb/book/6018">MLGB3</ref>)</provenance>
-                  <provenance>
-                     <persName key="person_37729288">Christopher Hatton (1605–70)</persName>: one of at least five manuscripts from Worcester in his collection.</provenance>
-=======
+
                   <provenance source="http://mlgb3.bodleian.ox.ac.uk/mlgb/book/6018" type="MLGB3_generalNotes">Inscribed, <q><persName role="sgn" key="person_3769">Thomas bryne</persName></q>, early 16th century (fol. 9r). (<ref target="http://mlgb3.bodleian.ox.ac.uk/mlgb/book/6018">MLGB3</ref>)</provenance>
                   <provenance><persName key="person_37729288">Christopher Hatton (1605–70)</persName>: one of at least five manuscripts from Worcester in his collection.</provenance>
->>>>>>> 559ee609
+
                   <provenance>Bought in 1671 from the London bookseller Robert Scot.</provenance>
                </history>
                <additional>
