--- conflicted
+++ resolved
@@ -136,11 +136,7 @@
                   <objectDesc form="codex">
                      <supportDesc material="perg">
                         <support>Parchment with paper flyleaves (without watermark)</support>
-<<<<<<< HEAD
                         <extent><seg type="leaf"><measure type="laterEndleaf" quantity="2">ii (modern endleaf, paper, i formerly pasted to the boards)</measure> + <measure type="leaf" quantity="205">205 (parchment)</measure> + <measure type="laterEndleaf" quantity="2">ii (modern endleaf, paper, both formerly pasted to the boards)</measure></seg>
-=======
-                        <extent>ii (modern endleaf, paper, i formerly pasted to the boards) + <measure type="leaf" quantity="205">205</measure>  (parchment) + ii (modern endleaf, paper, both formerly pasted to the boards)
->>>>>>> e9d89dad
                            <dimensions type="leaf" unit="mm">
                               <height max="204" min="202">202–204</height>
                               <width min="140" max="145">140–145</width>
