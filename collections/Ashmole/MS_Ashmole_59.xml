--- conflicted
+++ resolved
@@ -877,11 +877,7 @@
                      <objectDesc form="codex">
                         <supportDesc material="chart">
                            <support>paper</support>
-<<<<<<< HEAD
                            <extent><seg type="leaf"><measure type="laterEndleaf" quantity="2">ii</measure> + <measure type="leaf" quantity="133">133</measure> + <measure type="laterEndleaf" quantity="1">i</measure></seg> fols. <dimensions type="leaf" unit="mm">                                 <height>275</height>
-=======
-                           <extent>ii + <measure type="leaf" quantity="133">133</measure> + i fols. <dimensions type="leaf" unit="mm">                                 <height>275</height>
->>>>>>> e9d89dad
                                  <width>197</width>
                               </dimensions>
                               <dimensions type="written" unit="mm">
