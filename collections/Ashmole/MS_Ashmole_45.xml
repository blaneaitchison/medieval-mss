<?xml-model href="https://raw.githubusercontent.com/bodleian/consolidated-tei-schema/master/msdesc.rng" type="application/xml" schematypens="http://relaxng.org/ns/structure/1.0"?><?xml-model href="https://raw.githubusercontent.com/bodleian/consolidated-tei-schema/master/msdesc.rng" type="application/xml" schematypens="http://purl.oclc.org/dsdl/schematron"?><TEI xmlns="http://www.tei-c.org/ns/1.0" xml:id="manuscript_350">
   <teiHeader>
      <fileDesc>
         <titleStmt>
            <title>MS. Ashmole 45</title>
            <title type="collection">MSS. Ashmole</title>
            <respStmt xml:id="DD">
               <resp when="2023">Cataloguer</resp>
               <persName>Charlotte Ross</persName>
            </respStmt>
            <respStmt>
            <resp>Summary description</resp>
            <persName>Charlotte Ross</persName>
            </respStmt>
         </titleStmt>
         <publicationStmt>
            <publisher>
               <orgName type="department">Special Collections</orgName>
               <orgName type="unit">Bodleian Libraries</orgName>
               <orgName type="institution">University of Oxford</orgName>
               <email>specialcollections.enquiries@bodleian.ox.ac.uk</email>
            </publisher>
            <idno type="msID">MS_Ashmole_45</idno>
            <idno type="collection">Ashmole</idno>
            <idno type="catalogue">Western</idno>
         </publicationStmt>
         <sourceDesc>
            <msDesc xml:id="MS_Ashmole_45" xml:lang="en">
               <msIdentifier>
                  <country>United Kingdom</country>
                  <region type="county">Oxfordshire</region>
                  <settlement>Oxford</settlement>
                  <institution>University of Oxford</institution>
                  <repository>Bodleian Library</repository>
                  <idno type="shelfmark">MS. Ashmole 45</idno>
                  <idno type="ieArk">ark:29072/x0z316q089pw</idno><idno type="crArk">ark:29072/x0z029p406c6</idno><altIdentifier type="internal">
                     <idno type="SCN">6926</idno>
                  </altIdentifier>
                  <altIdentifier type="internal">
                     <idno type="SCN">7487</idno>
                  </altIdentifier>
                  <altIdentifier type="internal">
                     <idno type="SCN">6927</idno>
                  </altIdentifier>
                  <altIdentifier type="internal">
                     <idno type="SCN">6928</idno>
                  </altIdentifier>
                  <altIdentifier type="internal">
                     <idno type="SCN">6929</idno>
                  </altIdentifier>
               </msIdentifier>
               <head>Composite manuscript in four parts, containing <title>The Earl of Toulouse</title>, <title>Knighthode and Bataile</title>, notes by William Fitzwilliam, extracts of Chaucer's <title>Canterbury Tales</title>, and works by John Glanvill. 15th-17th centuries.</head>
               <physDesc>
                  <p n="composite">Composite in four parts: A || B || C || D </p>
                  <objectDesc form="codex">
                     <supportDesc material="mixed">
<<<<<<< HEAD
                        <extent> <seg type="leaf"><measure type="laterEndleaf" quantity="1">i (modern paste down, paper)</measure> + <measure type="laterEndleaf" quantity="8">viii (modern end leaves, paper)</measure> + <measure type="leaf" quantity="41">41 (SC 6926 and 7487 in one codicological unit, sixteenth century, paper)</measure> + <measure type="leaf" quantity="27">27 (SC 6927, fifteenth century, parchment)</measure> + <measure type="leaf" quantity="18">18 (SC 6928, seventeenth century, paper)</measure> + <measure type="leaf" quantity="56">56 (SC 6929, seventeenth century, paper)</measure> + <measure type="laterEndleaf" quantity="8">viii (modern end leaves, paper)</measure> + <measure type="laterEndleaf" quantity="1">i (modern end leaf, formerly paste down, paper)</measure></seg></extent>
=======
                        <extent> i (modern paste down, paper) + viii (modern end leaves, paper) + <measure type="leaf" quantity="41">41</measure> (SC 6926 and 7487 in one codicological unit, sixteenth century, paper) + <measure type="leaf" quantity="27">27</measure> (SC 6927, fifteenth century, parchment) + <measure type="leaf" quantity="18">18</measure> (SC 6928, seventeenth century, paper) + <measure type="leaf" quantity="56">56</measure> (SC 6929, seventeenth century, paper) + viii (modern end leaves, paper) + (modern end leaf, formerly paste down, paper)</extent>
>>>>>>> e9d89dad
                     </supportDesc>
                  </objectDesc>
                  <bindingDesc>
                     <binding notAfter="1692" notBefore="1617"><p>Late seventeenth-century calf binding over pasteboards typical of Elias Ashmole's style, with <q>ASH. 45</q> embossed on the central spine panel. The spine is covered in a separate piece of leather from the boards, of the same colour, that extends under the board-covers. The head, tail, and panels of the spine display horizontal concentric tool framing. The spine shows four raised sewing supports covering thick cords which support all four composite parts - three of these cords are intact. The sewing stations do not follow any of the original sewing stations in the composite parts, which show evidence of between five and six stations from previous bindings. This is typical of Ashmole's binding style. However, the spine-cover has likely been replaced since the manuscript left Ashmole's collection. The typeset of the shelf mark is similar, but not identical, to Ashmole's typeset (varying in the height of letters and thickness of vertical strokes in characters <q>A</q> and <q>4</q>), and Ashmole's embossed crest is missing from the second panel (see e.g. MS Ashmole 44). The board-covers also show evidence of having been lifted up at the spine-edge to allow for the spine-cover to be adhered beneath them.</p> 
                        <p>Due to the varying heights of the composite units, there are no endbands. The sewing supports are laced into the boards using shortened single-hole lacing without channels. The boards are cut according to the largest codicological unit, with wide squares. Both boards display concentric frame tooling which is flush with the border on three sides and inset from the spine-border by several centimeters, as is typical of Ashmole's bindings. The absence of the usual concentric frame tooling on the spine side is likely due to cropping of the leather when the new spine-cover was added. The board edges are tooled with a repeating zig-zag pattern typical of Ashmole's bindings. The inner rear board bears an inscription typical of the Bodleian's in-house bindery, with the initial <q>W</q> and the date, partially obscured, <q>24 - 1<gap></gap> - 51/7</q>. This is likely the work of A. G. Wintersgill, who was employed at the Bodleian for the finishing, furbishing, and repair of bindings from 1949, and whose initials can be seen on other Ashmole bindings (e.g. MS Ashmole 1431). </p></binding>
                  </bindingDesc>
               </physDesc>
               <history>
                  <provenance></provenance>
                  <provenance>The four composite parts were likely compiled and bound together by <persName key="person_27215170" role="fmo">Elias Ashmole</persName>, who is responsible for the current binding of the manuscript. Their selection was likely made based on the size of the codicological units, rather than their content. The marking up for prior sewing stations is visible in all four parts and does not suggest that any of these parts shared a binding before the current volume.
                     <p>Ashmole bequeathed the manuscript in its current condition to the Ashmolean Museum in 1692, in one volume, as part of his donation of 1,100 printed books and 600 manuscripts.</p></provenance>
                  <acquisition>The manuscript was kept in the Ashmolean until 1860, when the collection was transferred to the Bodleian Library.</acquisition>
               </history>
               <additional>
                  <adminInfo>
                     <recordHist>
                        <source>Description by Charlotte Ross (April 2024), with consultation of the original. Previously described in the Quarto Catalogue (W. H. Black, <title>A descriptive, analytical, and critical catalogue of the manuscripts bequeathed unto the University of Oxford by Elias Ashmole Esq....</title>, Quarto Catalogues X, 1845). Previous additional description of decoration by Elizabeth Solopova, c. 2000. <listBibl>
                              <bibl facs="aeh0040.gif" type="QUARTO">Quarto Catalogue, cols. 69–70</bibl>
                              <bibl facs="aeh0041.gif" type="QUARTO">Quarto Catalogue, col. 71</bibl>
                              <bibl facs="aaq0482.gif" type="SC">Summary Catalogue, vol. 2, part 2, p. 1123</bibl>
                              <bibl facs="aaq0496.gif" type="SC">Summary Catalogue, vol. 2, part 2, p. 1137</bibl>
                           </listBibl>
                        </source>
                     </recordHist>
                  <!--   <availability status="none"><p>This item is on display in the Bodleian Libraries exhibition <title>Gifts and Books</title> (Weston Library, 16 June 2023 – 29 Oct. 2023). It cannot be requested during those dates or for a short period before and after.</p></availability>
          -->        </adminInfo>
                  <surrogates><bibl subtype="partial" type="digital-facsimile"><ref target="https://digital.bodleian.ox.ac.uk/objects/99752f8c-69af-42d9-92dc-0c6920d289b1/"><title>Digital Bodleian</title></ref>
                        <note>(1 image from 35mm slides)</note></bibl></surrogates>
                  <listBibl type="WRAPPER">
                     <listBibl type="PRINT">
                        <head>Print resources:</head>
                        <bibl>Davies, Daniel, and A. S. G. Edwards, <q>A New Manuscript of <title>Knyghthode and Bataile</title></q>, <title>Medium Ævum</title> 87.1 (2018): 137–41</bibl>
                        <bibl><title>Designing English: Early Literature on the Page</title>, ed. Daniel Wakelin (Oxford, 2018), following the Bodleian Libraries exhibition <title>Designing English</title> (Weston Library, 1 Dec. 2017 - 22 Apr. 2018)</bibl>
                        <bibl>Edwards, A. S. G., <q>Medieval manuscripts owned by William Browne of Tavistock (1590/1?-1643/5)</q>, <title>Books and Collectors 1200-1700: essays presented to Andrew Watson</title>, eds James P. Carley and Colin Gerald Calder Tite (1997): 441-449</bibl>
                        <bibl><title>Elias Ashmole: His Autobiographical and Historical Notes, his Correspondence, and Other Contemporary Sources Relating to his Life and Work, Vol. 2: Texts 1617–1660</title>, ed. C. H. Josten (Oxford, 2013)</bibl>
                        <bibl><title>Gifts and Books: from Early Myth to the Present</title>, ed. Nicholas Perkins (Oxford, 2023), following the Bodleian Libraries exhibition <title>Gifts and Books</title> (Weston Library, 16 June 2023 – 29 Oct. 2023)</bibl>
                        <bibl>Hulsmann, Friedrich, <q>The Watermarks of Four Late Medieval Manuscripts Containing <title>The Erle of Tolous</title></q>, <title>Notes &amp; Queries</title> 32.1 (1985): 11-12</bibl>
                        <bibl>Hunter, Joseph, <title>South Yorkshire: The History and Topography of the Deanery of Doncaster, in the Diocese and County of York</title> (Sheffield, 1974), v.1, 340</bibl>
                        <bibl>Hurley, Gina Marie, <q><q>In Monkys Wede</q>: Appropriating Confession in <title>The Erle of Tolous</title></q>, <title>The Chaucer Review</title> 55:2 (2020): 197–220</bibl>
                        <bibl><title>Knyghthode and Bataile</title>, eds R. Dyboski and Z. M. Arend, Early English Text Society o.s. 201 (Oxford, 1971)</bibl>
                        <bibl>Meale, Carol M., <q><q>Prenes: engre</q>: An Early Sixteenth-century Presentation Copy of <title>The Erle of Tolous</title></q>, <title>Romance Reading on the Book: Essays on Medieval Narrative Presented to Maldwyn Mills</title>, eds Jennifer Fellows et al. (Cardiff, 1996), 221-36.</bibl>
                        <bibl>Perkins, Nicholas, <q>Introduction: The Materiality of Medieval Romance and The Erle of Tolous</q>, <title>Medieval Romance and Material Culture</title>, ed. Nicholas Perkins (Cambridge, 2015), 1-22</bibl>
                        <bibl>Robinson, Pamela, <title>Catalogue of dated and datable manuscripts c.737-1600 in Cambridge libraries</title> (Cambridge, 1988), v. 2, no. 70</bibl>
                        <bibl>Shrader, C. R., <q>A Handlist of extant Manuscripts containing the <hi rend="italic">De Re militari</hi> of Flavius Vegetius Renatus</q>, <title>Scriptorium</title> (1979): 280-305</bibl>
                        <bibl>Wakelin, Daniel, <q>The Occasion, Author, and Readers of <title>Knyghthode and Bataile</title></q>, <title>Medium Aevum</title>, vol. 73:2 (2004): 260-72</bibl>
                     </listBibl>
                     <listBibl type="INTERNET">
                        <head>Online resources:</head>
                        <bibl><ref target="https://www.medievalscribes.com/index.php?browse=manuscripts&amp;&amp;id=162&amp;nav=off"><title>Late Medieval English Scribes</title></ref></bibl>
                     </listBibl>
                  </listBibl>
               </additional>
               
               <msPart xml:id="MS_Ashmole_45-endleaves">
                  <msIdentifier>
                     <altIdentifier type="partial">
                        <idno type="part">MS. Ashmole 45 - end leaves (i-viii)</idno>
                     </altIdentifier>
                  </msIdentifier>
                  <msContents>
                     <textLang mainLang="en">English</textLang>
                     <msItem n="1" xml:id="MS_Ashmole_59-engleaves-item1">
                        <locus from="ir">(fol. i r)</locus>
                        <note>Table of contents containing the five items (now labelled 6926, 7487, 6927, 6928, and 6929) contained within the four composite parts, written in a seventeenth century hand - likely contemporary to Ashmole's binding of the manuscript and the joining of the composite parts.</note>
                     </msItem>
                     <msItem n="2" xml:id="MS_Ashmole_45-endleaves-item2">
                        <locus from="i-v-" to="viii-v">(fols. i v – viii v)</locus>
                        <note>blank</note>
                     </msItem>
                  </msContents>
                  <physDesc>
                     <objectDesc>
                        <supportDesc material="chart">
                           <support>paper, modern</support><extent>
                           <dimensions unit="mm" type="leaf">
                              <height>230</height>
                              <width>147</width>
                           </dimensions></extent>
                        </supportDesc>
                     </objectDesc>
                  </physDesc>
               </msPart>
               
               <msPart xml:id="MS_Ashmole_45-part1">
                  <msIdentifier>
                     <altIdentifier type="partial">
                        <idno type="part">MS. Ashmole 45 || Part A || (fols. 1r-41v)</idno>
                     </altIdentifier>
                  </msIdentifier>
                  <head>Sixteenth-century copy of <title key="work_11674">The Earl of Toulouse</title>, likely 1520's-30's, with sixteenth-century autograph notes by William Fitzwilliam</head>
                  <msContents>
                     <msItem class="#romances" n="1" xml:id="MS_Ashmole_45-part1-item1">
                        <locus from="2r" to="31v">(fols. 2r–31v)</locus>
                        <title key="work_11674">The Earl of Toulouse</title>
                        <rubric><locus from="2r" to="2r">(fol. 2r) </locus>The story of the Erle of Tolous</rubric>
                        <note>The rest of fol. 2r is filled by a miniature and monograms, see <q>Decoration</q>/<q>Provenance</q>. Folio 2v is blank except for later additions (see Item 2).</note>
                        <incipit><locus from="3r" to="3r">(fol. 3r) </locus><hi rend="bold"><supplied>I</supplied>esu crist</hi> in trinite <lb/> only god in p<ex>er</ex>sons thre</incipit>
                        <explicit><locus from="31v" to="31v">(fol. 31v) </locus>There to haue our dwellyng <lb/> Amen Amen for charite . </explicit>
                        <finalRubric><locus from="31v" to="31v">(fol. 31v) </locus>Finis M. D. <lb/> sic transit gloria mundi</finalRubric>
                        <note>MS Ashmole 45 is one of four surviving copies of <title key="work_11674">The Earl of Toulouse</title> (with Bodleian Library, MS Ashmole 61; Cambridge University Library, MS Ff 2.38; and Lincoln Cathedral, MS 91). The poem is thought to have been composed in the north east Midlands in the last half of the fourteenth century. This copy shares a textual tradition with MS Ff 2.38, which also contains a variant reading of the passage in which a ring is presented by Beulybon (lines 1017-76); see Hurley (2020), p.212.
                           <p>Carol M. Meale dates this copy to the late 1520's and links the style of the presentation picture to a Flemish family of artists, the Horenbouts (see Meale, 1996, p. 226). </p>
                           <p>The letters <q>M. D.</q> appear twice, once after the title on folio 2r (see <q>Decoration</q>) and again after the explicit on folio 31v (see <q>Provenance</q>).</p>
                           <p><bibl type="repertory"><ref target="https://www.dimev.net/record.php?recID=2813#wit-2813-2"><title>DIMEV</title> 2813</ref></bibl></p></note>
                        <textLang mainLang="enm">Middle English</textLang>
                     </msItem>
                     <msItem class="#romances" n="2" xml:id="MS_Ashmole_45-part1-item2">
                        <locus from="1v" to="41r">(fols. 1v–41r)</locus>
                        <title type="desc">Works by William Fitzwilliam</title>
                        <note>In the late sixteenth/early seventeenth century, an individual who identifies himself as William Fitzwilliam (see <q>Provenance</q>) annotates nearly all blank pages in the manuscript with a variety of short texts, listed below:<list>
                           <item>Folio 1r: three medical recipes on the virtue of parsnips, beginning <q>The wartue of parsnypes</q>;</item>
                           <item>Folio 2v: a petition for the payment of a debt owed to William Fitzwilliam by John Worte of the Queen's guard, beginning <q>The houmbell peteson of Wyllyam Fytzwill<ex>ia</ex>m of the anchant hows of Sprodbrought in the county of Yoircke esquyer</q>;</item>
                           <item>Folio 2v: a record of a marriage dated 1602 (see <q>Provenance</q>);</item>
                           <item>Folio 31v: a medical recipe for a poultice, beginning <q>To macke a good povdynge</q>;</item>
                           <item>Folio 32r: a critique of Papists, beginning <q>Cryste planly and puerly menestred the sackrement to his dessypelles w<ex>i</ex>t<ex>h</ex> oute any serrymones</q>;</item>
                           <item>Folio 32r: two stanzas of four lines titled <q>Becon in the juell of joye</q>, beginning <q>Yf right be racked and over roun</q>. This verse is also recorded in a manuscript in the collections of the Duke of Norfolk (Arundel Castle MS Harrington, Temp. El., fols. 22r-v) and 6 print witnesses from 1559-1738 - see <bibl type="repertory"><ref target="https://firstlines.folger.edu/"><title>Folger First Line Index</title></ref></bibl>;</item>
                           <item>Folios 32v-33v: autograph autobiographical notes, unfinished, titled <q>The hard and troubelsome lyfe of Willyam Fytzwillyam vj sone of John Fytzwillyam of Sprodbrought and Haddelsaye, from his chyeldhod</q>, containing an account of Benefits bestowed on us by Jesus (fol. 33v);</item>
                           <item>Folio 34r: moral and religious proverbs, beginning <q>Myschape is the touchestone of fryndshype</q> (f. 34r);</item>
                           <item>Folios 34v-35r: <q>A short lyne howe to leade your lyfe</q>;</item>
                           <item>Folios 35r-38v: prayers, beginning <q>O god to whome nothynge is so grete</q>;</item>
                           <item>Folio 39r: a list of eight virtues titled <q>There be ix wartus apartanyng to a knight</q>, beginning <q>1. He shale honer his father and movther</q>;</item>
                           <item>Folios 39v-40r: verses on popes, beginning <q>Urbanus pope syext of the name</q>;</item>
                           <item>Folio 40r: paraphrase of James 3.13-18;</item>
                           <item>Folio 40v: on the four properties in man's soul;</item>
                           <item>Folio 41r: draft of the verses on folios 39v-40r.</item>
                        </list></note>
                        <textLang mainLang="enm">Middle English</textLang>
                     </msItem>
                     <msItem n="3" xml:id="MS_Ashmole_45-part1-item3">
                        <locus from="41v">(fol. 41v)</locus>
                        <note>blank</note>
                        <textLang mainLang="zxx">no linguistic content</textLang>
                     </msItem>
                  </msContents>
                  <physDesc>
                     <objectDesc form="codex">
                        <supportDesc material="chart">
                           <support>paper <watermark>Two watermarks in this composite unit, both of a hand with flower, similar to Briquet 11369 and 11341 of the <q>Main | lacée au poignet, aux quatre doigts serrés, le pouce très écarté</q> classification. See Hulsmann, 1985. </watermark></support><extent><dimensions unit="mm" type="leaf">
                              <height>205</height>
                              <width max="148" min="145">145–148</width>
                           </dimensions></extent>
                           <foliation>Modern pencil foliation on the upper outer corners of rectos. In <title key="work_11674">The Earl of Toulouse</title>, quires are labelled alphabetically A through G in the lower margin by the scribe (ff. 2r, 8r, 12r, 16r, 20r, 24r, and 28r).</foliation>
                           <collation>1<hi rend="superscript">1</hi> (singleton, of contemporary paper, f. 1), 2<hi rend="superscript">6</hi> (ff. 2-7), 3-8<hi rend="superscript">4</hi> (ff. 8-31), 9<hi rend="superscript">10-1</hi> (10th leaf lost, ff. 32-40), 10<hi rend="superscript">1</hi> (singleton, of contemporary paper, f. 41)</collation>
                           <condition>Slight wear to gutters, discolouring of page edges.</condition>
                        </supportDesc>
                        <layoutDesc>
                           <layout columns="1" writtenLines="21">21 long lines consistently (in <title key="work_11674">The Earl of Toulouse</title>), in one column. Vertical frame ruling only. Written space: <dimensions type="written" unit="mm">
                              <height>155</height>
                              <width>90</width>
                           </dimensions>
                           Inconsistent number of lines in the notes by William Fitzwilliam.</layout>
                        </layoutDesc>
                     </objectDesc>
                     <handDesc hands="1">
                        <handNote script="cursivaAntiquior">Two hands. <title key="work_11674">The Earl of Toulouse</title> is in a neat anglicana of the first half of the sixteenth century. Features are two forms of two-compartment <hi rend="bold">a</hi>: a variety with parallel sides and horizontal cross bar with a scooped stroke forming the head (used mid-word), and a variety that resembles an upper case graph with angular body and looped head (used for the indefinite article and word-beginning); looped <hi rend="bold">d</hi> with angular lobe and long trailing tag when in final position; two compartment <hi rend="bold">g</hi> with diamond-shaped head; two forms of looped <hi rend="bold">h</hi>: an angular variety with triangular closed head-loop and long curving tail-stroke, and a rounded variety when following <q>t</q> or <q>g</q> where the head-loop follows on from the cross bar of the previous letter; both long and short zetoid <hi rend="bold">r</hi>; and both long and short sigma <hi rend="bold">s</hi> at word-end.
                           <p>Several speculations can be made about the nature of the scribe's copying.  The strapwork initials are characteristic of legal and government scribes in London in the 1520's and 30's (see Perkins, 2015, p. 1; Meale, 1996, p. 226). The quality of the script and consistency of the hand (despite the lack of ruling) also suggest an individual experienced in copying long-form codices. A significant degree of planning  was required for the layout and mise-en-page to ensure that every iteration of <q>Leve we now</q> coincided with the first line of the page.</p>
                           <p>Works by William Fitzwilliam are autograph, in a messy secretary script of the sixteenth century. Features are single compartment <hi rend="bold">a</hi>; long diagonal <hi rend="bold">f</hi> with trailing descender; both long and short <hi rend="bold">s</hi>; and unlooped <hi rend="bold">y</hi> with exaggerated right-curling descender. Multiple stints in varying shades of ink can be identified throughout.</p></handNote>
                     </handDesc>
                     <decoDesc>
                        <decoNote type="miniature">Folio 2r contains a fine miniature, uncoloured, of a male figure, possibly the author or donor, presenting a lavishly bound book to a lady. The <ref target="https://digital.bodleian.ox.ac.uk/objects/99752f8c-69af-42d9-92dc-0c6920d289b1/surfaces/a9fd517b-455d-4f2e-8fb8-b5978bbfe447/">miniature</ref> is executed in ink and brown wash, typical of Flemish illustrations of the early sixteenth century. A banderole, or text scroll, extends from the male figure reading <q>prenes : engre</q> (<q>take with pleasure</q>). Folio 2r marks the start of the text with both the title of the poem and this ink drawing, visually recalling a printed title page.
                           <p>A monogram beneath the miniature reads <q>Maid Maria</q> - this has previously been interpreted as the manuscript's recipient (see e.g. Meale, 1996). The image marks the opening of the <title key="work_11674">The Earl of Toulouse</title>, with the rubric <q>The Story of the Erle of Tolous</q> written above the miniature.</p></decoNote>
                        <decoNote type="decInit">The text opens with an elaborate seven line decorated initial <q>I</q> with ornate flourishing and strapwork on folio 3r, which contains the name <q>mo - rga - nus</q> - the Quarto Catalogue suggests this is the name of the scribe. The first two words of the text following this initial are copied in a larger display script. The phrase <q>Leve we now</q> is demarcated throughout the manuscript. A five line initial, in the same style at folio 3r and followed by the display script, marks the first line of folio 14v (line 475) <q>But leve [we now]</q> - this is not typically a point of textual division, but does mark a moment in which the narrative progresses. The display script, without indentation or flourishes, is used for <q>Leve [we now]</q> (the first word of the page) on folios 7r, line 163; and 22r, line 803.</decoNote>
                        <decoNote type="other">Bottom-line descenders flourished throughout.</decoNote>
                     </decoDesc>
                     <additions>The proverb <q>a man with out mercy <lb/> mercy shall mise</q> is recorded on folio 1r in a sixteenth century hand.
                        <p>Line numbers have been added to the margins of <title key="work_11674">The Earl of Toulouse</title> in pencil.</p></additions>
                  </physDesc>
                  <history>
                     <origin>
                        <origDate calendar="Gregorian" notAfter="1550" notBefore="1500">first half of the 16th century</origDate>
                        <origPlace>
                           <country key="place_7002445">English</country>
                        </origPlace>
                     </origin>
                     <provenance>Clues to the identity of the scribe of <title>The Earl of Toulouse</title> are seen in the opening and closing of the text. The name <q><persName role="scr" key="person_4977">Morganus</persName></q> is recorded in a banderole incorporated into the opening initial of the text (fol. 3r), and the initials <q>M. D.</q> are recorded in the explicit (fol. 31v). It is unclear whether the letters <q>M. D.</q> that appear after the title on folio 2r relate to the scribe or recipient of the manuscript.</provenance>
                     <provenance>The identity of the patron of <title>The Earl of Toulouse</title> is unknown, but the nature of the decorated title page and presentation scene suggests this component was a bespoke comission, possibly intended for a female recipient. Meale speculates from the clothing of the figures in the frontispiece that the patron belonged to the wealthy mercantile class, who may have comissioned the volume for a prospective wife (Meale, 1996, p. 230). </provenance>
                     <provenance>The presence of an additional quire after <title>The Earl of Toulouse</title>, which remained unused by the scribe, suggests that this was intended to be a larger production with multiple texts. It is likely that the two texts in this composite part have always belonged to the same codicological unit: they share the same paper stock with one consistent watermark, and all quires have been marked up for sewing with pinholes in the same positions, in an arrangement that pre-dates the current binding. This composite part was formerly bound as the last (or possibly only) item in a volume that used recycled parchment end leaves. The reversed impression of a cropped fragment of an earlier parchment leaf, possibly thirteenth century, can be seen on the verso of the last folio of this codicological unit. Impressions from two clasps or similar furnishings with woven ties can also be seen on this folio.</provenance>
                     <provenance>This composite part was in the possession of <persName role="fmo" key="person_4976">William Fitzwilliam</persName> by March of 1602, due to the note on folio 2v in which he records his marriage: <q>my <damage agent="damp">cossen</damage> Willyam dyear was mared <lb/> the 17 daye of marche 1602</q>. He also annotates the blank folios 1v, 2v, and 31v-41r. Fitzwilliam's autobiographical notes describe his career in London as an apprentice to Richard Waddington, Master of the Merchant Tailors in 1548. He spent time in Antwerp in exile, in Scotland during the final English campaign in 1549, and Ireland in the service of his relative Sir William Fitzwilliam, Treasurer of Ireland (See Hunter, <title>South Yorkshire: History and Topography</title>, 1974.). He identifies himself as the sixth son of John Fitzwilliam of Sprotborough, Yorkshire. William Fitzwilliam is possibly identified as a member of the Fitzwilliam branch based at Gaynes Park, Chigwell, Essex (see Meale, 1996, p. 233). </provenance>
                     <provenance>The folios were later owned by the poet <persName key="person_18015860">William Brown(e)</persName> (1590-c. 1645), who records his name on folios 2r and 3r: <q>W. Browne</q>. Brown(e) typically placed his ownership marks on the first folios of a manuscript, however due to the composite nature of the manuscript, only this first part can be associated with Brown(e) with any certainty. See Edwards, 1997. </provenance>
                     <provenance>This composite part was later owned by <persName key="person_27215170">Elias Ashmole</persName> (1617–1692), who acquired other manuscripts from Brown(e), for instance MS Ashmole 59 and MS Ashmole 40. Ashmole owned another copy of <title>The Earl of Toulouse</title> - one of only three others surviving - now <ref target="https://medieval.bodleian.ox.ac.uk/catalog/manuscript_359">MS Ashmole 61</ref>.</provenance>
                  </history>
               </msPart>
               
               <msPart xml:id="MS_Ashmole_45-part2">
                  <msIdentifier>
                     <altIdentifier type="partial">
                        <idno type="part">MS. Ashmole 45 || Part B ||</idno>
                     </altIdentifier>
                  </msIdentifier>
                  <head><title key="work_12468">Knighthode and Bataile</title> with Table of Contents</head>
                  <msContents>
                     <msItem n="1" xml:id="MS_Ashmole_45-part2-item1">
                        <locus from="1r" to="56v">(fols. 1r–56v)</locus>
                        <title key="work_12468">Knighthode and Bataile</title> <note>(imperfect)</note>
                        <rubric>Knyghthode and Bataile</rubric> 
                        <msItem>
                          <title>Poem</title>
                           <incipit>S um tyme it was þ<hi rend="superscript">e</hi> gise amonge þ<hi rend="superscript">e</hi> wise <lb/> To rede and write goode &amp; myghti thinges</incipit>
                        <explicit>Of thy cadence and kepe ortographie <lb/> That neither he take of ner multiplie</explicit>
                           <note>188 stanzas, consistently 4 per page. Each folio contains eight stanzas labelled A-H (beginning on the recto), which allows for cross reference with the Table of Contents on folios 54r-56v. Running title <q>Of Knyghthode and Bataile</q> across every double-page spread. As is typical for the corpus, the text is divided into four parts, each marked with an illuminated initial (see <q>Decoration</q>).</note>
                        </msItem>
                        <msItem>
                           <title>Table of Contents</title>
                           <rubric>The tabil vpon the book of knyghthode <lb/> and Bataile aftir the number lef and l<ex>itte</ex>r<ex>a</ex>e therof</rubric>
                           <finalRubric>finis libri</finalRubric>
                           <note>Table of Contents divided into letters A-V. Each item contains a folio number and alphabetical stanza letter to locate the passage. </note>
                        </msItem>
                        <note>The late Middle English verse translation of Vegetius, <title>De re militari</title>, originally completed by a supporter of Henry VI early in 1460. This copy is incomplete: it was once a complete copy containing 56 folios, but now only 29 remain. Lacking are folios 8-17 (stanzas i.57-76; ii.1-51; iii.1-7), 24-40 (stanzas iii.56-178; iv.1-11), and 44-45 (stanzas iv.36-51). Marginal Latin glosses present. The text is extant in four manuscripts, the others being Cambridge, Pembroke College, MS 24; London, British Library, Cotton Titus A.XXIII; and London, College of Arms, MS R.25 (see Davies and Edwards, 2018). 
                           <p>MS Ashmole 45 is item E11 in Shrader's <q>Handlist of extant manuscripts containing the <hi rend="italic">De Re militari</hi> of Flavius Vegetius Renatus</q> (1979). Edited in <title>Knyghthode and Bataile</title>, eds R. Dyboski and Z. M. Arend (1971).</p>
                           <p><bibl type="repertory"><ref target="https://www.dimev.net/record.php?recID=4982#wit-4982-1"><title>DIMEV</title> 4982</ref></bibl></p></note>
                        <bibl type="related">
                           <author key="person_100197892">Vegetius</author>
                           <title>De re militari</title>
                        </bibl>
                        <textLang mainLang="enm" otherLangs="la">Middle English with Latin glosses</textLang>
                     </msItem>
                  </msContents>
                  <physDesc>
                     <objectDesc form="codex">
                        <supportDesc material="perg">
                           <support>parchment</support><extent><dimensions unit="mm" type="leaf">
                              <height>210</height>
                              <width min="135" max="140">135–140</width></dimensions>
                           </extent>
                           <foliation>Medieval foliation in the upper right corner of every recto, with the part number and folio number within that part, in arabic (as is typical for the corpus). This allows reference to the Table of Contents. This foliation confirms the collation and leaves identified as missing. The last three folios (containing the Table of Contents) are foliated in a modern hand, in the graphite that runs throughout the whole manuscript. The first folio is incorrectly foliated <q>42</q> in ink, in the hand of the SC label. </foliation>
                           <collation>1<hi rend="superscript">8-1</hi> (8th missing with loss of text; 1st-3rd now singletons attached with independent paper supports; fols. 1-7), [2<hi rend="superscript">8</hi> (missing with loss of text)], 3<hi rend="superscript">6-1</hi> (1st missing with loss of text; fols. 18-22), 4<hi rend="superscript">8-7</hi> (only 1st present, fol. 23), [5<hi rend="superscript">10</hi> (missing with loss of text)], 6<hi rend="superscript">8-2</hi> (6th and 7th missing with loss of text, fols. 41-48), 7<hi rend="superscript">6+2</hi> (1st and 5th singleton additions, fols. 49-56).
                              <p>After the loss of the second quire, the 3rd-7th folios of quire 1 and the entirety of the remaining quire 2 and 3 were reinforced with additional long stitching along the gutter that joins these two quires into one unit. Paper sewing support added between folios 53-4.</p>
                           </collation>
                           <condition>Parchment extremely fragile in places, affected by damp throughout. Gutters fragile. The text block has been significantly trimmed on all external sides, often with the loss of marginal text.</condition>
                        </supportDesc>
                        <layoutDesc>
                           <layout columns="1" writtenLines="28">28 long lines consistently (in main poem: 4 stanzas of 7 lines), in one column. Vertical frame ruling only. Written space: <dimensions type="written" unit="mm">
                              <height max="155" min="145">145–155</height>
                              <width min="105" max="113">105–113</width>
                           </dimensions></layout>
                        </layoutDesc>
                     </objectDesc>
                     <handDesc hands="1">
                        <handNote script="cursiva">One hand throughout, in a neat and consistent secretary script, with occasional anglicana features. Single-compartment <hi rend="bold">a</hi> and short z-shaped <hi rend="bold">r</hi> are used. The body of <hi rend="bold">g</hi> is closed by a separate horizontal stroke. Both looped and un-looped variety of <hi rend="bold">d</hi>, <hi rend="bold">h</hi>, and <hi rend="bold">l</hi> appear. A more ornate display script is used for headings to the poem and Table of Contents, running titles, the first few words of each stanza from folios 18r, and the first item in each alphabetical part of the Table of Contents.</handNote>
                     </handDesc>
                     <decoDesc>
                        <decoNote type="decInit">Illuminated 3 and 4-line initials with red and blue flourishes on folios 1r and 18r, to mark the beginning of sections in the poem.</decoNote>
                        <decoNote type="flourInit">An initial A-H is used to signal every stanza in the poem, in the same hand and ink as the main text but using a more elaborate display script with strapwork-esque flourishes.</decoNote>
                        <decoNote type="flourInit">The first letter of each page is often flourished.</decoNote>
                     </decoDesc>
                     <additions>The Bodleian SC number <q>6927</q> has been added to the first folio of this composite part in a later hand, with the roman numeral <q>II</q> added in pencil. A paper tab with the same number was later added to the margin of this folio.
                     <p>Pen trials on folio 42v.</p></additions>
                  </physDesc>
                  <history>
                     <origin>
                        <origDate calendar="Gregorian" notAfter="1500" notBefore="1400">Second half of the 15<hi rend="superscript">th</hi> century. The mention of <q>Edward King of Fraunce <lb/> and Englonde</q> in the fifth stanza (folio 1v) and the variety of pieces of ordinance names suggest that this text was copied in the reign of Edward IV (1461–1470, 1471–1483). The hand is also typical of the late fifteenth century.</origDate>
                        <origPlace>
                           <country key="place_7002445">English</country>
                        </origPlace>
                     </origin>
                     <provenance>Due to the damaged and fragmentary nature of this part, there is little evidence of provenance. The cropped name <q>Willia<ex>m</ex> S<gap reason="cancelled"></gap></q> is written vertically in the margin of folio 41r in a later hand, possibly seventeenth century. An erased inscription is present at the end of the Table of Contents on folio 68v, possibly also the hand of the pen trials on folio 42v.
                        <p>This composite part has been significantly cropped on the upper and outer margins, occasionally with the loss of text. This was likely done at the point of binding into this composite collection - <title>Knighthode</title> is still the tallest text block in the volume by several millimetres. </p></provenance>
                  </history>
               </msPart>
               
               <msPart xml:id="MS_Ashmole_45-part3">
                  <msIdentifier>
                     <altIdentifier type="partial">
                        <idno type="part">MS. Ashmole 45 || Part C</idno>
                     </altIdentifier>
                  </msIdentifier>
                  <head>Seventeenth century copy of Geoffrey Chaucer, <title key="work_1663">The Cook's Tale</title> and <title key="work_11965">The Tale of Gamelyn</title> copied by Elias Ashmole</head>
                  <msContents>
                     <msItem n="1" xml:id="MS_Ashmole_45-part3-item1">
                        <locus from="1r" to="2v">(fols. 1r–2v)</locus>
                        <author key="person_100185203">Geoffrey Chaucer</author>
                        <title key="work_1663">Cook's Tale</title>
                        <rubric>Here begynneth the Prolog of the Cokes Tale</rubric>
                        <incipit>The Cooke of London whil the Reue spak <lb/> For joie him thought he clawed him on the bak</incipit>
                        <explicit>And hadde a wif that helde for contenance <lb/> A shoppe &amp; swyuid for hir sustenance</explicit>
                        <note>The Prologue (lines 4325-4364) and Tale (lines 4365-4422). Copied by Elias Ashmole.</note>
                        <textLang mainLang="enm">Middle English</textLang>
                     </msItem>
                     <msItem class="#romances" n="2" xml:id="MS_Ashmole_45-part3-item2">
                        <locus from="2v" to="18r">(fols. 2v–18r)</locus>
                        <title key="work_11965">The Tale of Gamelyn</title>
                        <rubric>Here begynneth þ<hi rend="superscript">e</hi> Cokes tale . Gamelyn</rubric>
                        <incipit>Lithen &amp; listneth &amp; harkeneth a right <lb/> And ye shal heren of a doughti knight</incipit>
                        <explicit>And so shal we alle may ther no man fle <lb/> God bringe us to the Joie þ<ex>a</ex><hi rend="superscript">t</hi> ev<ex>e</ex>r shal be</explicit>
                        <note>Copied by Elias Ashmole. After the text are notes in short hand that relate to the <title>Ploughman's Tale</title>. Ashmole made another copy of <title>Gamelyn</title>, which he inserted between folios xx-xxi of Godfray's 1532 edition of Chaucer's works (no. 1095).</note>
                        <textLang mainLang="enm">Middle English</textLang>
                     </msItem>
                     <msItem n="3" xml:id="MS_Ashmole_45-part3-item3">
                        <locus from="18v">(fol. 18v)</locus>
                        <note>blank</note>
                        <textLang mainLang="zxx">no linguistic content</textLang>
                     </msItem>
                  </msContents>
                  <physDesc>
                     <objectDesc form="codex">
                        <supportDesc material="chart">
                           <support>paper</support><extent><dimensions unit="mm" type="leaf">
                              <height max="200" min="195">195–200</height>
                              <width>150</width>
                           </dimensions> Written space: <dimensions unit="mm" type="written">
                              <height min="175" max="180">175–180</height>
                              <width max="100" min="90">90–100</width>
                           </dimensions></extent>
                           <foliation>Foliated in modern pencil starting at 1.</foliation>
                           <condition>Occasional tears on the outer margins of the page. Paper fragile in the lower margin. Staining to outer leaves.</condition>
                        </supportDesc>
                        <layoutDesc><layout columns="1" writtenLines="28 30">Between 28 and 30 long lines throughout, in one column. </layout></layoutDesc>
                     </objectDesc>
                     <handDesc>
                        <handNote script="cursiva">In one hand throughout, in a legible secretary script of the seventeenth century.</handNote>
                     </handDesc>
                     <additions>The first folio of this composite part is labelled <q>III</q> in the same pencil as prior parts. A later paper tab has been added to the same folio with the Bodleian SC number <q>6928</q> and roman numeral <q>IV</q>.</additions>
                  </physDesc>
                  <history>
                     <origin>
                        <origDate calendar="Gregorian" notAfter="1692" notBefore="1627">17th century</origDate>
                        <origPlace>
                           <country key="place_7002445">English</country>
                        </origPlace>
                     </origin>
                     <provenance>The date of Ashmole's copying is uncertain, however his correspondence records that he acquired a copy of the first edition of the works of Geoffrey Chaucer (edited by William Thynne, printed by Thomas Godfray, London, 1532) on the 27 October 1642, which may have been the exemplar for this copy (see <bibl type="repertory"><ref target="https://archive.org/details/eliasashmolevoli0002elia/page/342/mode/2up"><title>Elias Ashmole</title></ref></bibl> vol.2, p.342). Ashmole made at least one copy of <title>Gamelyn</title> from this edition, which he inserted between folios xx-xxi of the book.</provenance>
                  </history>
               </msPart>
               
               <msPart xml:id="MS_Ashmole_45-part4">
                  <msIdentifier>
                     <altIdentifier type="partial">
                        <idno type="part">MS. Ashmole 45 || Part D</idno>
                     </altIdentifier>
                  </msIdentifier>
                  <head>Eight books of <title>Poeticall astrologie</title> by John Glanvill</head>
                  <msContents>
                     <msItem n="1" xml:id="MS_Ashmole_45-part4-item1">
                        <locus from="1r" to="55v">(fols. 1r–55v)</locus>
                        <author key="person_63994667"><!--http://www.historyofparliamentonline.org/volume/1604-1629/member/glanville-john-1586-1661-->John Glanvill (d. 1661)</author>
                        <title key="work_2701">Poeticall astrologie</title>
                        <rubric>Eight Bookes of poetical astrologie written in forme of an Epistle conteynninge a continued Storye of the course of the sonne from the creaco<ex>u</ex>n to this tyme <lb/> by John Glanvill of Lyncolnes Inne gentleman</rubric>
                        <note>In eight books:
                        <list>
                           <item><q>Preface, scope, invocation</q>, fol. 2v;</item>
                           <item><q>Phebus made Sunne-god</q>, fol. 8r;</item>
                           <item><q>Darkenes is chas'd</q>, fol. 14v;</item>
                           <item><q>The Manor Dale descryde</q>, fol. 22v;</item>
                           <item><q>A thristie speeche is made</q>, fol. 28r;</item>
                           <item><q>Sol's horse is cosen'd</q>, fol. 36v;</item>
                           <item><q>Magicus hinders Phebus</q>, fol. 42r;</item>
                           <item><q>Suite for the winged horse</q>, fol. 50r;</item>
                        </list></note>
                        <textLang mainLang="en">English</textLang>
                     </msItem>
                  </msContents>
                  <physDesc>
                     <objectDesc form="codex">
                        <supportDesc material="chart">
                           <support>paper</support><extent> <dimensions unit="mm" type="leaf">
                              <height>200</height>
                              <width>145</width>
                           </dimensions> Written space: <dimensions unit="mm" type="written">
                              <height>170</height>
                              <width>130</width>
                           </dimensions></extent>
                           <foliation>Foliated in ink, starting at 1.</foliation>
                           <condition>Water damage throughout. Edges of pages fragile. Occasional tears.</condition>
                        </supportDesc>
                     </objectDesc>
                     <handDesc>
                        <handNote script="cursiva">One hand throughout, in a legible secretary script.</handNote>
                     </handDesc>
                     <decoDesc>
                        <decoNote type="none">No decoration. Running titles throughout in the upper margins giving the number of the book.</decoNote>
                     </decoDesc>
                     <additions>The first folio of this composite part is labelled <q>IV</q> in the same pencil as prior parts. A later paper tab has been added to the same folio with the Bodleian SC number <q>6929</q> and roman numeral <q>V</q>.
                        <p><heraldry>The coat of arms of John Glanvill has been added to the first leaf of this composite unit in pencil and annotated to show the colours using heraldic tincture. This was likely added by Elias Ashmole, who did extensive research on heraldry throughout his life and owned numerous books on the topic.</heraldry></p></additions>
                  </physDesc>
                  <history>
                     <origin>
                        <origDate calendar="Gregorian" notAfter="1610" notBefore="1600">17th century, early</origDate>
                        <origPlace>
                           <country key="place_7002445">English</country>
                        </origPlace>
                     </origin>
                     <provenance>The author dedicates the work to <q>his muche respected friend Mr Frauncis Kynnaston at his father Sr Edward Kynnaston his house at Otteley in Shropshire</q>, dated 18 February 1613 (fol. 1r-2r). The dedication also notes the text was composed eight years before this date when the author was twenty.</provenance>
                  </history>
               </msPart>
               
            </msDesc>
         </sourceDesc>
      </fileDesc>
      
      <revisionDesc>
         <change when="2024-04-19"><persName>Charlotte Ross</persName>. Revised with consultation of original.</change>
         <change when="2017-07-01">First online publication.</change>
         <change when="2017-05-25"><persName>James Cummings</persName> Up-converted the markup using <ref target="https://github.com/jamescummings/Bodleian-msDesc-ODD/blob/master/convertTolkien2Bodley.xsl">https://github.com/jamescummings/Bodleian-msDesc-ODD/blob/master/convertTolkien2Bodley.xsl</ref></change>
      </revisionDesc>
   </teiHeader>
   <text>
      <body>
         <p/>
      </body>
   </text>
</TEI><|MERGE_RESOLUTION|>--- conflicted
+++ resolved
@@ -53,12 +53,8 @@
                <physDesc>
                   <p n="composite">Composite in four parts: A || B || C || D </p>
                   <objectDesc form="codex">
-                     <supportDesc material="mixed">
-<<<<<<< HEAD
+                     <supportDesc>
                         <extent> <seg type="leaf"><measure type="laterEndleaf" quantity="1">i (modern paste down, paper)</measure> + <measure type="laterEndleaf" quantity="8">viii (modern end leaves, paper)</measure> + <measure type="leaf" quantity="41">41 (SC 6926 and 7487 in one codicological unit, sixteenth century, paper)</measure> + <measure type="leaf" quantity="27">27 (SC 6927, fifteenth century, parchment)</measure> + <measure type="leaf" quantity="18">18 (SC 6928, seventeenth century, paper)</measure> + <measure type="leaf" quantity="56">56 (SC 6929, seventeenth century, paper)</measure> + <measure type="laterEndleaf" quantity="8">viii (modern end leaves, paper)</measure> + <measure type="laterEndleaf" quantity="1">i (modern end leaf, formerly paste down, paper)</measure></seg></extent>
-=======
-                        <extent> i (modern paste down, paper) + viii (modern end leaves, paper) + <measure type="leaf" quantity="41">41</measure> (SC 6926 and 7487 in one codicological unit, sixteenth century, paper) + <measure type="leaf" quantity="27">27</measure> (SC 6927, fifteenth century, parchment) + <measure type="leaf" quantity="18">18</measure> (SC 6928, seventeenth century, paper) + <measure type="leaf" quantity="56">56</measure> (SC 6929, seventeenth century, paper) + viii (modern end leaves, paper) + (modern end leaf, formerly paste down, paper)</extent>
->>>>>>> e9d89dad
                      </supportDesc>
                   </objectDesc>
                   <bindingDesc>
