--- conflicted
+++ resolved
@@ -136,11 +136,7 @@
                   <objectDesc form="codex">
                      <supportDesc material="perg">
                         <support>parchment</support>
-<<<<<<< HEAD
                         <extent><seg type="leaf"><measure type="laterEndleaf" quantity="8">viii (modern paper)</measure> + <measure type="endleaf" quantity="1">1 (medieval flyleaf, fol. *1)</measure> + <measure type="endleaf" quantity="2">2 (binding fragment)</measure> + <measure type="leaf" quantity="41">41</measure> + <measure type="laterEndleaf" quantity="5">v (modern paper)</measure></seg> leaves <dimensions type="leaf" unit="mm">
-=======
-                        <extent>viii (modern paper) + 1 (medieval flyleaf, fol. *1) + 2 (binding fragment) + <measure type="leaf" quantity="41">41</measure> + v (modern paper) leaves <dimensions type="leaf" unit="mm">
->>>>>>> e9d89dad
                               <height>235</height>
                               <width>150</width>
                            </dimensions>
