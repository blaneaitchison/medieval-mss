<?xml version="1.0" encoding="UTF-8"?><?xml-model href="https://raw.githubusercontent.com/bodleian/consolidated-tei-schema/master/msdesc.rng" type="application/xml" schematypens="http://relaxng.org/ns/structure/1.0"?>
<?xml-model href="https://raw.githubusercontent.com/bodleian/consolidated-tei-schema/master/msdesc.rng" type="application/xml" schematypens="http://purl.oclc.org/dsdl/schematron"?>
<TEI xml:id="manuscript_7790" xmlns="http://www.tei-c.org/ns/1.0">
   <teiHeader>
      <fileDesc>
         <titleStmt>
            <title>MS. Lyell 57</title>
            <title type="collection">MSS. Lyell</title>
            <respStmt xml:id="DLM">
               <resp when="1971">Cataloguer</resp>
               <persName>Albinia de la Mare</persName>
            </respStmt>
            <respStmt xml:id="ANJD">
               <resp when="2020">Encoding</resp>
               <persName>Andrew Dunning</persName>
            </respStmt>
         </titleStmt>
         <publicationStmt>
            <publisher>Special Collections, Bodleian Libraries</publisher>
            <address>
               <orgName type="department">Special Collections</orgName>
               <orgName type="unit">Bodleian Libraries</orgName>
               <orgName type="institution">University of Oxford</orgName>
               <street>Weston Library, Broad Street</street>
               <settlement key="place_7011931">Oxford</settlement>
               <postCode>OX1 3BG</postCode>
               <country>United Kingdom</country>
            </address>
            <distributor>
               <email>specialcollections.enquiries@bodleian.ox.ac.uk</email>
            </distributor>
            <!--Availability statement will be added here-->
            <idno type="msID">MS_Lyell_57</idno>
            <idno type="collection">Lyell</idno>
            <idno type="catalogue">Western</idno>
         </publicationStmt>
         <sourceDesc>
            <msDesc xml:id="MS_Lyell_57" xml:lang="en">
               <msIdentifier>
                  <country>United Kingdom</country>
                  <region type="county">Oxfordshire</region>
                  <settlement>Oxford</settlement>
                  <institution>University of Oxford</institution>
                  <repository>Bodleian Library</repository>
                  <idno type="shelfmark">MS. Lyell 57</idno>
               </msIdentifier>
               <head>Hucbald, Palladius, etc.</head>
               <msContents>
                  <textLang mainLang="la">Latin</textLang>
                  <msItem>
                     <locus>(fol. 1r)</locus>
                     <note>A later erased note: <quote>Precepta rei rustice</quote>.</note>
                  </msItem>
                  <msItem n="1">
                     <locus>(fol. 1r)</locus>
                     <msItem n="a">
                        <title key="work_13132" type="desc">Two <q>Macrobian</q> zone-maps of the earth</title>
                        <msItem>
                           <note>The first showing the five habitable and uninhabitable zones, the 4th of which contains the Antipodes <quote>qui sub terra sunt et pedes habent contra nos versos</quote></note>
                        </msItem>
                        <msItem>
                           <note>The second is lettered like the diagram which illustrates <persName key="person_39387062">Macrobius</persName>, <title key="work_3038">De somno Scipionis</title>, 11. v. 13, but its descriptive text is derived as well from n. vii. 4; ed. Eyssenhardt, Leipzig, 1893, PP’ 601, 608 and diags. iv-v;</note>
                        </msItem>
                     </msItem>
                     <msItem n="b">
                        <note>Lists of names, some glossed, of the Fates, Furies, Harpies, Graces, and Gorgons.</note>
                     </msItem>
                  </msItem>
                  <msItem n="2">
                     <title key="work_13156" type="desc">Anonymous mathematical treatise</title>
                     <rubric>De minutiis</rubric>
                     <incipit><locus>(fol. iv)</locus> Cum passione contraria,</incipit>
                     <explicit><locus>(fol. 5r)</locus> Bis dragma sicilicus.</explicit>
                     <note>Ed. N. Bubnov, <title>Gerberti Opera Mathematica,</title> Berlin, 1899, in App. 1B, iv, pp. 228–44.</note>
                     <note>It is preceded by</note>
                     <msItem n="a">
                        <locus>(fol. 1r)</locus>
                        <note>a table, pr. Bubnov, pp. 227–8. The table differs considerably from the printed edition. In the MSS. cited by Bubnov this table is only found at the beginning in Munich clm. 14272;</note>
                     </msItem>
                     <msItem n="b">
                        <locus>(fol. iv)</locus>
                        <incipit>Duo cald faciunt unum ceratem,</incipit>
                        <explicit>erit sicilicus assis.</explicit>
                        <note>Bubnov, p. 228 n. 4, only found this piece in Munich clm. 14272 and 14689 and Oxford, St. John’s College MS. 17. It is also found in MS. D’Orville 158, 11th cent., fol. 122v.</note>
                     </msItem>
                     <msItem>
                        <note>Following the text is a short passage, added in a different hand,</note>
                        <incipit>et secundum superiorem regulam sicut precepimus caute dividatur. Quotlibet asses precesserint,</incipit>
                        <explicit>assium in se qui minudas precedunt.</explicit>
                        <note>The section <hi rend="italic">beg.:</hi>
                           <quote>Quotlibet</quote> is part of an alien fragment following the treatise found in several MSS., including Munich clm. 14689 and pr. A. Olleris, <title>Œuvres de Gerbert,</title> Paris, 1867, p. 345; see Bubnov, p. 244 n. There is an addition in the same hand on fol. 2, marked for insertion by <quote>d</quote> in text and <quote>h</quote> in margin: <quote>De Sescuntia</quote>
                           <hi rend="italic">beg.:</hi> Sescuntia in sextantem fit sicilicus, which is not in Bubnov (p. 2301. 26).</note>
                     </msItem>
                  </msItem>
                  <msItem n="3">
                     <locus>(fol. 5v)</locus>
                     <title key="work_15046" type="desc">Treatise on geometry</title>
                     <msItem n="(i)">
                        <rubric>Ad existimandam cuiusque rei altitudinem</rubric>
                        <incipit>Sole lucente quęcumque res illa fuerit sub divo,</incipit>
                        <explicit>altitudinis teneto;</explicit>
                     </msItem>
                     <msItem n="(ii)">
                        <incipit>Est et alia ratio altitudinem videndi quę est huiusmodi. Hortogonium cuius katetus.</incipit>
                        <note>Bk. iii. 9 and iv. 48 of <title>Geometria incerti auctoris</title> ed. Bubnov, op. dt., pp. 323,358. The same fragments are found in Munich clm. 14689.</note>
                     </msItem>
                  </msItem>
                  <msItem n="4">
                     <locus>(fol. 5v)</locus>
                     <author key="person_62341245">Regino of Prüm</author>
                     <title key="work_4241">Epistola de harmonica institutione</title>
                     <incipit>Nosse oportet peritum cantorem quod non omnis tonorum.</incipit>
                     <note>Regino of Prüm, Epistola de Harmonica Institutione § 2. PL 132 col. 485B3–486A7. The version in our MS. is slightly shortened.</note>
                  </msItem>
                  <msItem n="5">
                     <locus>(fol. 6r)</locus>
                     <title key="work_15101" type="desc">A short treatise on the monochord</title>
                     <incipit>Monochordum divisurus. Tres primum magodas providendum censeo, quę fiant hoc modo,</incipit>
                     <explicit><locus>(fol. 7r)</locus> diaposon [sic] probatur reddere.</explicit>
                     <note>Also found in MS. D’Orville 158 cit., fol. 120, and in Munich clm. 19489, 11th cent., Tegernsee, p. 62, and 23577, 11th cent., fol. 75.</note>
                  </msItem>
                  <msItem n="6">
                     <locus>(fol. 7r)</locus>
                     <title type="desc">A diagram of contingent propositions</title>
                     <incipit>Primus ordo consequent. Possibile est esse</incipit>
                     <note>derived from the table in Boethius, <title>Comm. on Aristotle De Interpretatione</title>, Ed. Prima, Bk. 11, c. 13, ed. Meiser, Leipzig, 1877, p. 180.</note>
                     <note>Fol. 1–7 listed by Pächt-Alexander 1, no. 43.</note>
                  </msItem>
                  <msItem n="7">
                     <locus>(fol. 7v)</locus>
                     <author key="person_66622010">Hucbald of St-Amand</author>
                     <title key="work_2108">Ecloga de caluis</title>
                     <rubric>Egloga de Calvis in qua habetur Paronomeon versuum cxxxiii</rubric>
                     <incipit>Carmina convitii cerritus carpere calvos,</incipit>
                     <explicit><locus>(fol. 8v)</locus> Completur claris carmen cantabile calvis.</explicit>
                     <note>Ed. P. von Winterfeld in <title>M.G.H. Poetarum Lat. Med. Aev.</title> iv, i, 1899, PP’ 267–71. He used our MS., which was then at Maihingen; it belongs to the non-interpolated group. On fol. 7v a slightly later hand has added the heading: <quote>Egloga de calvis in qua habetur Parameon versuum cxxxvi. Egloga Hugbaldi de calvis cuius hęc est causa carminis</quote>.</note>
                     <msItem>
                        <note>A blank space of half a column remains on fol. 8v.</note>
                     </msItem>
                  </msItem>
                  <msItem n="8">
                     <locus>(fol. 9r)</locus>
                     <author key="person_54143112"> Palladius </author>
                     <title key="work_3434">De re rustica</title>
                     <bibl>Bk. i-iii. 24</bibl>
                     <note>ed. Schmitt, Leipzig, 1898. Each book is preceded by a list of chapters. Bk. 11 <hi rend="italic">beg.</hi> fol. 20v; Bk. iii, fol. 24v. Ends <locus>(fol. 31rb 1. 7)</locus> in the middle of a sentence in hi. 24 (Schmitt p. 97 1. 26): adlevandus est sarculo. The rest of fol. 31rb is left blank. Only fol. 9–10v are rubricated.</note>
                  </msItem>
               </msContents>
               <physDesc>
                  <objectDesc form="codex">
                     <supportDesc material="perg">
                        <support>parchment</support>
                        <extent>iii+35 leaves <locus>(fol. i-iii, 33–5 are flyleaves)</locus>; <dimensions type="leaf" unit="mm">
                              <height>290</height>
                              <width>210</width>
                           </dimensions></extent>
                        <collation>1⁸ (4 and 5 are singletons), 2⁸–3⁸, 4⁸ (3 and 6 are singletons) <secFol>minutionem</secFol>
                        </collation>
                     </supportDesc>
                     <layoutDesc>
                        <layout columns="1" ruledLines="33"><dimensions type="ruled" unit="mm">
                              <height>210</height>
                              <width max="55" min="145">145–55</width>
                           </dimensions>): 33 lines, fol. 1–7 in long lines; ruled with a hard point</layout>
                        <layout columns="2">fol. 7v–31 in 2 cols.</layout>
                     </layoutDesc>
                  </objectDesc>
                  <handDesc>
                     <handNote>Written in several hands in Germany in the 11th cent.</handNote>
                  </handDesc>
                  <decoDesc>
                     <decoNote type="rubrication">Rubrication only on fol. 7–10v.</decoNote>
                     <decoNote type="diagram">Diagrams. (P&amp;A i. 43)</decoNote>
                  </decoDesc>
                  <bindingDesc>
                     <binding notAfter="1980" notBefore="1950">
                        <p>Modern binding of dark-brown morocco by Maltby of Oxford.</p>
                     </binding>
                  </bindingDesc>
               </physDesc>
               <history>
                  <origin>
                     <origDate calendar="Gregorian" notAfter="1100" notBefore="1000">11th century</origDate>
                     <origPlace>
                        <country key="place_7000084">German</country>
                     </origPlace>
                  </origin>
                  <provenance>Identifiable as L.47 in the catalogue of <orgName key="org_139580416" role="fmo">Tegernsee</orgName> made by Konrad Sortorius, librarian 1500–1531 (Krämer, op. cit., 85). Krämer, B.L.R. IX, 4 (1976), 199–207 and plate XII (fol. 7v). A 15th-cent. hand has added marginal descriptions of pieces throughout the MS (identifiable as Ambrosius Schwarzenbeck, librarian of Tegernsee 1481–1500; see S. Krämer in <title>Codices manuscripti</title> I, 3 (1975), 84-5).</provenance>
                  <provenance>Formerly MS.1.2.fol.5 in the <orgName key="org_202664137" role="fmo">Fürstliche Oettingen-Wallerstein’sehe Bibliothek, Maihingen</orgName>; library stamp on pastedown. See <title>Neues Archiv</title> vii, 180; vol. cit., p. 261.</provenance>
                  <provenance>No. 10 in <title>Catalogue</title> xix (1936) of L’Art Ancien S.A., Zurich.</provenance>
                  <provenance>Bought by Lyell in February 1942 from A. Rosenthal; see his <title>Cat.</title> i (1939), no. 19 and pl. iv <locus>(fol. 7v)</locus>.</provenance>
                  <provenance notAfter="1948" notBefore="1871" resp="#MMM"><persName key="person_64157046" role="fmo">James P. R. Lyell, 1871-1948</persName></provenance>
                  <acquisition resp="#MMM" when="1948">Chosen as one of the hundred manuscripts bequeathed to the Bodleian by Lyell in 1948.</acquisition>
               </history>
               <additional>
                  <adminInfo>
                     <recordHist>
                        <source>Description adapted from A. de la Mare, <title>Catalogue of the Medieval Manuscripts Bequeathed to the Bodleian Library Oxford by James P. R. Lyell</title> (1971); with additions by Andrew Dunning. <listBibl>
                              <bibl facs="cah0208.gif" type="LYELL">Catalogue, p. 174</bibl>
                              <bibl facs="cah0209.gif" type="LYELL">Catalogue, p. 175</bibl>
                              <bibl facs="cah0210.gif" type="LYELL">Catalogue, p. 176</bibl>
                           </listBibl>
                        </source>
                     </recordHist>
<<<<<<< HEAD
                  </adminInfo>
                  <surrogates><bibl subtype="partial" type="digital-facsimile"><ref target="https://digital.bodleian.ox.ac.uk/inquire/p/7c576df6-949b-4afd-a0b7-2642ea82e1bd"><title>Digital Bodleian</title></ref>
                        <note>(1 image from 35mm slides)</note></bibl></surrogates>
                  <listBibl type="WRAPPER">
                     <listBibl type="INTERNET">
                        <head>Online resources:</head>
                        <bibl><ref target="http://jonas.irht.cnrs.fr/manuscrit/40524"><title>JONAS: Répertoire des textes et des manuscrits médiévaux d'oc et d'oïl</title></ref></bibl>
                     </listBibl>
                  </listBibl>
               </additional>
=======
                  </adminInfo><surrogates><bibl type="digital-facsimile" subtype="partial"><ref target="https://digital.bodleian.ox.ac.uk/objects/7c576df6-949b-4afd-a0b7-2642ea82e1bd/"><title>Digital Bodleian</title></ref> <note>(1 image from 35mm slides)</note></bibl></surrogates><listBibl type="WRAPPER"><listBibl type="INTERNET"><head>Online resources:</head><bibl><ref target="http://jonas.irht.cnrs.fr/manuscrit/40524"><title>JONAS: Répertoire des textes et des manuscrits médiévaux d'oc et d'oïl</title></ref></bibl>
                        <bibl><ref target="http://musmed.fr/RISM/rismindex01.htm">Christian Meyer, <title>Les Sources manuscrites de la théorie de la musique (S. IX-XVI)</title></ref></bibl>
                     </listBibl></listBibl></additional>
>>>>>>> ee67a938
            </msDesc>
         </sourceDesc>
      </fileDesc>
      <revisionDesc>
         <change when="2020-12-16"><persName>Andrew Dunning</persName> Revised from description by <persName>Albinia de la Mare</persName>.</change>
         <change when="2018-06-15" xml:id="MMM"><persName>Mitch Fraas/Mapping Manuscript Migrations</persName> Provenance and acquisition information added using <ref target="https://github.com/littlegustv/oxfordupdates/blob/master/test_case_for_oxford_prov.rb">https://github.com/littlegustv/oxfordupdates/blob/master/test_case_for_oxford_prov.rb</ref> in collaboration with the <ref target="http://mappingmanuscriptmigrations.org/">Mapping Manuscript Migrations</ref> project.' </change>
         <change when="2017-07-01">First online publication.</change>
         <change when="2017-05-29">
            <persName>James Cummings</persName> Up-converted the markup using <ref target="https://github.com/jamescummings/Bodleian-msDesc-ODD/blob/master/convertTolkien2Bodley.xsl">https://github.com/jamescummings/Bodleian-msDesc-ODD/blob/master/convertTolkien2Bodley.xsl</ref>
         </change>
         <change when="2017-05-25">
            <persName>James Cummings</persName> Up-converted the markup using <ref target="https://github.com/jamescummings/Bodleian-msDesc-ODD/blob/master/convertTolkien2Bodley.xsl">https://github.com/jamescummings/Bodleian-msDesc-ODD/blob/master/convertTolkien2Bodley.xsl</ref>
         </change>
      </revisionDesc>
   </teiHeader>
   <text>
      <body>
         <p/>
      </body>
   </text>
</TEI><|MERGE_RESOLUTION|>--- conflicted
+++ resolved
@@ -202,7 +202,6 @@
                            </listBibl>
                         </source>
                      </recordHist>
-<<<<<<< HEAD
                   </adminInfo>
                   <surrogates><bibl subtype="partial" type="digital-facsimile"><ref target="https://digital.bodleian.ox.ac.uk/inquire/p/7c576df6-949b-4afd-a0b7-2642ea82e1bd"><title>Digital Bodleian</title></ref>
                         <note>(1 image from 35mm slides)</note></bibl></surrogates>
@@ -210,14 +209,10 @@
                      <listBibl type="INTERNET">
                         <head>Online resources:</head>
                         <bibl><ref target="http://jonas.irht.cnrs.fr/manuscrit/40524"><title>JONAS: Répertoire des textes et des manuscrits médiévaux d'oc et d'oïl</title></ref></bibl>
+                       <bibl><ref target="http://musmed.fr/RISM/rismindex01.htm">Christian Meyer, <title>Les Sources manuscrites de la théorie de la musique (S. IX-XVI)</title></ref></bibl>
                      </listBibl>
                   </listBibl>
                </additional>
-=======
-                  </adminInfo><surrogates><bibl type="digital-facsimile" subtype="partial"><ref target="https://digital.bodleian.ox.ac.uk/objects/7c576df6-949b-4afd-a0b7-2642ea82e1bd/"><title>Digital Bodleian</title></ref> <note>(1 image from 35mm slides)</note></bibl></surrogates><listBibl type="WRAPPER"><listBibl type="INTERNET"><head>Online resources:</head><bibl><ref target="http://jonas.irht.cnrs.fr/manuscrit/40524"><title>JONAS: Répertoire des textes et des manuscrits médiévaux d'oc et d'oïl</title></ref></bibl>
-                        <bibl><ref target="http://musmed.fr/RISM/rismindex01.htm">Christian Meyer, <title>Les Sources manuscrites de la théorie de la musique (S. IX-XVI)</title></ref></bibl>
-                     </listBibl></listBibl></additional>
->>>>>>> ee67a938
             </msDesc>
          </sourceDesc>
       </fileDesc>
