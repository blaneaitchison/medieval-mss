--- conflicted
+++ resolved
@@ -57,12 +57,9 @@
                   <objectDesc form="codex">
                      <supportDesc material="perg">
                         <support>parchment</support>
-                        <extent resp="#DD">415 fols.<dimensions unit="mm" type="leaf">
-<<<<<<< HEAD
+                        <extent resp="#DD">415 fols.
+                           <dimensions unit="mm" type="leaf">
                               <height quantity="293">c. 293</height>
-=======
-                              <height>293</height>
->>>>>>> f368c2c6
                               <width>210</width>
                            </dimensions>
                         </extent>
