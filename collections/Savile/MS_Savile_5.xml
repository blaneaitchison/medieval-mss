<?xml-model href="https://raw.githubusercontent.com/bodleian/consolidated-tei-schema/master/msdesc.rng" type="application/xml" schematypens="http://relaxng.org/ns/structure/1.0"?><?xml-model href="https://raw.githubusercontent.com/bodleian/consolidated-tei-schema/master/msdesc.rng" type="application/xml" schematypens="http://purl.oclc.org/dsdl/schematron"?><TEI xmlns="http://www.tei-c.org/ns/1.0" xml:id="manuscript_8829">
   <teiHeader>
      <fileDesc>
         <titleStmt>
            <title>MS. Savile 5</title>
            <title type="collection">MSS. Savile</title>
<<<<<<< HEAD
=======
            
>>>>>>> a869480b
            <respStmt xml:id="SC">
               <resp when="1937">Cataloguer</resp>
               <persName>Falconer Madan</persName>
               <persName>N. Denholm-Young</persName>
<<<<<<< HEAD
            </respStmt>
            <respStmt xml:id="SJB">
               <resp when="2023">Encoding</resp>
               <persName>Stewart Brookes</persName>
=======
>>>>>>> a869480b
            </respStmt>
            
            <respStmt xml:id="SJB">
               <resp when="2023">Encoding</resp>
               <persName>Stewart Brookes</persName>
            </respStmt>
            
         </titleStmt>
         <publicationStmt>
            <publisher>
               <orgName type="department">Special Collections</orgName>
               <orgName type="unit">Bodleian Libraries</orgName>
               <orgName type="institution">University of Oxford</orgName>
               <email>specialcollections.enquiries@bodleian.ox.ac.uk</email>
            </publisher>
            <idno type="msID">MS_Savile_5</idno>
            <idno type="collection">Savile</idno>
            <idno type="catalogue">Western</idno>
         </publicationStmt>
         <sourceDesc>
            <msDesc xml:id="MS_Savile_5" xml:lang="en">
               <msIdentifier>
                  <country>United Kingdom</country>
                  <region type="county">Oxfordshire</region>
                  <settlement>Oxford</settlement>
                  <institution>University of Oxford</institution>
                  <repository>Bodleian Library</repository>
                  <idno type="shelfmark">MS. Savile 5</idno>
                  <idno type="ieArk">ark:29072/x0r781wf52tz</idno><idno type="crArk">ark:29072/x05h73pw96hw</idno><altIdentifier type="internal">
                     <idno type="SCN">6552</idno>
                  </altIdentifier>
               </msIdentifier>
               <msContents>
                  
                  <msItem class="#commentarii" xml:id="MS_Savile_5-item1">
                     <locus>(fol. 1)</locus>
                     <title key="work_11278" type="desc">Commentary on Ptolemy, <hi rend="italic">Quadripartitum siue Tetrabiblos</hi></title>
                     <rubric>Ἐξηγητὴς ἀνώνυμος εἰς τὴν τετράβιβλον Πτολεμαίον</rubric>
                     <incipit>Τὰ προοίμια ποιεῖται ὁ Πτολέμαίος πρὸς τοὺς τὴν ἀστρονομίαν μὴ οἰομένους εἶναι τέχνην</incipit>
                     <note>Εnds abruptly in the middle of a page with 'τὸ δὲ περιέχον ἂνευ τούτων συνίσταται καθ᾽αὑτό'</note>
                     <bibl type="commentedOn">
                        <author key="person_54152998">Ptolemy</author>
                        <title>Quadripartitum siue Tetrabiblos</title>
                     </bibl>
                     <textLang mainLang="grc">Greek</textLang>
                  </msItem>
                  
                  <msItem class="#commentarii" xml:id="MS_Savile_5-item2">
                     <locus>(fol. 4)</locus>
                     <title key="work_11278" type="desc">Commentary on Ptolemy, <hi rend="italic">Quadripartitum siue Tetrabiblos</hi></title>
<<<<<<< HEAD
                     <incipit>Κεϕ. α. 'Tὸ προοίμιόν ἐστι πρὸς τοὺς οἰομένους τὴν ἀστρονομίαν μὴ εἶναι τέχνην'</incipit>
=======
                     <incipit>Κεϕ. a. 'Tὸ προοίμιόν ἐστι πρὸς τοὺς οἰομένους τὴν ἀστρονομίαν μὴ εἶναι τέχνην'</incipit>
>>>>>>> a869480b
                     <note>With diagrams</note>
                     <bibl type="commentedOn">
                        <author key="person_54152998">Ptolemy</author>
                        <title>Quadripartitum siue Tetrabiblos</title>
                     </bibl>
                     <textLang mainLang="grc">Greek</textLang>
                  </msItem>
                  
                  <msItem xml:id="MS_Savile_5-item3">
                     <locus>(fol. 117)</locus>
                     <author key="person_64016141">Porphyrius Tyrius</author>
                     <title key="work_3762">Commentary on Ptolemy, Quadripartitum siue Tetrabiblos</title>
<<<<<<< HEAD
                     <rubric>Πορϕυρίου ϕιλοσόϕου εἰσαγωγὴ εἰς τὴν ἀποτελεσματικὴν <note type="editorial">[τούτεστι τετράβιβλον]</note> τοῦ Πτολεμαίου</rubric>
=======
                     <rubric>Πορϕυρίου ϕιλοσόϕου εἰσαγωγὴ εἰς τὴν ἀποτελεσματικὴν [τούτεστι τετράβιβλον] τοῦ Πτολεμαίου</rubric>
>>>>>>> a869480b
                     <incipit>Ἐπειδὴ τὰ περὶ τῆς συγκριτικῆς θεωρίας</incipit>
                     <note>With diagrams</note>
                     <note>See fols 28v, 45v and 87v for the division of books</note>
                     <bibl type="commentedOn">
                        <author key="person_54152998">Ptolemy</author>
                        <title>Quadripartitum siue Tetrabiblos</title>
                     </bibl>
                     <textLang mainLang="grc">Greek</textLang>
                  </msItem>
                  
                  <msItem xml:id="MS_Savile_5-item4">
                     <locus>(fol. 137)</locus>
                     <author key="person_2241">'Hermes'</author>
                     <title key="work_180">Corpus Hermeticum</title>
                     <!-- from Pinakes -->
                     <rubric>Ἑρμοῦ Τρισμεγίστου λόγος καθολικὸς πρὸς Tᾶτ</rubric>
                     <incipit>Θεὸς τὸ θεῖον, λέγω νῦν οὐ τὸ γεννητὸν</incipit>
                     <note>Followed at fol. 139 by 'Έρμοῦ ἱερὸς λόγος', beginning 'Δόξα πάντων ὁ θεός'</note> 
<<<<<<< HEAD
                     
                     <note>This whole article is in a different hand from the rest</note>
                     <textLang mainLang="grc">Greek</textLang>
                  </msItem>
                  <msItem>
                     <note>At fol. 140 follow some Latin <title type="desc" key="work_10409">astronomical notes</title> 'ex <persName role="aut" key="person_10660698">Firmico</persName>'</note>
                     <textLang mainLang="la">Latin</textLang>
                  </msItem>
=======
                     <note>At fol. 140 follow some Latin astronomical notes 'ex Firmico'</note>
                     <note>This whole article is in a different hand from the rest</note>
                     <textLang mainLang="grc">Greek</textLang>
                  </msItem>
                  
>>>>>>> a869480b
                  <msItem class="#rhetorica" xml:id="MS_Savile_5-item5">
                     <locus>(fol. 143)</locus>
                     <title key="work_14417" type="desc">Rhetorical tables</title>
<<<<<<< HEAD
                     <incipit>Κοινὸς τεχ<supplied>ν</supplied>ῶν ὂpos ἐστὶν ὁ λέγων</incipit>
=======
                     <incipit>Κοινὸς τεχ[ν]ῶν ὂpos ἐστὶν ὁ λέγων</incipit>
>>>>>>> a869480b
                     <textLang mainLang="grc">Greek</textLang>
                  </msItem>
                  
                  <msItem xml:id="MS_Savile_5-item6">
                     <locus>(fol. 164)</locus>
                     <author key="person_54152998">Ptolemy</author>
                     <title key="work_4150">Harmonica</title>
<<<<<<< HEAD
                     <rubric>Κλανδίου Πτολεμαίον ἁρμονικά</rubric><note>Ending in cap. 16 'τῶν ἀπὸ τοῦ τονιαίου (γένους)</note>
=======
                     <rubric>Κλανδίου Πτολεμαίον ἁρμονικά, ending in cap. 16 'τῶν ἀπὸ τοῦ τονιαίου (γένους)</rubric>
>>>>>>> a869480b
                     <note>On fol. 187 a fragment of the same work is added in a later hand: cod. S. in Wallis's edition (Oxford, 1698)</note>
                     <textLang mainLang="grc">Greek</textLang>
                  </msItem>
                  
               </msContents>
               <physDesc>
                  <objectDesc form="codex">
                     <supportDesc material="chart">
                        <support>paper</support>
<<<<<<< HEAD
=======

>>>>>>> a869480b
                        <extent>
                           iii + 196
                           <dimensions unit="in" type="binding">
                              <height>12.125</height>
                              <width>9.875</width>
                           </dimensions>
                        </extent>
<<<<<<< HEAD
                     </supportDesc>
                  </objectDesc>
                  <decoDesc>
                     <decoNote type="diagram">Diagrams.</decoNote>
                  </decoDesc>
=======
                        
                     </supportDesc>
                  </objectDesc>

>>>>>>> a869480b
               </physDesc>
               <history>
                  <origin>
                     <origDate calendar="Gregorian" notAfter="1600" notBefore="1500">16th century</origDate>
                  </origin>
                  
<<<<<<< HEAD
                  <provenance><persName role="fmo" key="person_100218411">Henry Savile (d. 1622)</persName></provenance>
                  
                  <provenance>Bequeathed by <persName role="fmo" key="person_860159248596504870003">Dr Peter Turner</persName>, who died in January 1650/1651</provenance>
                  
=======
                  <provenance>Bequeathed by <persName role="fmo">Dr Peter Turner</persName>, who died in January 1650/1651</provenance>
                  
                  <!-- Authority record -->
>>>>>>> a869480b
                  
                  <acquisition when="1655">Probably claimed for the Savile library in 1655</acquisition>
                  
               </history>
               <additional>
                  <adminInfo>
                     <recordHist>
<<<<<<< HEAD
                        <source> Description adapted (December 2023) by Stewart J. Brookes from the Summary Catalogue (1937)<listBibl>
=======
                        <source>
                           Description adapted (December 2023) by Stewart J. Brookes from the Summary Catalogue (1937)
                           <listBibl>    
>>>>>>> a869480b
                              <bibl facs="aaq0455.gif" type="SC">Summary Catalogue, Vol. 2 Part 2, p. 1096</bibl>
                              <bibl facs="aaq0456.gif" type="SC">Summary Catalogue, Vol. 2 Part 2, p. 1097</bibl>
                           </listBibl>
                        </source>
                     </recordHist>
                  </adminInfo>
                  <listBibl type="WRAPPER">
                     <listBibl type="INTERNET">
                        <head>Online resources:</head>
                        <bibl><ref target="http://pinakes.irht.cnrs.fr/notices/cote/48428/"><title>Pinakes | Πίνακες: Textes et manuscrits grecs</title></ref></bibl>
                     </listBibl>
                  </listBibl>
               </additional>
            </msDesc>
         </sourceDesc>
      </fileDesc>
      <revisionDesc>
         <change when="2023-12-12">Description revised to incorporate all the information in the Summary Catalogue (1937)</change>
         <change when="2017-07-01">First online publication.</change>
         <change when="2017-05-25"><persName>James Cummings</persName> Up-converted the markup using <ref target="https://github.com/jamescummings/Bodleian-msDesc-ODD/blob/master/convertTolkien2Bodley.xsl">https://github.com/jamescummings/Bodleian-msDesc-ODD/blob/master/convertTolkien2Bodley.xsl</ref></change>
      </revisionDesc>
   </teiHeader>
   <text>
      <body>
         <p/>
      </body>
   </text>
</TEI><|MERGE_RESOLUTION|>--- conflicted
+++ resolved
@@ -4,23 +4,11 @@
          <titleStmt>
             <title>MS. Savile 5</title>
             <title type="collection">MSS. Savile</title>
-<<<<<<< HEAD
-=======
-            
->>>>>>> a869480b
             <respStmt xml:id="SC">
                <resp when="1937">Cataloguer</resp>
                <persName>Falconer Madan</persName>
                <persName>N. Denholm-Young</persName>
-<<<<<<< HEAD
             </respStmt>
-            <respStmt xml:id="SJB">
-               <resp when="2023">Encoding</resp>
-               <persName>Stewart Brookes</persName>
-=======
->>>>>>> a869480b
-            </respStmt>
-            
             <respStmt xml:id="SJB">
                <resp when="2023">Encoding</resp>
                <persName>Stewart Brookes</persName>
@@ -69,11 +57,7 @@
                   <msItem class="#commentarii" xml:id="MS_Savile_5-item2">
                      <locus>(fol. 4)</locus>
                      <title key="work_11278" type="desc">Commentary on Ptolemy, <hi rend="italic">Quadripartitum siue Tetrabiblos</hi></title>
-<<<<<<< HEAD
                      <incipit>Κεϕ. α. 'Tὸ προοίμιόν ἐστι πρὸς τοὺς οἰομένους τὴν ἀστρονομίαν μὴ εἶναι τέχνην'</incipit>
-=======
-                     <incipit>Κεϕ. a. 'Tὸ προοίμιόν ἐστι πρὸς τοὺς οἰομένους τὴν ἀστρονομίαν μὴ εἶναι τέχνην'</incipit>
->>>>>>> a869480b
                      <note>With diagrams</note>
                      <bibl type="commentedOn">
                         <author key="person_54152998">Ptolemy</author>
@@ -86,11 +70,7 @@
                      <locus>(fol. 117)</locus>
                      <author key="person_64016141">Porphyrius Tyrius</author>
                      <title key="work_3762">Commentary on Ptolemy, Quadripartitum siue Tetrabiblos</title>
-<<<<<<< HEAD
                      <rubric>Πορϕυρίου ϕιλοσόϕου εἰσαγωγὴ εἰς τὴν ἀποτελεσματικὴν <note type="editorial">[τούτεστι τετράβιβλον]</note> τοῦ Πτολεμαίου</rubric>
-=======
-                     <rubric>Πορϕυρίου ϕιλοσόϕου εἰσαγωγὴ εἰς τὴν ἀποτελεσματικὴν [τούτεστι τετράβιβλον] τοῦ Πτολεμαίου</rubric>
->>>>>>> a869480b
                      <incipit>Ἐπειδὴ τὰ περὶ τῆς συγκριτικῆς θεωρίας</incipit>
                      <note>With diagrams</note>
                      <note>See fols 28v, 45v and 87v for the division of books</note>
@@ -109,8 +89,6 @@
                      <rubric>Ἑρμοῦ Τρισμεγίστου λόγος καθολικὸς πρὸς Tᾶτ</rubric>
                      <incipit>Θεὸς τὸ θεῖον, λέγω νῦν οὐ τὸ γεννητὸν</incipit>
                      <note>Followed at fol. 139 by 'Έρμοῦ ἱερὸς λόγος', beginning 'Δόξα πάντων ὁ θεός'</note> 
-<<<<<<< HEAD
-                     
                      <note>This whole article is in a different hand from the rest</note>
                      <textLang mainLang="grc">Greek</textLang>
                   </msItem>
@@ -118,21 +96,10 @@
                      <note>At fol. 140 follow some Latin <title type="desc" key="work_10409">astronomical notes</title> 'ex <persName role="aut" key="person_10660698">Firmico</persName>'</note>
                      <textLang mainLang="la">Latin</textLang>
                   </msItem>
-=======
-                     <note>At fol. 140 follow some Latin astronomical notes 'ex Firmico'</note>
-                     <note>This whole article is in a different hand from the rest</note>
-                     <textLang mainLang="grc">Greek</textLang>
-                  </msItem>
-                  
->>>>>>> a869480b
                   <msItem class="#rhetorica" xml:id="MS_Savile_5-item5">
                      <locus>(fol. 143)</locus>
                      <title key="work_14417" type="desc">Rhetorical tables</title>
-<<<<<<< HEAD
                      <incipit>Κοινὸς τεχ<supplied>ν</supplied>ῶν ὂpos ἐστὶν ὁ λέγων</incipit>
-=======
-                     <incipit>Κοινὸς τεχ[ν]ῶν ὂpos ἐστὶν ὁ λέγων</incipit>
->>>>>>> a869480b
                      <textLang mainLang="grc">Greek</textLang>
                   </msItem>
                   
@@ -140,11 +107,7 @@
                      <locus>(fol. 164)</locus>
                      <author key="person_54152998">Ptolemy</author>
                      <title key="work_4150">Harmonica</title>
-<<<<<<< HEAD
                      <rubric>Κλανδίου Πτολεμαίον ἁρμονικά</rubric><note>Ending in cap. 16 'τῶν ἀπὸ τοῦ τονιαίου (γένους)</note>
-=======
-                     <rubric>Κλανδίου Πτολεμαίον ἁρμονικά, ending in cap. 16 'τῶν ἀπὸ τοῦ τονιαίου (γένους)</rubric>
->>>>>>> a869480b
                      <note>On fol. 187 a fragment of the same work is added in a later hand: cod. S. in Wallis's edition (Oxford, 1698)</note>
                      <textLang mainLang="grc">Greek</textLang>
                   </msItem>
@@ -154,10 +117,6 @@
                   <objectDesc form="codex">
                      <supportDesc material="chart">
                         <support>paper</support>
-<<<<<<< HEAD
-=======
-
->>>>>>> a869480b
                         <extent>
                            iii + 196
                            <dimensions unit="in" type="binding">
@@ -165,34 +124,21 @@
                               <width>9.875</width>
                            </dimensions>
                         </extent>
-<<<<<<< HEAD
                      </supportDesc>
                   </objectDesc>
                   <decoDesc>
                      <decoNote type="diagram">Diagrams.</decoNote>
                   </decoDesc>
-=======
-                        
-                     </supportDesc>
-                  </objectDesc>
-
->>>>>>> a869480b
                </physDesc>
                <history>
                   <origin>
                      <origDate calendar="Gregorian" notAfter="1600" notBefore="1500">16th century</origDate>
                   </origin>
                   
-<<<<<<< HEAD
                   <provenance><persName role="fmo" key="person_100218411">Henry Savile (d. 1622)</persName></provenance>
                   
                   <provenance>Bequeathed by <persName role="fmo" key="person_860159248596504870003">Dr Peter Turner</persName>, who died in January 1650/1651</provenance>
                   
-=======
-                  <provenance>Bequeathed by <persName role="fmo">Dr Peter Turner</persName>, who died in January 1650/1651</provenance>
-                  
-                  <!-- Authority record -->
->>>>>>> a869480b
                   
                   <acquisition when="1655">Probably claimed for the Savile library in 1655</acquisition>
                   
@@ -200,13 +146,9 @@
                <additional>
                   <adminInfo>
                      <recordHist>
-<<<<<<< HEAD
-                        <source> Description adapted (December 2023) by Stewart J. Brookes from the Summary Catalogue (1937)<listBibl>
-=======
                         <source>
                            Description adapted (December 2023) by Stewart J. Brookes from the Summary Catalogue (1937)
                            <listBibl>    
->>>>>>> a869480b
                               <bibl facs="aaq0455.gif" type="SC">Summary Catalogue, Vol. 2 Part 2, p. 1096</bibl>
                               <bibl facs="aaq0456.gif" type="SC">Summary Catalogue, Vol. 2 Part 2, p. 1097</bibl>
                            </listBibl>
