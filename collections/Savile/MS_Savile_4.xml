--- conflicted
+++ resolved
@@ -4,23 +4,11 @@
          <titleStmt>
             <title>MS. Savile 4</title>
             <title type="collection">MSS. Savile</title>
-<<<<<<< HEAD
-=======
-            
->>>>>>> a869480b
             <respStmt xml:id="SC">
                <resp when="1937">Cataloguer</resp>
                <persName>Falconer Madan</persName>
                <persName>N. Denholm-Young</persName>
-<<<<<<< HEAD
             </respStmt>
-            <respStmt xml:id="SJB">
-               <resp when="2023">Encoding</resp>
-               <persName>Stewart Brookes</persName>
-=======
->>>>>>> a869480b
-            </respStmt>
-            
             <respStmt xml:id="SJB">
                <resp when="2023">Encoding</resp>
                <persName>Stewart Brookes</persName>
@@ -68,12 +56,9 @@
                      <title key="work_4734">Edition of Ptolemy's 'Handy tables'.</title>
                      <rubric>Θέωνος Άλεξανδρέιος εἰσ τοὺς προχείρους κανόνας τῆς ἀστρονομίας παράδοσις</rubric>
                      <note>See <ref target="https://archives.bodleian.ox.ac.uk/repositories/2/archival_objects/174057">MS. Savile 2</ref>, art. 4.</note>
-<<<<<<< HEAD
-=======
                      
-                     <!-- unclear from S.C. if this is the 'petit commentaire' or 'grand commentaire' -->
+                     <!-- unclear from S.C. if this is the 'petit commentaire' or 'grand commentaire' - Pinakes says Petit-->
                      
->>>>>>> a869480b
                      <bibl type="related">
                         <author key="person_54152998">Ptolemy</author>
                         <title>Tables</title>
@@ -87,10 +72,6 @@
                   <objectDesc form="codex">
                      <supportDesc material="chart">
                         <support>paper</support>
-<<<<<<< HEAD
-=======
-                     
->>>>>>> a869480b
                         <extent>
                            ii + 92
                            <dimensions unit="in" type="binding">
@@ -98,48 +79,28 @@
                               <width>9.125</width>
                            </dimensions>
                         </extent>
-<<<<<<< HEAD
                      </supportDesc>
                   </objectDesc>
                   <decoDesc>
                      <decoNote type="diagram">Diagrams.</decoNote>
                   </decoDesc>
-=======
-                        
-                     </supportDesc>
-                  </objectDesc>
-                     
-                     
->>>>>>> a869480b
                </physDesc>
                <history>
                   <origin>
                      <origDate calendar="Gregorian" notAfter="1600" notBefore="1500">16th century</origDate>
                   </origin>
-<<<<<<< HEAD
                   <provenance><persName role="fmo" key="person_100218411">Henry Savile (d. 1622)</persName></provenance>
                   
                   <provenance>Bequeathed by <persName role="fmo" key="person_860159248596504870003">Dr Peter Turner</persName>, who died in January 1650/1651</provenance>
-=======
-                  
-                  <provenance>Bequeathed by <persName role="fmo">Dr Peter Turner</persName>, who died in January 1650/1651</provenance>
-                  
-                  <!-- Authority record -->
-                  
->>>>>>> a869480b
                   <acquisition when="1655">Probably claimed for the Savile library in 1655</acquisition>
                   
                </history>
                <additional>
                   <adminInfo>
                      <recordHist>
-<<<<<<< HEAD
-                        <source> Description adapted (December 2023) by Stewart J. Brookes from the Summary Catalogue (1937)<listBibl>
-=======
                         <source>
                            Description adapted (December 2023) by Stewart J. Brookes from the Summary Catalogue (1937)
                            <listBibl>                              
->>>>>>> a869480b
                               <bibl facs="aaq0455.gif" type="SC">Summary Catalogue, Vol. 2 Part 2, p. 1096</bibl>
                            </listBibl>
                         </source>
