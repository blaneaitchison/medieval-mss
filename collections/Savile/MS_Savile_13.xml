<?xml-model href="https://raw.githubusercontent.com/bodleian/consolidated-tei-schema/master/msdesc.rng" type="application/xml" schematypens="http://relaxng.org/ns/structure/1.0"?><?xml-model href="https://raw.githubusercontent.com/bodleian/consolidated-tei-schema/master/msdesc.rng" type="application/xml" schematypens="http://purl.oclc.org/dsdl/schematron"?>
<TEI xmlns="http://www.tei-c.org/ns/1.0" xml:id="manuscript_8810">
   <teiHeader>
      <fileDesc>
         <titleStmt>
            <title>MS. Savile 13</title>
            <title type="collection">MSS. Savile</title>
<<<<<<< HEAD

=======
            
>>>>>>> a869480b
            <respStmt xml:id="SC">
               <resp when="1937">Cataloguer</resp>
               <persName>Falconer Madan</persName>
               <persName>N. Denholm-Young</persName>
            </respStmt>
<<<<<<< HEAD

=======
            
>>>>>>> a869480b
            <respStmt xml:id="SJB">
               <resp when="2023">Encoding</resp>
               <persName>Stewart Brookes</persName>
            </respStmt>
<<<<<<< HEAD

=======
            
>>>>>>> a869480b
         </titleStmt>
         <publicationStmt>
            <publisher>
               <orgName type="department">Special Collections</orgName>
               <orgName type="unit">Bodleian Libraries</orgName>
               <orgName type="institution">University of Oxford</orgName>
               <email>specialcollections.enquiries@bodleian.ox.ac.uk</email>
            </publisher>
            <idno type="msID">MS_Savile_13</idno>
            <idno type="collection">Savile</idno>
            <idno type="catalogue">Western</idno>
         </publicationStmt>
         <sourceDesc>
            <msDesc xml:id="MS_Savile_13" xml:lang="en">
               <msIdentifier>
                  <country>United Kingdom</country>
                  <region type="county">Oxfordshire</region>
                  <settlement>Oxford</settlement>
                  <institution>University of Oxford</institution>
                  <repository>Bodleian Library</repository>
                  <idno type="shelfmark">MS. Savile 13</idno>
                  <idno type="ieArk">ark:29072/x01v53jx90wx</idno>
                  <idno type="crArk">ark:29072/x03n204013mb</idno>
                  <altIdentifier type="internal">
                     <idno type="SCN">6560</idno>
                  </altIdentifier>
               </msIdentifier>
               <msContents>
<<<<<<< HEAD

=======
                  
>>>>>>> a869480b
                  <msItem n="1" xml:id="MS_Savile_13-item1">
                     <author key="person_176184097">Euclid</author>
                     <title key="work_1480">Elementa</title>
                     <rubric>Εύκλείδου στοιχείων πρω̑τον</rubric>
                     <note>The 1st book of Euclid's Elements of Geometry, followed by the 2nd to the
                        15th books: the last two leaves injured.</note>
                     <note>There are diagrams and scholia. </note>
                     <textLang mainLang="grc">Greek</textLang>
                  </msItem>
                  
                  <msItem n="2" xml:id="MS_Savile_13-item2">
                     <locus>(fols. 2-3</locus>
                     <author key="person_98118283">Joannes Philoponus</author>
                     <title key="work_2442">Scholia on Aristotle, Analytica priora</title>
                     <rubric>Φιλοπόνου σχόλια εις τα' πρότερα τω̑ν δευτέρων α'ναλυτικω̑ν
                        Άριστοτελους</rubric>
                     <note>Cf. fol. 314, in parts damaged, ending with a circle of the winds.</note>
                     <bibl type="commentedOn">
                        <author key="person_7524651">Aristotle</author>
                        <title/>
                     </bibl>
                     <textLang mainLang="grc">Greek</textLang>
                  </msItem>
<<<<<<< HEAD
                  <msItem>
                     <note>Fol. iv bears a Greek note which appears to be dated A.D. 1335.</note>
                     <textLang mainLang="grc">Greek</textLang>
                  </msItem>
                  <msItem>
                     <note> Latin 15th-cent. notes written in Italy are on fol. 315.</note>
                     <textLang mainLang="la">Latin</textLang>
                  </msItem>
=======
                  
>>>>>>> a869480b
               </msContents>
               <physDesc>
                  <objectDesc form="codex">
                     <supportDesc material="chart">
                        <support>paper</support>
<<<<<<< HEAD

                        <extent> 315 leaves <dimensions unit="in" type="binding">
                              <height>10.125</height>
                              <width>7</width>
                           </dimensions>
                        </extent>

                        <condition>In parts damaged</condition>

                     </supportDesc>

                  </objectDesc>
                  <decoDesc>
                     <decoNote type="diagram">Diagrams.</decoNote>
                  </decoDesc>
                  <bindingDesc>
                     <binding notBefore="1400" notAfter="1500">
                        <p>Brown stamped leather on boards, worn, with bosses (except one) and
                           clasps lost, 15th-century work</p>
                     </binding>
                  </bindingDesc>

=======
                        
                     <extent>
                        315 leaves
                        <dimensions unit="in" type="binding">
                           <height>10.125</height>
                           <width>7</width>
                        </dimensions>
                     </extent>
                        
                        <condition>In parts damaged</condition>
                     
                     </supportDesc>
                     
                  </objectDesc>
                  
                  <bindingDesc>
                     <binding notBefore="1400" notAfter="1500">
                        <p>Brown stamped leather on boards, worn, with bosses (except one) and clasps lost, 15th-century work</p>
                     </binding>
                  </bindingDesc>
                  
>>>>>>> a869480b
               </physDesc>
               <history>
                  <origin>
                     <origDate calendar="Gregorian" notAfter="1400" notBefore="1300">14th century
                        (?)</origDate>
                  </origin>
                  <provenance>In Italy in the 15th century (see above).</provenance>
                  <provenance><persName role="fmo" key="person_100218411">Henry Savile (d. 1622)</persName></provenance>
                  <provenance>Bequeathed by <persName role="fmo" key="person_860159248596504870003">Dr Peter Turner</persName>, who died in January 1650/1651</provenance>
                  <acquisition when="1680">About 1680 it was 'challenged by Dr Wallis' and carried off to the Savilian library.</acquisition>
               </history>
               <additional>
                  <adminInfo>
                     <recordHist>
<<<<<<< HEAD
                        <source> Description adapted (December 2023) by Stewart J. Brookes from the
                           Summary Catalogue (1937) <listBibl>
                              <bibl facs="aaq0460.gif" type="SC">Summary Catalogue, Vol. 2 Part 2,
                                 p. 1101</bibl>
=======
                        <source>
                           Description adapted (December 2023) by Stewart J. Brookes from the Summary Catalogue (1937)
                           <listBibl>
                              <bibl facs="aaq0460.gif" type="SC">Summary Catalogue, Vol. 2 Part 2, p. 1101</bibl>
>>>>>>> a869480b
                           </listBibl>
                        </source>
                     </recordHist>
                  </adminInfo>
                  <listBibl type="WRAPPER">
                     <listBibl type="INTERNET">
                        <head>Online resources:</head>
                        <bibl>
                           <ref target="http://pinakes.irht.cnrs.fr/notices/cote/48436/">
                              <title>Pinakes | Πίνακες: Textes et manuscrits grecs</title>
                           </ref>
                        </bibl>
                     </listBibl>
                  </listBibl>
               </additional>
            </msDesc>
         </sourceDesc>
      </fileDesc>
      <revisionDesc>
<<<<<<< HEAD
         <change when="2023-12-12">Description revised to incorporate all the information in the
            Summary Catalogue (1937)</change>
=======
         <change when="2023-12-12">Description revised to incorporate all the information in the Summary Catalogue (1937)</change>
>>>>>>> a869480b
         <change when="2022-04-04">Add binding information from Summary Catalogue.</change>
         <change when="2017-07-01">First online publication.</change>
         <change when="2017-05-25">
            <persName>James Cummings</persName> Up-converted the markup using <ref
               target="https://github.com/jamescummings/Bodleian-msDesc-ODD/blob/master/convertTolkien2Bodley.xsl"
               >https://github.com/jamescummings/Bodleian-msDesc-ODD/blob/master/convertTolkien2Bodley.xsl</ref>
         </change>
      </revisionDesc>
   </teiHeader>
   <text>
      <body>
         <p/>
      </body>
   </text>
</TEI><|MERGE_RESOLUTION|>--- conflicted
+++ resolved
@@ -5,30 +5,15 @@
          <titleStmt>
             <title>MS. Savile 13</title>
             <title type="collection">MSS. Savile</title>
-<<<<<<< HEAD
-
-=======
-            
->>>>>>> a869480b
             <respStmt xml:id="SC">
                <resp when="1937">Cataloguer</resp>
                <persName>Falconer Madan</persName>
                <persName>N. Denholm-Young</persName>
             </respStmt>
-<<<<<<< HEAD
-
-=======
-            
->>>>>>> a869480b
             <respStmt xml:id="SJB">
                <resp when="2023">Encoding</resp>
                <persName>Stewart Brookes</persName>
             </respStmt>
-<<<<<<< HEAD
-
-=======
-            
->>>>>>> a869480b
          </titleStmt>
          <publicationStmt>
             <publisher>
@@ -57,11 +42,6 @@
                   </altIdentifier>
                </msIdentifier>
                <msContents>
-<<<<<<< HEAD
-
-=======
-                  
->>>>>>> a869480b
                   <msItem n="1" xml:id="MS_Savile_13-item1">
                      <author key="person_176184097">Euclid</author>
                      <title key="work_1480">Elementa</title>
@@ -85,7 +65,6 @@
                      </bibl>
                      <textLang mainLang="grc">Greek</textLang>
                   </msItem>
-<<<<<<< HEAD
                   <msItem>
                      <note>Fol. iv bears a Greek note which appears to be dated A.D. 1335.</note>
                      <textLang mainLang="grc">Greek</textLang>
@@ -94,15 +73,11 @@
                      <note> Latin 15th-cent. notes written in Italy are on fol. 315.</note>
                      <textLang mainLang="la">Latin</textLang>
                   </msItem>
-=======
-                  
->>>>>>> a869480b
                </msContents>
                <physDesc>
                   <objectDesc form="codex">
                      <supportDesc material="chart">
                         <support>paper</support>
-<<<<<<< HEAD
 
                         <extent> 315 leaves <dimensions unit="in" type="binding">
                               <height>10.125</height>
@@ -124,30 +99,6 @@
                            clasps lost, 15th-century work</p>
                      </binding>
                   </bindingDesc>
-
-=======
-                        
-                     <extent>
-                        315 leaves
-                        <dimensions unit="in" type="binding">
-                           <height>10.125</height>
-                           <width>7</width>
-                        </dimensions>
-                     </extent>
-                        
-                        <condition>In parts damaged</condition>
-                     
-                     </supportDesc>
-                     
-                  </objectDesc>
-                  
-                  <bindingDesc>
-                     <binding notBefore="1400" notAfter="1500">
-                        <p>Brown stamped leather on boards, worn, with bosses (except one) and clasps lost, 15th-century work</p>
-                     </binding>
-                  </bindingDesc>
-                  
->>>>>>> a869480b
                </physDesc>
                <history>
                   <origin>
@@ -162,17 +113,10 @@
                <additional>
                   <adminInfo>
                      <recordHist>
-<<<<<<< HEAD
                         <source> Description adapted (December 2023) by Stewart J. Brookes from the
                            Summary Catalogue (1937) <listBibl>
                               <bibl facs="aaq0460.gif" type="SC">Summary Catalogue, Vol. 2 Part 2,
                                  p. 1101</bibl>
-=======
-                        <source>
-                           Description adapted (December 2023) by Stewart J. Brookes from the Summary Catalogue (1937)
-                           <listBibl>
-                              <bibl facs="aaq0460.gif" type="SC">Summary Catalogue, Vol. 2 Part 2, p. 1101</bibl>
->>>>>>> a869480b
                            </listBibl>
                         </source>
                      </recordHist>
@@ -192,12 +136,8 @@
          </sourceDesc>
       </fileDesc>
       <revisionDesc>
-<<<<<<< HEAD
          <change when="2023-12-12">Description revised to incorporate all the information in the
             Summary Catalogue (1937)</change>
-=======
-         <change when="2023-12-12">Description revised to incorporate all the information in the Summary Catalogue (1937)</change>
->>>>>>> a869480b
          <change when="2022-04-04">Add binding information from Summary Catalogue.</change>
          <change when="2017-07-01">First online publication.</change>
          <change when="2017-05-25">
