<?xml version="1.0" encoding="UTF-8"?>
<?xml-model href="https://raw.githubusercontent.com/bodleian/consolidated-tei-schema/master/msdesc.rng" type="application/xml" schematypens="http://relaxng.org/ns/structure/1.0"?>
<?xml-model href="https://raw.githubusercontent.com/bodleian/consolidated-tei-schema/master/msdesc.rng" type="application/xml" schematypens="http://purl.oclc.org/dsdl/schematron"?>
<TEI xml:id="manuscript_7458" xmlns="http://www.tei-c.org/ns/1.0">
   <teiHeader>
      <fileDesc>
         <titleStmt>
            <title>MS. Laud Misc. 676</title>
            <title type="collection">MSS. Laud Misc. (Laud miscellaneous)</title>
            <respStmt>
               <resp when="2021-03">Cataloguer</resp>
               <persName>Peter Kidd</persName></respStmt>
            <respStmt>
               <resp when="2021-03">Encoding</resp>
               <persName>Matthew Holford</persName>
            </respStmt>
         </titleStmt>
         <publicationStmt>
            <publisher>Special Collections, Bodleian Libraries</publisher>
            <address>
               <orgName type="department">Special Collections</orgName>
               <orgName type="unit">Bodleian Libraries</orgName>
               <orgName type="institution">University of Oxford</orgName>
               <street>Weston Library, Broad Street</street>
               <settlement key="place_7011931">Oxford</settlement>
               <postCode>OX1 3BG</postCode>
               <country>United Kingdom</country>
            </address>
            <distributor>
               <email>specialcollections.enquiries@bodleian.ox.ac.uk</email>
            </distributor>
            <idno type="msID">MS_Laud_Misc_676</idno>
            <idno type="collection">Laud Misc</idno>
            <idno type="catalogue">Western</idno>
         </publicationStmt>
         <sourceDesc>
            <msDesc xml:id="MS_Laud_Misc_676" xml:lang="en">
               <msIdentifier>
                  <country>United Kingdom</country>
                  <region type="county">Oxfordshire</region>
                  <settlement>Oxford</settlement>
                  <institution>University of Oxford</institution>
                  <repository>Bodleian Library</repository>
                  <idno type="shelfmark">MS. Laud Misc. 676</idno>
                  <altIdentifier type="internal">
                     <idno type="SCN">1043</idno>
                  </altIdentifier>
               </msIdentifier>
               <head>Petrus Hispanus, Giles of Corbeil, et al., Medical works. France, late 13th century, with additions, Germany, 15th century</head>
               <msContents>
                  <textLang mainLang="la">Latin</textLang>
                  <msItem>
                     <locus>(front pastedown)</locus>
                     <note> Table of contents</note>
                     <note>A late 13th-century hand lists the first three items. A 15th-century hand, probably also responsible for the ink foliation, noted how many leaves they each occupy (24, 28, and 2 leaves respectively) and lists three added texts: the two by Gilles (3 folios and 5 1/4 folios) and (now missing) ‘Item species <unclear>dirigentes</unclear> <unclear>medicamenta</unclear> membris’ (1 folio) </note></msItem>
                  <msItem><locus>(fol. i verso)</locus>
                     <note> Table of contents</note>
                     <note>By a 17th-century (Laudian?) hand, listing the five main texts, noting that the second lacks its first 9 leaves.</note>
                  </msItem>
                  <msItem xml:id="MS_Laud_Misc_676-item1" n="1">
                     <locus>(fols. 1r-24r)</locus>
                     <author key="person_2938">Petrus Hispanus</author>
                     <title key="work_3589">Thesaurus pauperum</title>
                     <incipit>In nomine sancte et indiuidue trinitatis que omnia creauit uel donauit uirtutibus propriis</incipit>
                     <explicit>et distempera cum uino albo et tercia parte ter dum uenit da pacienti cocliar plenum qualibet uice</explicit>
                     <note>The last several words in paler ink running below the lowest ruled line of the page; the verso ruled, otherwise blank; this text occupies quires 1–3.</note>
                     <bibl><title>Obras médicas de Pedro Hispano</title>, ed. Maria Helena da Rocha Pereira (Coimbra, 1973), 79–323, using the present MS (apparently the earliest surviving copy), with the siglum ‘B’; the Latin text is on odd-numbered pages, facing a Portuguese translation.</bibl>
                     
                  </msItem>
                  <msItem xml:id="MS_Laud_Misc_676-item2" n="2" class="#medica">
                     <locus>(fols. 25r–42r)</locus>
                     <title key="work_16413">Concordantia auctorum </title><note>(anonymous medical compilation, beginning incomplete)</note>
                     <incipit defective="true"> aliquibus oleis calidis non multum sicut oleo</incipit>
                     <explicit>Nota quod Aur. est pondus quatuor danich et dimidii</explicit>
                     <finalRubric>Explicit concordantia auctorum</finalRubric>
                     <note>Authorities cited include ‘A’(vicenna), ‘G’(alen), ‘Geraldus Bituricensis’ (i.e. Gerard de Berry, fol. 34r, cf. fol. 31r), ‘H’(ippocrates), ‘Iohannes Damasc.’ ‘Rasis’, and ‘Serapion’.</note>
                     <note>The text occurs in two other medical compilations: Paris, BnF, ms. lat. 6891, fols. 92r–113r, and Vatican, BAV, Pal. lat. 1253, fols. 97r–122r, with the incipit ‘In dolore capitis de [/ ex] causa calida cum materia …’; eTK 0671K</note><note>Narrow stubs of 9 excised leaves precede the first surviving leaf, which has medieval foliation ‘10’.</note>
                  </msItem>
                  <msItem xml:id="MS_Laud_Misc_676-item3" n="3" class="#medica">
                     <locus>(fols. 42v–43r)</locus>
                     <title key="work_16414"> De septem herbis septem planetis appropriatis siue Compendium aureum</title>
                     <rubric> De uirtute .7. herbarum</rubric>
                     <incipit>Prima autem herba est Saturni que affodillus dicatur, succus autem eius multum ualet per se siue mixtus cum storace</incipit>
                     <explicit>et colligendo herbam fiat passionis mencio uel rei propter quam colligitur et tales habere conseruantur in ordio uel frumento. Explicit.</explicit>
                     <finalRubric>Explicit virtutibus .7. herbarum</finalRubric>
                     <note>Attributed in other manuscripts to an otherwise unknown 'Flaccus Africanus' or 'Alexius Africus'. Singer, <title>Catalogue of Latin and vernacular alchemical manuscripts</title>, III (1931), p. 766 K3, citing four MSS. of this anonymous version including Bodleian MS. Digby 147, fols. 106r–v, and MS. Ashmole 1448, pp. 44–45; Thorndike-Kibre col. 1088 (eTK 1088K) citing the present MS.</note>
                  </msItem>
                  <msItem xml:id="MS_Laud_Misc_676-item4" n="4" class="#medica">
                     <locus> (fol. 43r)</locus>
                     <title type="desc" key="work_13209">Medical recipies</title>
                     <note> Two short cures, Contra sciaticam, and Contra maculam novellam</note>
                     <note>The verso is unruled and blank except for an added inscription (see below, Provenance).</note>
                  </msItem>
                  <msItem xml:id="MS_Laud_Misc_676-item5" n="5">
                     <locus>(fols. 44r–46v; addition, 15th century)</locus>
                     <author key="person_71543640">Giles de Corbeil</author>
                     <title key="work_1748">De pulsibus</title>
                     <incipit>Ingenii vires modicis conatibus impar <lb/> Materies honerosa premit perplexa figuris</incipit>
                     <explicit>Debilis in reliquo fit languida nulla sequenti</explicit>
                     <finalRubric>Expliciunt versus de iudicio pulsus</finalRubric>
                     <note><title>Aegidii Corboliensis carmina medica ad fidem manu scriptorum codicum et veterum editionum recensuit</title>, ed. Ludwig Choulant (Leipzig, 1826), 21–43; the MS. omitting the preface, and thus beginning with the Pars prima at p. 28 of the edition; and ending a few lines before the Epilogue of the edition, at p. 43 line 370.</note>
                     <textLang mainLang="la">Latin</textLang>
                  </msItem>
                  <msItem xml:id="MS_Laud_Misc_676-item6" n="6">
                     <locus>(fols. 47r-52r; addition, 15th century)</locus>
                     <author key="person_71543640">Giles de Corbeil</author>
                     <title key="work_1751">De urinis</title>
                     <incipit>Dicitur urina quam fit renibus una</incipit>
                     <explicit>Agrauat et cumulat mala circumstancia culpam </explicit>
                     <finalRubric> Expliciunt uersus Egidii et <unclear>cuius est commentum</unclear> Gilleberti. <note>[in red:]</note> Deo gratias</finalRubric>
                  </msItem>
               </msContents>
               <physDesc>
                  <p>The original core of the book seems to be fols. 1-47, possibly two codicological units (fols. 1-24, 25-48), but uniform in script, layout and decoration and probably always together. Fols. 44-7 were originally blank with text added in the fifteenth century. It is unclear if fols. 48-53 were added in the fifteenth century or were a blank part of the original volume.</p>
                  <objectDesc form="codex">
                     <supportDesc material="perg">
                        <support>parchment, with fairly frequent holes and uneven edges</support>
                        <foliation>i, 1–54 in 19th-century pencil; 1–24, 10–38 in medieval Arabic numerals in ink in the centre of the upper margin
                        </foliation>
                        <collation> 1–3(8) (fols. 1–24), [quire excised], 4(8-1) (first leaf excised; fols. 25–31) 5–6(8) (fols. 32–47), 7(8-2) (last two blanks excised; fols. 48–53), the final flyleaf and pastedown appear to be all that remain from another quire of 6 or 8 leaves; quires 1–2, 4-5 with catchwords.</collation>
                     </supportDesc>
                     <layoutDesc>
                        <layout columns="2" writtenLines="40">Fols. 1r-43r: ruled in plummet for 2 columns of 40 lines</layout>
                        <layout columns="2" writtenLines="38">Fols. 44r-46v: ruled in plummet for 2 columns of 38 lines (earlier pricking for 40 lines, as fols. 1-43).</layout>
                        <layout columns="1 2" writtenLines="24 32">Fols. 47r-52r: ruled in plummet, the first page in 2 columns of 24 and 30 lines, the remainder in a single column of 28–32 lines</layout>
                     </layoutDesc>
                  </objectDesc>
                  <handDesc>
                     <handNote script="textualisNorthern">Fols. 1r-43r: Gothic bookhand</handNote>
                     <handNote script="cursiva">Fols. 44r-46v: cursive bookhand</handNote>
                     <handNote script="cursiva">Fols. 47r-52r: cursive bookhand</handNote>
                  </handDesc>
                  <decoDesc>
                     <decoNote type="flourInit">Fols. 1r-43r: puzzle initial 'I' at the beginning of the first texts, in red and blue with penwork in both colours extending most of the height of the text; similar initial at the beginning of the second text, now mostly excised; spaces for 2-line initials usually blank (one in plain red)</decoNote>
                     <decoNote type="colInit">Fols. 44r-46v: 2-line initials in plain red.</decoNote>
                     <decoNote type="none">Fols. 47r-52r: none; capitals stroked in red</decoNote>
                  </decoDesc>
                  <bindingDesc>
                     <binding notAfter="1500">
                        <p>Medieval (late 13th-century?) binding. Original(?) sewing on five bands laced into wood (beech?) boards with cushioned edges covered with plain undecorated (alum-tawed?) leather; with vestiges of a strap and pin fastening, with the pin extant near the centre of the back board. The spine with three (damaged) paper labels printed ‘[Lau]d’, ‘676’ (upside-down), and ‘Lau[d] | F | 6.’</p>
                        <p>The volume does not appear to have been re-sewn, yet the spine, back pastedown, and back flyleaf all have the old Laud shelfmark and a paper label printed with the SC number, upside-down, for no apparent reason, suggesting that the boards and endleaves may have been removed and reversed at some stage.</p>
                        <!-- TODO: check with Andrew H -->
                     </binding>
                  </bindingDesc>
               </physDesc>
               <history>
                  <origin>
                     <origDate calendar="Gregorian" notAfter="1300" notBefore="1290">13th century, end</origDate><origPlace>
                        <country key="place_1000070">France</country> </origPlace> <origDate calendar="Gregorian" notAfter="1500" notBefore="1400" type="additions">additions, 15th century</origDate>
                      <origPlace type="additions">
<country key="place_7000084">Germany</country> </origPlace>
                  </origin>
                  <provenance>With a 14th(?)-century price ‘xij s[olidi?] par[isiensis?]’ (fol. 54r, upper right corner).</provenance>
                  <provenance>Presumably in Germany when the Giles de Corbeil texts were added.</provenance>
                  <provenance>Inscribed in German ‘Meyn freuntlichen gruß zu vor’ (fol. 53v).</provenance>
                  <provenance>‘<persName key="person_3437">Maria Greffin</persName>’, 16th-century (back pastedown, cf. fol. 54v).</provenance>
                  <provenance>Erased inscriptions on the back pastedown; pen-trial alphabet, fol. 52v.</provenance>
                  <provenance>A 16th-century name (?) on fols. 1r, 43r is difficult to read: possibly 'Ad. Hall' or 'Hale'.</provenance>
                  <provenance from="1633" to="1635"><persName role="fmo" key="person_54940373">William Laud, 1573-1645</persName>, with the usual inscription, dated 1633 (fol. 1r).</provenance>
                  <acquisition when="1635">Part of his first donation to the Bodleian, 1635; former Bodleian shelfmarks: ‘F.6’ (fol. i verso; cf. spine), ‘Laud 676’ (fol. 54v, upside-down).</acquisition>
               </history>
               <additional>
                  <adminInfo>
                     <recordHist>
<<<<<<< HEAD
                        <source>Summary description (March 2021) by Peter Kidd, edited by Matthew Holford. Previously described in the Quarto Catalogue (H. O. Coxe,  <title>Laudian Manuscripts</title>, Quarto Catalogues II, repr. with corrections, 1969, from the original ed. of 1858-1885). 
                            
                            
                            <listBibl>
                              <bibl type="QUARTO" facs="aby0293.gif">Quarto Catalogue, col. 489</bibl>
                              <bibl type="QUARTO" facs="aby0358.gif">Quarto Catalogue, p. 578</bibl>
                              <bibl type="SC" facs="aap0065.gif">Summary Catalogue, vol. 2, part 1, p. 44</bibl>
=======
                        <source><ref target="https://medieval.bodleian.ox.ac.uk/about">Summary description</ref> abbreviated from the Quarto Catalogue (H. O. Coxe, <title>Laudian Manuscripts</title>, Quarto Catalogues II, repr. with corrections, 1969, from the original ed. of 1858–1885). <listBibl>
                              <bibl facs="aby0293.gif" type="QUARTO">Quarto Catalogue, col. 489</bibl>
                              <bibl facs="aby0358.gif" type="QUARTO">Quarto Catalogue, p. 578</bibl>
                              <bibl facs="aap0065.gif" type="SC">Summary Catalogue, vol. 2, part 1, p. 44</bibl>
>>>>>>> 9d719b3c
                           </listBibl>
                        </source>
                     </recordHist>
                  </adminInfo>
               </additional>
            </msDesc>
         </sourceDesc>
      </fileDesc>       
      <revisionDesc>  
         <change when="2021-03-30">Description fully revised for Polonsky German digitization programme.</change>
         <change when="2017-07-01">First online publication.</change>
         <change when="2017-05-25"><persName>James Cummings</persName> Up-converted the markup using <ref target="https://github.com/jamescummings/Bodleian-msDesc-ODD/blob/master/convertTolkien2Bodley.xsl">https://github.com/jamescummings/Bodleian-msDesc-ODD/blob/master/convertTolkien2Bodley.xsl</ref></change>
      </revisionDesc>
   </teiHeader>
   <text>
      <body>
         <p/>
      </body>
   </text>
</TEI><|MERGE_RESOLUTION|>--- conflicted
+++ resolved
@@ -162,7 +162,6 @@
                <additional>
                   <adminInfo>
                      <recordHist>
-<<<<<<< HEAD
                         <source>Summary description (March 2021) by Peter Kidd, edited by Matthew Holford. Previously described in the Quarto Catalogue (H. O. Coxe,  <title>Laudian Manuscripts</title>, Quarto Catalogues II, repr. with corrections, 1969, from the original ed. of 1858-1885). 
                             
                             
@@ -170,12 +169,6 @@
                               <bibl type="QUARTO" facs="aby0293.gif">Quarto Catalogue, col. 489</bibl>
                               <bibl type="QUARTO" facs="aby0358.gif">Quarto Catalogue, p. 578</bibl>
                               <bibl type="SC" facs="aap0065.gif">Summary Catalogue, vol. 2, part 1, p. 44</bibl>
-=======
-                        <source><ref target="https://medieval.bodleian.ox.ac.uk/about">Summary description</ref> abbreviated from the Quarto Catalogue (H. O. Coxe, <title>Laudian Manuscripts</title>, Quarto Catalogues II, repr. with corrections, 1969, from the original ed. of 1858–1885). <listBibl>
-                              <bibl facs="aby0293.gif" type="QUARTO">Quarto Catalogue, col. 489</bibl>
-                              <bibl facs="aby0358.gif" type="QUARTO">Quarto Catalogue, p. 578</bibl>
-                              <bibl facs="aap0065.gif" type="SC">Summary Catalogue, vol. 2, part 1, p. 44</bibl>
->>>>>>> 9d719b3c
                            </listBibl>
                         </source>
                      </recordHist>
