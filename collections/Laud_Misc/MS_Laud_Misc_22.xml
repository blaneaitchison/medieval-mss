<?xml version="1.0" encoding="UTF-8"?>
<?xml-model href="https://raw.githubusercontent.com/bodleian/consolidated-tei-schema/master/msdesc.rng" type="application/xml" schematypens="http://relaxng.org/ns/structure/1.0"?>
<?xml-model href="https://raw.githubusercontent.com/bodleian/consolidated-tei-schema/master/msdesc.rng" type="application/xml" schematypens="http://purl.oclc.org/dsdl/schematron"?>
<TEI xml:id="manuscript_7029" xmlns="http://www.tei-c.org/ns/1.0">
   <teiHeader>
      <fileDesc>
         <titleStmt>
            <title>MS. Laud Misc. 22</title>
            <title type="collection">MSS. Laud Misc. (Laud miscellaneous)</title>
            <respStmt xml:id="DM">
               <resp>Cataloguer</resp>
               <persName>Daniela Mairhofer</persName>
            </respStmt>
            <respStmt xml:id="TA">
               <resp>Abbreviation and encoding</resp>
               <persName>Tuija Ainonen</persName>
            </respStmt>
         </titleStmt>
         <publicationStmt>
            <publisher>
               <orgName type="department">Special Collections</orgName>
               <orgName type="unit">Bodleian Libraries</orgName>
               <orgName type="institution">University of Oxford</orgName>
               <email>specialcollections.enquiries@bodleian.ox.ac.uk</email>
            </publisher>
            <idno type="msID">MS_Laud_Misc_22</idno>
            <idno type="collection">Laud Misc</idno>
            <idno type="catalogue">Western</idno>
         </publicationStmt>
         <sourceDesc>
            <msDesc xml:id="MS_Laud_Misc_22" xml:lang="en">
               <msIdentifier>
                  <country>United Kingdom</country>
                  <region type="county">Oxfordshire</region>
                  <settlement>Oxford</settlement>
                  <institution>University of Oxford</institution>
                  <repository>Bodleian Library</repository>
                  <idno type="shelfmark">MS. Laud Misc. 22</idno>
                  <altIdentifier type="internal">
                     <idno type="SCN">515</idno>
                  </altIdentifier>
               </msIdentifier>
               <head>Miscellanea; France, s. xiii</head>
               <msContents>
                  <textLang mainLang="la">Latin</textLang>
                  <msItem>
                     <p>This description is abbreviated from Daniela Mairhofer, <title>Medieval Manuscripts from the Mainz Charterhouse in the Bodleian Library, Oxford: A Descriptive Catalogue</title> (Oxford, 2018), pp. 207–223. For purposes of scholarly citation, reference to the printed catalogue is requested.</p>
                  </msItem>
                  <msItem n="1" xml:id="MS_Laud_Misc_22-item1">
                     <locus>(fols. 1r–4r)</locus>
                     <author key="person_306415749">Ps.-Bernard of Clairvaux</author>
                     <title>De oculo cognitionis et dilectionis</title>
                     <incipit>Uulnerasti cor meum soror mea sponsa in uno oculorum tuorum. et cetera. [Ct 4:9] In hiis uerbis prelibatis nobis intimatur </incipit>
                     <note>unpr.</note>
                  </msItem>
                  <msItem class="#contemplationes #devotiones" n="2" xml:id="MS_Laud_Misc_22-item2">
                     <locus>(fols. 4r–17r)</locus>
                     <title key="work_14365" type="desc">Excerpts from religious treatises and meditations</title>
                     <note>From <persName key="person_59875293" role="aut">Bernard of Clairvaux</persName>, <persName key="person_66806872" role="aut">Augustine</persName>, <persName key="person_100184667" role="aut">Gregory the Great</persName>, <persName key="person_95147024" role="aut">Jerome</persName>, the Bible, Ambrose, <persName key="person_100187025" role="aut">Anselm</persName>, <persName key="person_803890" role="aut">Isidore of Seville</persName>, etc. The exact extent of this collection, which sometimes includes rather long sections by single authors, is not clear. Annotating hands occasionally added paraphs, authors’ names, and plot keywords.</note>
                     <textLang mainLang="la">Latin</textLang>
                  </msItem>
                  <msItem n="3" xml:id="MS_Laud_Misc_22-item3">
                     <locus>(fols. 18r–29r)</locus>
                     <author key="person_280344084">Ps.-Anselm of Canterbury</author>
                     <title key="work_3837">Meditatio de humanitate Christi (medit. 9)</title>
                     <note>= <persName role="aut" key="person_280373133">Ecbertus Schonaugiensis</persName>, Stimulus amoris</note>
                     <note>Followed by</note>
                     <msItem>
                        <locus>(fol. 29r)</locus>
                        <author key="person_59875293">Bernard of Clairvaux</author>
                        <title key="work_1049">Sermones super Cantica canticorum, serm. 43</title><note> (excerpt)</note>
                        <incipit>In canticis. Fasciculus myrrhae dilectus meus mihi et cetera. Bernardus. Ego fratres ab ineunte mea conuersione hunc mihi fasciculum colligare curaui collectum</incipit>
                     </msItem>
                  </msItem>
                  <msItem n="4" xml:id="MS_Laud_Misc_22-item4">
                     <locus>(fols. 29v–30v)</locus>
                     <title>Versus de Christo in Cruce</title>
                     <note>Hauréau 1. 239rb and <title>WIC</title> 3353, both from this manuscript only.</note>
                  </msItem>
                  <msItem n="5"  xml:id="MS_Laud_Misc_22-item5">
                     <locus>(fols. 30v–33v)</locus>
<<<<<<< HEAD
                     <title key="work_16900">Quispiam cuidam virgini</title>
                     <author key="person_3900">Gillebertus</author>
=======
                     <author key="person_3560">Gillebertus</author>
                     <title key="work_6782">Quispiam cuidam virgini</title>
>>>>>>> 29f66f38
                     <note><title>WIC</title> 16003 (anon.)</note>
                  </msItem>
                  <msItem n="6"  xml:id="MS_Laud_Misc_22-item6">
                     <msItem>
                        <locus>(fols. 33v–34v)</locus>
                        <title key="work_6244">Mariale</title><note> rhyth. 3</note>
                        <incipit>Ut iucundas cervus undas aestuans desiderat </incipit>
                        <note><hi rend="italic">WIC</hi> 3895, citing the present MS. The Mariale is variously attributed to <persName key="person_100187025" role="aut">Anselm</persName>, <persName key="person_59875293" role="aut">Bernard of Clairvaux</persName> or <persName key="person_9843113" role="aut">Bernard of Morlaix</persName>, and others. </note>
                     </msItem>
                     <msItem>
                        <locus>(fols. 34v–35r)</locus>
                        <title  key="work_6244">Mariale</title><note> rhyth. 5. 1–19</note>
                        <incipit>Mater christi que tulisti sacris hunc uisceribus</incipit>
                        <note><title>WIC</title> 10749</note>
                     </msItem>
                  </msItem>
                  <msItem n="7"  xml:id="MS_Laud_Misc_22-item7">
                     <locus>(fols. 35v–41<hi rend="superscript">a</hi>r)</locus>
                     <title>'Soliloquium de corpore Christi'</title>
                     <incipit>Contemplatiua mea amabilis ualde dulcedo est</incipit>
                     <note>Excerpts; Hauréau, <title>Initia</title>, 1. 229va, this copy only</note>
                  </msItem>
                  <msItem n="8" xml:id="MS_Laud_Misc_22-item8">
                     <locus>(fol. 41<hi rend="superscript">a</hi>v)</locus>
                     <title key="work_13484">Versus de trinubio St Annae</title>
                     <note><title>WIC</title> 12499, citing the present MS. (incorrect folio no.) 
                        The last two hexameters not edited.</note>
                     <note>(fols. 41<hi rend="superscript">a</hi>v, l. 15–41<hi rend="superscript">e</hi>v) blank.</note>
                  </msItem>
                  <msItem n="9" xml:id="MS_Laud_Misc_22-item9">
                     <locus>(fol. 42r–v)</locus>
                     <title>De vanitate mundi</title>
                     <note><title>WIC</title> 20245, citing the present MS.)</note>
                  </msItem>
                  <msItem n="10" xml:id="MS_Laud_Misc_22-item10">
                     <locus>(fol. 42v)</locus>
                     <author key="person_306415749">Ps.-Bernard of Clairvaux</author>
                     <title key="work_3945">De contemptu mundi</title>
                     <note><title>WIC</title> 16145 (34 verses)</note>
                  </msItem>
                  <msItem n="11" xml:id="MS_Laud_Misc_22-item11">
                     <locus>(fol. 42v)</locus>
                     <title>Versus de Contemptu Mundi</title>
                     <incipit>Cur homo securus uiuat cum sit moriturus</incipit>
                  </msItem>
                  <msItem n="12" xml:id="MS_Laud_Misc_22-item12">
                     <locus>(fols. 42v–43v)</locus>
                     <author key="person_9843113">Bernard of Morlaix</author>
                     <title>De contemptu mundi</title>
                     <note><title>WIC</title> 8411; Bloomfield 2428, and suppl.</note>
                  </msItem>
                  <msItem n="13" xml:id="MS_Laud_Misc_22-item13">
                     <locus>(fol. 43v)</locus>
                     <title type="desc">Verse prayer</title>
                     <incipit>Mundi saluator. uia uite. pacis amator</incipit>
                     <note>Leonine hexameters</note>
                  </msItem>
                  <msItem n="14" xml:id="MS_Laud_Misc_22-item14">
                     <locus>(fols. 43v–44r)</locus>
                     <author key="person_247937355">Sextus the Pythagorean</author>
                     <title key="work_6278">Sententiae</title><note> (selection)</note>
                  </msItem>
                  <msItem n="15" xml:id="MS_Laud_Misc_22-item15">
                     <locus>(fols. 44v–45r)</locus>
<<<<<<< HEAD
                     <title key="work_17099">Proverbia (selection)</title>
                     <author key="person_89474915">Wipo</author>
=======
                     <author key="person_89474915">Wipo</author> 
                     <title key="work_17099">Proverbia</title><note> (selection)</note>
>>>>>>> 29f66f38
                     <note><title>WIC</title> 4201; Walther, <title>Proverbia</title>, 5243</note>
                  </msItem>
                  <msItem n="16" xml:id="MS_Laud_Misc_22-item16">
                     <locus>(fol. 45r)</locus>
                     <author key="person_306415749">Ps.-Bernard of Clairvaux</author>
                     <title>Sequentia de die iudicii</title>
                     <note><title>WIC</title> 3740</note>
                  </msItem>
                  <msItem n="17" xml:id="MS_Laud_Misc_22-item17">
                     <locus>(fol. 45r–v)</locus>
                     <title>De Iudicio Extremo</title>
                     <note><title>WIC</title> 3739</note>
                  </msItem>
                  <msItem n="18" xml:id="MS_Laud_Misc_22-item18">
                     <locus>(fols. 45v–46r)</locus>
                     <author key="person_89657091">Ps.-Bonaventure</author>
                     <title>De amore dei et Christi</title>
                     <note>Bloomfield 4957, and suppl.</note>
                  </msItem>
                  <msItem n="19" xml:id="MS_Laud_Misc_22-item19">
                     <locus>(fol. 46r–v)</locus>
                     <author key="person_297475745">John Chrysostom</author>
                     <title key="work_6783">Homilies on Matthew </title><note>tr. Annianus (excerpt)</note>
                     <note>Stegmüller <title>Bibl.</title> 4348,2; CPG 2. 4424</note>
                  </msItem>
                  <msItem n="20" xml:id="MS_Laud_Misc_22-item20">
                     <locus>(fols. 46v–47r)</locus>
                     <author key="person_306415749">Ps.-Bernard of Clairvaux</author>
                     <title>Jubilus rhythmicus, De nomine Iesu</title>
                     <textLang mainLang="la">Latin</textLang>
                  </msItem>
                  <msItem n="21" xml:id="MS_Laud_Misc_22-item21">
                     <locus>(fol. 47r–v)</locus>
                     <title>De Amore Dei</title>
                     <incipit>Amore dei nil suauis nil sublimius. nil dignius nil utilius nil iocundius</incipit>
                     <explicit>uis ei fit ipsa salus sui corporis quia transfixa est uulnere.</explicit>
                  </msItem>
                  <msItem n="22" xml:id="MS_Laud_Misc_22-item22">
                     <locus>(fols. 47v–50r)</locus>
                     <title>Quomodo novitium opertet se gerere</title>
                     <incipit>Tota debet esse discretio nouicii. se stultum in omnibus pro christo facere</incipit>
                     <explicit>potiorem interiorem in pectoris mansione requirit.</explicit>
                     <note>The very beginning reminds of William of Saint-Thierry, De natura et dignitate amoris, 3. 7</note>
                  </msItem>
                  <msItem n="23" xml:id="MS_Laud_Misc_22-item23">
                     <locus>(fols. 50r–51r)</locus>
                     <title>De passione domini</title>
                     <note><title>WIC</title> 14146, this copy only. The text is not identical with the hymn ‘Plange Sion filia, leva supercilia ...’, edited in Mone, <title>Hymnen</title>, 1. 104 and Wilmart, <title>Auteurs spirituels</title>, 509. It is made up of a series of short extracts from <persName key="person_59875293" role="aut">Bernard of Clairvaux</persName>.</note>
                  </msItem>
                  <msItem n="24" xml:id="MS_Laud_Misc_22-item24">
                     <locus>(fols. 51r–65v)</locus>
                     <title key="work_14583">Sermones</title>
                     <msItem>
                        <locus>(fols. 51r–53v)</locus>
                        <title>De passione domini</title>
                        <incipit>O uos omnes qui transitis per uiam. adtendite et uidete si est dolor sicut dolor meus. [Lam 1:12] Hec uerba karissimi sunt nostri redemptoris. et nobis scripta a propheta </incipit>
                     </msItem>
                     <msItem>
                        <locus>(fols. 53v–57v)</locus>
                        <title>Arbor contemplationis</title>
                        <incipit>Ascendam ad palmam. et apprehendam fructum eius. [Ct 7:8] Propheta hec uerba dicit. Ascendam in palmam et cetera. In sacra scriptura aliquando per palmam crux intelligitur aliquando penitentia </incipit>
                     </msItem>
                     <msItem>
                        <locus>(fols. 58r–59v)</locus>
                        <title>De Beata Maria Virgine</title>
                        <incipit>Ortus conclusus soror mea sponsa. ortus conclusus fons signatus. [Ct 4:12] Hec uerba karissimi habemus in canticis canticorum. de uniuersa sancta ecclesia dicta</incipit>
                     </msItem>
                     <msItem>
                        <locus>(fols. 59v–60v)</locus>
                        <title>Sermo in Iob 23:3</title>
                        <incipit>Qvis mihi tribuat ut cognoscam et inueniam illum. et ueniam usque ad solium domini mei? [Iob 23:3] Gregorius. Electus quisque nisi deum cognouisset utique non amaret. </incipit>
                     </msItem>
                     <msItem>
                        <locus>(fols. 60v–63v)</locus>
                        <title>De Passione Domini</title>
                        <incipit>Avdite me diuini fructus et cetera. [200428] R. Duplex est color rose. candidus. et rubicundus.</incipit>
                     </msItem>
                     <msItem>
                        <locus>(fols. 63v–65r)</locus>
                        <title>Sermo in Ct 2:16</title>
                        <incipit>Dilectus meus mihi et ego illi [Ct 2:16] scriptum est in canticis et ecliptica oratio que contingit amorosis et frequentibus suspiriis </incipit>
                     </msItem>
                     <msItem>
                        <locus>(fol. 65r–v)</locus>
                        <title>De confessione</title>
                        <incipit>Quatuor sunt que <sic>ad</sic> confessionem impediunt. Pudor timor. spes desperatio. </incipit>
                        <explicit>uir iustus timet in prosperis. et sancto consolatu spiritu gaudet in aduersis.</explicit>
                        <note>Except for the very beginning, the text is not identical with Bernard of Clairvaux, serm. 104: De quatuor impedimentis confessionis</note>
                     </msItem>
                  </msItem>
                  <msItem n="25" xml:id="MS_Laud_Misc_22-item25">
                     <locus>(fols. 65v–67v)</locus>
                     <title>De caritate</title>
                     <incipit>Quinque uulneribus uulneratur diuinitas. et post modum pro hominis reparatione humanitas</incipit>
                  </msItem>
                  <msItem n="26" xml:id="MS_Laud_Misc_22-item26">
                     <locus>(fols. 67v–73r)</locus>
                     <author key="person_306415749">Ps.-Bernard of Clairvaux</author>
                     <title key="work_3952">Meditationes piissimae de cognitione humanae conditionis</title><note>1–5 (impf.)</note>
                  </msItem>
                  <msItem n="27" xml:id="MS_Laud_Misc_22-item27">
                     <locus>(fols. 73r–79v)</locus>
                     <author key="person_7386286">Ps.-Augustine</author>
                     <title key="work_3894">Manuale</title><note> preface, cap. 1–24</note>
                     <note>Several chapters shortened, cap. 7 omitted as a whole. Followed by:</note>
                     <msItem>
                        <locus>(fols. 79v–82v)</locus>
                        <author key="person_306415749">Ps.-Bernard of Clairvaux</author>
                        <title key="work_3930">De domo conscientiae</title>
                        <note>= <persName key="person_7386286" role="aut">Ps.-Augustine</persName>, <title>Liber de dulci admonitione animae, 38–41</title>. Also ascribed to <persName key="person_2298" role="aut">Hugh of Saint-Victor</persName>; probably the first part of book three of <title>De anima</title></note>
                     </msItem>
                  </msItem>
                  <msItem n="28" xml:id="MS_Laud_Misc_22-item28">
                     <locus>(fol. 83r)</locus>
                     <author key="person_7386286">Ps.-Augustine</author>
                     <title key="work_3896">Meditationes de spiritu sancto (30, excerpt)</title>
                  </msItem>
                  <msItem n="29" xml:id="MS_Laud_Misc_22-item29">
                     <locus>(fol. 83r–v)</locus>
                     <title>De amore dei et animae</title>
                     <incipit>O felix anima considera amatorem tuum qualis sit in se ipso. Amat enim nos sine modo et sine intermissione</incipit>
                     <explicit>et insimilem absorbetur qualitatem.</explicit>
                  </msItem>
                  <msItem n="30" xml:id="MS_Laud_Misc_22-item30">
                     <locus>(fols. 83v–86r)</locus>
                     <title>Sermo in Eph 2:4</title>
                     <incipit>Propter nimiam caritatem suam et cetera. [Eph 2:4] Licet fratres dilectissimi multe sint cause erga nos dilectionis quibus nos ad amorem</incipit>
                     <explicit>et oculo pietatis uidete quoniam ego sum deus qui pendeo pro uobis in cruce.</explicit>
                  </msItem>
                  <msItem n="31" xml:id="MS_Laud_Misc_22-item31">
                     <locus>(fols. 86r–87<hi rend="superscript">a</hi>v)</locus>
                     <author key="person_100187025">Anselm of Canterbury</author>
                     <title key="work_543">Meditatio 3 de redemptione humana</title>
                     <note>Text shortened.</note>
                     <note>(fols. 87<hi rend="superscript">b</hi>r–87<hi rend="superscript">d</hi>v) blank</note>
                  </msItem>
                  <msItem n="32" xml:id="MS_Laud_Misc_22-item32">
                     <locus>(fol. 88r–v)</locus>
                     <title>Regulae pro aliquo qui vult tendere ad perfectionem et religiosus esse</title>
                     <incipit>Quicumque ad perfectionem tendit. et desiderat uere religiosus esse. et spiritualis. et cito deuotionis affectum uult optinere. huic seruet ordinem et se in istis que subscripta sunt diligenter exerceat. </incipit>
                     <explicit>qui pro nobis omnibus patri factus obediens usque ad mortem satisfecit</explicit>
                     <note>See Mainz, Stadtbibl., Hs I 291, fols. 138r–141v (formerly at the Mainz Charterhouse; this copy quoted) &amp; Hs I 325, fols. 89r–90v, and cf. also Giessen, UB, Hs 693, 21r–22r (expl.: ‘... Melior est in malis factis pura confessio quam in bonis operibus vana gloriacio’). </note>
                  </msItem>
                  <msItem n="33" xml:id="MS_Laud_Misc_22-item33">
                     <locus>(fols. 88v–124v)</locus>
                     <title key="work_13728" type="desc">Excerpts</title>
                     <note>Excerpts from <persName key="person_59875293" role="aut">Bernard of Clairvaux</persName>, <persName key="person_66806872" role="aut">Augustine</persName>, <persName key="person_100187025" role="aut">Anselm</persName>, <persName key="person_100184667" role="aut">Gregory the Great</persName>, <persName key="person_95147024" role="aut">Jerome</persName>, <persName key="person_100227669" role="aut">Ambrose</persName>, etc. Imperfect at the end. </note>
                     <note>The exact beginning of this item not entirely clear: either on fol. 88v, or on fol. 89r, with a passage entitled ‘De confessione’, opening ‘Confessio. sit discreta. frequens humilis. sit et integra ...’</note>
                  </msItem>
               </msContents>
               
               <physDesc>
                  <p><secFol>-nis dei insignita</secFol></p>
                  <objectDesc form="codex">
                     <supportDesc material="perg">
                        <support>parchment</support>
                        <extent>iii (17th-cent.) + 130 + ii (17th-cent.) leaves 
                           <dimensions unit="mm" type="leaf">
                              <height min="144" max="146">c.144–46</height>
                              <width min="103" max="109">103–09</width>
                           </dimensions>
                        </extent>
                        <foliation>i–iii, 1–40, 41a-41e, 42-86, 87a-87d, 88-126; 
                           the five leaves following fol. 40 numbered 41a–41e, the four leaves following fol. 86 numbered 87a–87d.</foliation>
                     </supportDesc>
                     <layoutDesc>
                        <layout columns="1" writtenLines="25 31">Ruling in ink, one column of c.25–31 lines. Below and above top line.
                           Ruled space
                           <dimensions unit="mm" type="ruled">
                              <height min="95" max="111">c.95–111</height>
                              <width min="60" max="81">60–81</width>
                           </dimensions>
                        </layout>
                     </layoutDesc>
                  </objectDesc>
                  <handDesc resp="#DM">
                     <handNote script="textualisNorthern">French textualis by one main hand.</handNote>
                  </handDesc>
                  <decoDesc resp="#DM">
                     <decoNote type="flourInit">Initials in red or blue, sometimes with fleuronnée decoration</decoNote>
                     <decoNote type="rubrication">Rubrics</decoNote>
                  </decoDesc>
                  <bindingDesc>
                     <binding calendar="Gregorian" notAfter="1639" notBefore="1637">
                        <p>Brown tanned calf over laminated pulpboard for Abp. Laud, 1637–1639.</p>
                     </binding>
                  </bindingDesc>
               </physDesc>
               <history>
                  <origin>
                     <origDate calendar="Gregorian" notAfter="1300" notBefore="1200">13th century</origDate>
                     <origPlace><country key="place_1000070">France</country></origPlace>
                     <note>(Judging from script and decoration).</note>
                  </origin>
                  <provenance notBefore="1390" notAfter="1400"><settlement key="place_7004449">Mainz</settlement>, <orgName key="org_132406363" role="fmo">Charterhouse St Michael</orgName>: late 14th-century <hi rend="italic">ex-libris</hi> inscription at the upper margin of fol. 1r </provenance>
                  <provenance when="1638"><persName key="person_54940373" role="fmo">William Laud, 1573–1645</persName>: his <hi rend="italic">ex-libris</hi> inscription, dated 1638, at the lower margin of fol. 1r. </provenance>
                  <acquisition when="1639">Given to the Bodleian as part of his third donation, dispatched on 28 June 1639. </acquisition>
               </history>
               <additional>
                  <adminInfo>
                     <recordHist>
                        <source>See above. Previously described in the Quarto Catalogue (H. O. Coxe, <title>Laudian Manuscripts</title>, Quarto Catalogues II, repr. with corrections, 1969, from the original ed. of 1858–1885).
                           <!--<ref target="https://medieval.bodleian.ox.ac.uk/about">Summary description</ref> abbreviated from the Quarto Catalogue (H. O. Coxe, <title>Laudian Manuscripts</title>, Quarto Catalogues II, repr. with corrections, 1969, from the original ed. of 1858–1885).--> 
                           <listBibl>
                              <bibl facs="aby0080.gif" type="QUARTO">Quarto Catalogue, col. 64</bibl>
                              <bibl facs="aby0081.gif" type="QUARTO">Quarto Catalogue, col. 65</bibl>
                              <bibl facs="aap0046.gif" type="SC">Summary Catalogue, vol. 2, part 1, p. 25</bibl>
                           </listBibl>
                        </source>
                     </recordHist>
                  </adminInfo>
                  <listBibl type="WRAPPER">
                     <listBibl type="PRINT">
                        <head>Published descriptions:</head>
                        <bibl>Daniela Mairhofer, <title>Medieval Manuscripts from the Mainz Charterhouse in the Bodleian Library, Oxford: A Descriptive Catalogue</title>, 2 vols. (Oxford, 2018), pp. 207–223</bibl>
                     </listBibl>
                  </listBibl>
               </additional>
            </msDesc>
         </sourceDesc>
      </fileDesc>
      <revisionDesc>
         <change when="2023-01-09">Description revised for Mainz digitization project to include additional information from Mairhofer catalogue.</change>
         <change when="2017-07-01">First online publication.</change>
         <change when="2017-05-25"><persName>James Cummings</persName> Up-converted the markup using <ref target="https://github.com/jamescummings/Bodleian-msDesc-ODD/blob/master/convertTolkien2Bodley.xsl">https://github.com/jamescummings/Bodleian-msDesc-ODD/blob/master/convertTolkien2Bodley.xsl</ref></change>
      </revisionDesc>
   </teiHeader>
   <text>
      <body>
         <p/>
      </body>
   </text>
</TEI><|MERGE_RESOLUTION|>--- conflicted
+++ resolved
@@ -79,13 +79,10 @@
                   </msItem>
                   <msItem n="5"  xml:id="MS_Laud_Misc_22-item5">
                      <locus>(fols. 30v–33v)</locus>
-<<<<<<< HEAD
-                     <title key="work_16900">Quispiam cuidam virgini</title>
-                     <author key="person_3900">Gillebertus</author>
-=======
+
                      <author key="person_3560">Gillebertus</author>
                      <title key="work_6782">Quispiam cuidam virgini</title>
->>>>>>> 29f66f38
+
                      <note><title>WIC</title> 16003 (anon.)</note>
                   </msItem>
                   <msItem n="6"  xml:id="MS_Laud_Misc_22-item6">
@@ -150,13 +147,10 @@
                   </msItem>
                   <msItem n="15" xml:id="MS_Laud_Misc_22-item15">
                      <locus>(fols. 44v–45r)</locus>
-<<<<<<< HEAD
-                     <title key="work_17099">Proverbia (selection)</title>
-                     <author key="person_89474915">Wipo</author>
-=======
+
                      <author key="person_89474915">Wipo</author> 
                      <title key="work_17099">Proverbia</title><note> (selection)</note>
->>>>>>> 29f66f38
+
                      <note><title>WIC</title> 4201; Walther, <title>Proverbia</title>, 5243</note>
                   </msItem>
                   <msItem n="16" xml:id="MS_Laud_Misc_22-item16">
