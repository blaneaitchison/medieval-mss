--- conflicted
+++ resolved
@@ -248,12 +248,7 @@
                <physDesc>
                   <p><secFol>detraccione non</secFol></p>
                   <objectDesc form="codex">
-<<<<<<< HEAD
-                     <supportDesc material="mixed">
-                        <support>(fols 1–77) parchment, of varying thickness; some natural flaws and holes, (fol. 2) remnants of medieval repair (stitching holes); (fols 29, 30, 33, 34, 36, 39, 40 &amp; 42) missing ends and edges made good before the ruling was applied and the text was written on.(fols 78–82) Paper, significantly smaller than the rest of the textblock; (fol. 79) remnants of a watermark in the upper left-hand corner, a small bull’s head with cross.</support>
-                        <extent> ii (i modern, ii 17th-cent.) + 82 + ii (i 17th-cent., ii modern) leaves
-                           <dimensions unit="mm" type="leaf">
-=======
+
                      <supportDesc material="perg">
                         <support>(fols 1–77) parchment, of varying thickness; some natural flaws and
                            holes, (fol. 2) remnants of medieval repair (stitching holes); (fols 29,
@@ -264,7 +259,7 @@
                            cross.</support>
                         <extent> ii (i modern, ii 17th-cent.) + 82 + ii (i 17th-cent., ii modern)
                            leaves <dimensions unit="mm" type="leaf">
->>>>>>> c8bef394
+
                               <height min="167" max="180">: (fols 1–77) c.167–80</height>
                               <width min="122" max="131">122–31</width>
                            </dimensions>
@@ -293,11 +288,7 @@
                         </layout>
                      </layoutDesc>
                   </objectDesc>
-<<<<<<< HEAD
-                  <handDesc><handNote>textualis, s. xiv<hi rend="superscript">2</hi>, Mainz Charterhouse, by 1) (fols 1r–73r) one main hand. Further hands: 2) (fol. 73r) item 14, including the header on fol. 73v, from the Mainz Charterhouse, s. xv; 3) (fols 73v–74v) item 15, script of s. xiv<hi rend="superscript">ex</hi>; 4) (fols 74v–75r) item 16, two hands, changing on fol. 75r, l. 2; 5) (fol. 75r) item 17; 6) (fols 75v–76v) items 18 &amp; 19, probably identical with hand 5; 7) responsible for the additions on fols 77ra–82ra (item 20) and the foliation (see above).</handNote></handDesc>
-                  <decoDesc><decoNote type="colInit">Coloured initials in red.</decoNote>
-                     <decoNote type="rubrication">Rubrication.</decoNote></decoDesc>
-=======
+
                   <handDesc>
                      <handNote>textualis, s. xiv<hi rend="superscript">2</hi>, Mainz Charterhouse,
                         by 1) (fols 1r–73r) one main hand. Further hands: 2) (fol. 73r) item 14,
@@ -311,7 +302,7 @@
                      <decoNote type="colInit">Coloured initials in red.</decoNote>
                      <decoNote type="rubrication">Rubrication.</decoNote>
                   </decoDesc>
->>>>>>> c8bef394
+
                   <bindingDesc>
                      <binding notAfter="1639" notBefore="1637">
                         <p>Brown tanned calf over laminated pulpboard for Archbp. Laud,
