<?xml version="1.0" encoding="UTF-8"?>
<?xml-model href="https://raw.githubusercontent.com/bodleian/consolidated-tei-schema/master/msdesc.rng" type="application/xml" schematypens="http://relaxng.org/ns/structure/1.0"?>
<?xml-model href="https://raw.githubusercontent.com/bodleian/consolidated-tei-schema/master/msdesc.rng" type="application/xml" schematypens="http://purl.oclc.org/dsdl/schematron"?>
<TEI xml:id="manuscript_7131" xmlns="http://www.tei-c.org/ns/1.0">
   <teiHeader>
      <fileDesc>
         <titleStmt>
            <title>MS. Laud Misc. 32</title>
            <title type="collection">MSS. Laud Misc. (Laud miscellaneous)</title>
            <respStmt xml:id="DM">
               <resp>Cataloguer</resp>
               <persName>Daniela Mairhofer</persName>
            </respStmt>
            <respStmt xml:id="TA">
               <resp>Abbreviation and encoding</resp>
               <persName>Tuija Ainonen</persName>
            </respStmt>
         </titleStmt>
         <publicationStmt>
            <publisher>
               <orgName type="department">Special Collections</orgName>
               <orgName type="unit">Bodleian Libraries</orgName>
               <orgName type="institution">University of Oxford</orgName>
               <email>specialcollections.enquiries@bodleian.ox.ac.uk</email>
            </publisher>
            <idno type="msID">MS_Laud_Misc_32</idno>
            <idno type="collection">Laud Misc</idno>
            <idno type="catalogue">Western</idno>
         </publicationStmt>
         <sourceDesc>
            <msDesc xml:id="MS_Laud_Misc_32" xml:lang="en">
               <msIdentifier>
                  <country>United Kingdom</country>
                  <region type="county">Oxfordshire</region>
                  <settlement>Oxford</settlement>
                  <institution>University of Oxford</institution>
                  <repository>Bodleian Library</repository>
                  <idno type="shelfmark">MS. Laud Misc. 32</idno>
                  <altIdentifier type="internal">
                     <idno type="SCN">657</idno>
                  </altIdentifier>
               </msIdentifier>
               <head>Miscellanea; Germany, s. xiii<hi rend="superscript">2</hi>
               </head>
               <msContents>
                  <!--
                     WAS: 
                     <msItem class="#theologica #devotiones" n="1" xml:id="MS_Laud_Misc_32-item1">
                     <title key="work_14358" type="desc">Religious treatises</title>
                     <textLang mainLang="la">Latin</textLang>
                  </msItem>
                  <msItem n="2" xml:id="MS_Laud_Misc_32-item2">
                     <author key="person_306415749">Ps.-Bernard</author>
                     <title key="work_3954">Planctus Mariae</title>
                     <textLang mainLang="la">Latin</textLang>
                  </msItem>
                  <msItem n="3" xml:id="MS_Laud_Misc_32-item3">
                     <author key="person_59875293">Bernard of Clairvaux</author>
                     <title key="work_1030">De praecepto et dispensatione</title>
                     <textLang mainLang="la">Latin</textLang>
                  </msItem>
                  <msItem n="4" xml:id="MS_Laud_Misc_32-item4">
                     <author key="person_59875293">Bernard of Clairvaux</author>
                     <title key="work_1026">De diligendo deo</title>
                     <textLang mainLang="la">Latin</textLang>
                  </msItem>
                  <msItem class="#theologica" n="5" xml:id="MS_Laud_Misc_32-item5">
                     <title key="work_15308" type="desc">Theological treatises.</title>
                     <textLang mainLang="la">Latin</textLang>
                  </msItem>
                  <msItem n="6" xml:id="MS_Laud_Misc_32-item6">
                     <author key="person_264344179">Thomas Aquinas</author>
                     <title key="work_4768">De officio sacerdotis</title>
                     <textLang mainLang="la">Latin</textLang>
                  </msItem>
                  <msItem class="#monastica" n="7" xml:id="MS_Laud_Misc_32-item7">
                     <title key="work_14306">Regula S. Benedicti</title>
                     <textLang mainLang="la">Latin</textLang>
                  </msItem>-->
                  <textLang mainLang="la">Latin</textLang>
                  <msItem>
                     <p>This description is abbreviated from Daniela Mairhofer, <title>Medieval Manuscripts from the Mainz Charterhouse in the Bodleian Library, Oxford: A Descriptive Catalogue</title> (Oxford, 2018), pp. 225–236. For purposes of scholarly citation, reference to the printed catalogue is requested.</p>
                  </msItem>
                  <msItem>
                     <locus>(fols. 1r-2v)</locus>
                     <note>Blank, except for: ruling; (fol. 1r) a sermon; the page rubbed to near-invisibility.</note>
                  </msItem>
                  <msItem n="1" xml:id="MS_Laud_Misc_32-item1">
<<<<<<< HEAD
                     <locus>(fols. 3r–16v)</locus>
                     <title>De instructione puerorum, with preface</title>
                     <author key="person_268598459">William of Tournai</author>
=======
                     <locus>(fols 3r–16v)</locus>
                     <author key="person_288027459">William of Tournai OP</author>
                     <title key="work_6781">De instructione puerorum</title><note>with preface</note>
>>>>>>> 29f66f38
                     <note>Glorieux, <title>Théol.</title>, 29a, citing the present MS.; Kaeppeli 1665, this copy. According to J. A. Corbett (1955) 7, William of Tournai’s manual has only survived in three manuscripts: Paris, BnF, Lat. 16435, Cambrai, BM, Ms. 931 (830), and this copy. Chapters 6–13 and most of 14 missing. </note>
                  </msItem>
                  <msItem n="2" xml:id="MS_Laud_Misc_32-item2">
                     <locus>(fols. 17r–23r)</locus>
                     <author key="person_306415749">Ps.-Bernard of Clairvaux</author>
                     <title key="work_3954">Planctus Mariae</title>
                  </msItem>
                  <msItem n="3" xml:id="MS_Laud_Misc_32-item3">
                     <locus>(fols. 23r–24v)</locus>
                     <author key="person_79081365">Raymond of Peñafort</author><title key="work_4219">Summa de casibus poenitentiae</title><note>(3. 34, excerpt)</note>
                  </msItem>
                  <msItem n="4" xml:id="MS_Laud_Misc_32-item4">
                     <locus>(fols. 25r–49v)</locus>
                     <author key="person_59875293">Bernard of Clairvaux</author><title key="work_1030">De praecepto et dispensatione</title><note>with preface</note>
                     
                  </msItem>
                  <msItem n="5" xml:id="MS_Laud_Misc_32-item5">
                     <locus>(fols. 49v–62r)</locus>
                      <author key="person_2314">Richard the Premonstratensian</author><title key="work_4343">De canone missae</title>
                    
                  </msItem>
                  <msItem n="6" xml:id="MS_Laud_Misc_32-item6">
                     <locus>(fols. 62v–64r)</locus>
                     <title type="desc">Collection of decreta</title>
                     <msItem>
                        <locus>(fol. 62v)</locus>
                        <author key="person_91013639">Gregory IX</author><title key="work_1830">Decretales, 3. 35. 1</title>
                        
                     </msItem>
                     <msItem>
                        <locus>(fols. 62v–63r)</locus>
                        <title key="work_10753">Concilium Lateranense IV (1215), const. 10</title>
                     </msItem>
                     <msItem>
                        <locus>(fols. 63r–64r)</locus>
                        <author key="person_16017787">Innocent III</author><title key="work_6556">Epistolae decretales, 5. 82</title>
                        
                     </msItem>
                     <msItem>
                        <locus>(fol. 64r)</locus>
                        <title key="work_10753">Concilium Lateranense IV (1215), const. 15 </title>
                     </msItem>
                  </msItem>
                  <msItem n="7" xml:id="MS_Laud_Misc_32-item7">
                     <locus>(fols. 64v–71r)</locus>
                     <title key="work_16545">Liber de fide sacramenti altaris</title>
                     <note>An excerpt from <persName key="person_264344179" role="aut">Thomas Aquinas</persName>, <title>Officium de corpore Christi</title>. The same extract transmitted in Cividale del Friuli, Museo Archeologico Nazionale, Cod. IX, fols. 203r–214r (s. xiv<hi rend="superscript">2/4</hi>) and Cod. XIV, fols. 122r–126r (s. xiii<hi rend="superscript">5–6/10</hi>).</note>
                  </msItem>
                  <msItem n="8" xml:id="MS_Laud_Misc_32-item8">
                     <locus>(fols. 71v–73v)</locus>
                     <title key="work_14583">Sermo de praelatis</title>
                     <note>Hauréau, <title>Initia</title>, 6. 107va, this copy only (anon., ‘De sacerdotibus’). The sermon on how a prelate should conduct himself includes an exposition of the six wings of Seraphim.</note>
                  </msItem>
                  <msItem n="9" xml:id="MS_Laud_Misc_32-item9">
                     <locus>(fols. 73v–74r)</locus>
                     <title key="work_14583">Sermo de Ascensione Domini</title>
                     <incipit>Qui descendit ipse est et qui ascendit super omnes celos ut adimpleret omnia. eph. iiij. [10] Dominus enim ascendit ut spiritum sanctum mitteret. dicit. Si enim non abiero. paraclitus non ueniet ad vos. [Io 16:7] Sed bone ihesu </incipit>
                     <explicit>cum debeat esse discretior et fortior quam filia</explicit>
                  </msItem>
                  <msItem n="10" xml:id="MS_Laud_Misc_32-item10">
                     <locus>(fols. 74r–75v)</locus>
                     <title key="work_11760" type="desc">Six short Exempla</title>
                     <msItem>
                        <locus>(fol. 74r-v)</locus>
                        <rubric>De sagittis quibus adam a deo percussus est</rubric>
                        <incipit>Percussus est adam virga. id est septem sagittis</incipit>
                     </msItem>
                     <msItem>
                        <locus>(fol. 74v)</locus>
                        <rubric>De amore uero. et amore canis. mulieris fatue. et uerme.</rubric>
                        <incipit>Amor debet esse purus non spe commodi temporalis</incipit>
                     </msItem>
                     <msItem>
                        <locus>(fols. 74v-75r)</locus>
                        <rubric>De feneratoribus dei. et dyaboli.</rubric>
                        <incipit>Feneratores dei sunt qui pro deo omnia relinquerunt</incipit>
                     </msItem>
                     <msItem>
                        <locus>(fol. 75r)</locus>
                        <rubric>De homine et bruto animali.</rubric>
                        <incipit>Bruta animalia naturaliter mortem fugiunt et abhorrent</incipit>
                     </msItem>
                     <msItem>
                        <locus>(fol. 75r)</locus>
                        <rubric>De dyabolo et hominibus existentibus in mortali pecato.</rubric>
                        <incipit>Cum dyabolus faciat peius quam potest. queri potest quare peccatores </incipit>
                     </msItem>
                     <msItem>
                        <locus>(fol. 75r-v)</locus>
                        <rubric>Quod divicie sunt mundi non hominis.</rubric>
                        <incipit>Si <sic>Si</sic> duos ambulantes vnus canis sequitur cuius scit nescitur donec separentur</incipit>
                     </msItem>
                  </msItem>
                  <msItem n="11" xml:id="MS_Laud_Misc_32-item11">
                     <locus>(fols. 76r–96v)</locus>
                     <author key="person_59875293">Bernard of Clairvaux</author><title key="work_1026">De diligendo Deo</title>
                     
                  </msItem>
                  <msItem n="12" xml:id="MS_Laud_Misc_32-item12">
                     <locus>(fols. 96v–111v)</locus>
                     <author key="person_300696721">Ps.-Thomas Aquinas</author><title key="work_4130">De officio sacerdotis </title>
                     
                  </msItem>
                  <msItem n="13" xml:id="MS_Laud_Misc_32-item13">
                     <locus>(fols. 111v–123r)</locus>
                     <title key="work_16544">Ars artium, quae est regimen animarum</title>
                     <note>Little 60, this copy (‘W. de Kirkham? Constitutiones’); Hauréau, Initia, 1. 298vb, this copy only; Bloomfield 1235 cites the present MS. (folio nos in part incorrect): except for the very beginning, the texts are, however, not identical. The same is true for the ‘Suffragium curatorum’ (Bloomfield 1234, and suppl.; Kaeppeli 2824; Sharpe, <title>Handlist</title>, 567 (Robert of Olomouc OCist, <title>Summa confessionum</title>)</note>
                  </msItem>
                  <msItem n="14" xml:id="MS_Laud_Misc_32-item14">
                     <locus>(fol. 123r–v)</locus>
                     <title key="work_15263" type="desc">Theological excerpts and notes</title>
                     <note>The first note refers to I Tim 5:8 and <persName key="person_7408676" role="aut">John Cassian</persName>, <title key="work_2633">Collationes</title>, 2. 14. 5 &amp; 6; three excerpts from <persName key="person_59875293" role="aut">Bernard of Clairvaux</persName>, <title key="work_1022">Apologia ad Guillelum S. Theodorici abbatem</title>, 12. 28–29. The last two, which are also ascribed to Bernard of Clairvaux, not verifiable. </note>
                  </msItem>
                  <msItem n="15" xml:id="MS_Laud_Misc_32-item15">
                     <locus>(fols. 124r–151r)</locus>
                     <title key="work_14306">Regula S. Benedicti, with prologue</title>
                  </msItem>
                  <msItem n="16" xml:id="MS_Laud_Misc_32-item16">
                     <locus>(fol. 151r–v)</locus>
                     <title key="work_15308" type="desc">Theological text</title>
                     <rubric>De claudis, caecis et praelatis</rubric>
                     <incipit>Ceci et claudi sedentes ad portam ciuitatis. viam que ducit ad sanctuarium. bene et recte uiatoribus et peregrinis ostendunt. Sed ipsi forte numquam eam uadunt</incipit>
                     <explicit>qui edificant verbis. operibus destruentes. vnus edificans. et alter destruens.</explicit>
                     <note>(fols 151v–152r) followed by Auctoritates, from <persName key="person_100184667" role="aut">Gregory the Great</persName>, <persName key="person_95147024" role="aut">Jerome</persName>, <persName key="person_100227669" role="aut">Ambrose</persName>, <persName key="person_66806872" role="aut">Augustine</persName>, Isaias, <persName key="person_59875293" role="aut">Bernard of Clairvaux</persName>, etc. </note>
                  </msItem>
                  <msItem n="17" xml:id="MS_Laud_Misc_32-item17">
                     <locus>(fols. 152v–156r)</locus>
                     <title type="desc" key="work_15292">Five Quaestiones</title>
                     <msItem>
                        <locus>(fol. 152v)</locus>
                        <incipit>Queritur an fratres possint absoluere de excommunicationibus que fiunt pro finitis et perditis rebus sine licentia sacerdotum </incipit>
                     </msItem>
                     <msItem>
                        <locus>(fols. 152v-153r)</locus>
                        <incipit>Queritur de episcopis. quibus delegata est potestas absoluendi eos qui manus molentas iniecerunt in clericum </incipit>
                     </msItem>
                     <msItem>
                        <locus>(fol. 153r-v)</locus>
                        <incipit>Queritur an dyaconi et inferiores ex delegacione possint absoluere. sicut et excommunicare</incipit>
                     </msItem>
                     <msItem>
                        <locus>(fol. 153v)</locus>
                        <incipit>Item <supplied>quaeritur</supplied> numquid dignitas pblebanatus est in partibus gallicanis.  </incipit>
                     </msItem>
                     <msItem>
                        <locus>(fols. 153v-156r)</locus>
                        <incipit>Qveritur duo habentes communem mensuram in qua alii mensurabant. </incipit>
                     </msItem>
                  </msItem>
                  <msItem>
                     <locus>(fols. 156r–158v)</locus>
                     <note>blank, except for ruling and an excerpt from <persName key="person_247937355" role="aut">Sextus the Pythagorean</persName>, <title key="work_6278">Sententiae, tr. Rufinus</title></note>
                  </msItem>
               </msContents>
               <physDesc>
                  <p>(fol. 4r) <secFol>cum proximis</secFol></p>
                  <objectDesc form="codex">
                     <supportDesc material="perg">
                        <support>parchment</support>
                        <extent>158 leaves
                           <dimensions unit="mm" type="leaf">
                              <height min="154" max="164">: c.154–64</height>
                              <width min="102" max="117">102–17</width>
                           </dimensions>
                        </extent>
                        <foliation>1-158</foliation>
                     </supportDesc>
                     <layoutDesc>
                        <layout columns="1" writtenLines="22" topLine="above">Ruling in lead point, one column of mostly 22 lines, above top line.
                           Ruled space
                           <dimensions unit="mm" type="ruled">
                              <height min="116" max="124">c.116–24</height>
                              <width min="75" max="88">75–88</width>
                           </dimensions>
                        </layout>
                     </layoutDesc>
                  </objectDesc>
                  <handDesc>
                     <handNote script="textualisNorthern" resp="#DM">German textualis by a single hand</handNote>
                  </handDesc>
                  <decoDesc>
                     <decoNote type="none">None</decoNote>
                  </decoDesc>
                  <bindingDesc>
                     <binding calendar="Gregorian" notAfter="1639" notBefore="1637">
                        <p>Brown tanned calf over laminated pulpboard for Abp. Laud, 1637–1639.</p>
                     </binding>
                  </bindingDesc>
               </physDesc>
               <history>
                  <origin>
                     <origDate calendar="Gregorian" notAfter="1300" notBefore="1250">s. xiii<hi rend="superscript">2</hi></origDate>
                     <origPlace><country key="place_7000084">Germany</country></origPlace>
                     <note>(Judging by the script.)</note>
                  </origin>
                  <provenance notBefore="1400" notAfter="1500"><settlement key="place_7004449">Mainz</settlement>, <orgName key="org_132406363" role="fmo">Charterhouse St Michael</orgName>: 15th-century <hi rend="italic">ex-libris</hi> inscription at the upper margin of fol. 3r; an early 15th-century list of contents at the upper half fol. 2v, inserted by a hand from the Mainz Charterhouse, and corrected in a contemporary, Carthusian hand. Identifiable as C XIX T in cat. ii. </provenance>
                  <provenance when="1638"><persName key="person_54940373" role="fmo">William Laud, 1573–1645</persName>: his <hi rend="italic">ex-libris</hi> inscription, dated 1638, at the lower margin of fol. 2v. </provenance>
                  <acquisition when="1639">Given to the Bodleian as part of his third donation, dispatched on 28 June 1639. </acquisition>
               </history>
               <additional>
                  <adminInfo>
                     <recordHist>
                        <source>
                           See above. Previously described in the Quarto Catalogue (H. O. Coxe, <title>Laudian Manuscripts</title>, Quarto Catalogues II, repr. with corrections, 1969, from the original ed. of 1858–1885).
                           <!--<ref target="https://medieval.bodleian.ox.ac.uk/about">Summary description</ref> abbreviated from the Quarto Catalogue (H. O. Coxe, <title>Laudian Manuscripts</title>, Quarto Catalogues II, repr. with corrections, 1969, from the original ed. of 1858–1885).--> 
                           <listBibl>
                              <bibl facs="aby0083.gif" type="QUARTO">Quarto Catalogue, col. 70</bibl>
                              <bibl facs="aby0084.gif" type="QUARTO">Quarto Catalogue, col. 71</bibl>
                              <bibl facs="aap0050.gif" type="SC">Summary Catalogue, vol. 2, part 1, p. 29</bibl>
                           </listBibl>
                        </source>
                     </recordHist>
                  </adminInfo>
                  <listBibl type="WRAPPER">
                     <listBibl type="PRINT">
                        <head>Published descriptions:</head>
                        <bibl>Daniela Mairhofer, <title>Medieval Manuscripts from the Mainz Charterhouse in the Bodleian Library, Oxford: A Descriptive Catalogue</title>, 2 vols. (Oxford, 2018), pp. 225–236</bibl>
                     </listBibl>
                  </listBibl>
               </additional>
            </msDesc>
         </sourceDesc>
      </fileDesc>
      <revisionDesc>
         <change when="2023-01-09">Description revised for Mainz digitization project to include additional information from Mairhofer catalogue.</change>
         <change when="2017-07-01">First online publication.</change>
         <change when="2017-05-25"><persName>James Cummings</persName> Up-converted the markup using <ref target="https://github.com/jamescummings/Bodleian-msDesc-ODD/blob/master/convertTolkien2Bodley.xsl">https://github.com/jamescummings/Bodleian-msDesc-ODD/blob/master/convertTolkien2Bodley.xsl</ref></change>
      </revisionDesc>
   </teiHeader>
   <text>
      <body>
         <p/>
      </body>
   </text>
</TEI><|MERGE_RESOLUTION|>--- conflicted
+++ resolved
@@ -86,15 +86,11 @@
                      <note>Blank, except for: ruling; (fol. 1r) a sermon; the page rubbed to near-invisibility.</note>
                   </msItem>
                   <msItem n="1" xml:id="MS_Laud_Misc_32-item1">
-<<<<<<< HEAD
-                     <locus>(fols. 3r–16v)</locus>
-                     <title>De instructione puerorum, with preface</title>
-                     <author key="person_268598459">William of Tournai</author>
-=======
+
                      <locus>(fols 3r–16v)</locus>
                      <author key="person_288027459">William of Tournai OP</author>
                      <title key="work_6781">De instructione puerorum</title><note>with preface</note>
->>>>>>> 29f66f38
+
                      <note>Glorieux, <title>Théol.</title>, 29a, citing the present MS.; Kaeppeli 1665, this copy. According to J. A. Corbett (1955) 7, William of Tournai’s manual has only survived in three manuscripts: Paris, BnF, Lat. 16435, Cambrai, BM, Ms. 931 (830), and this copy. Chapters 6–13 and most of 14 missing. </note>
                   </msItem>
                   <msItem n="2" xml:id="MS_Laud_Misc_32-item2">
