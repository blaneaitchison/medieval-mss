--- conflicted
+++ resolved
@@ -116,16 +116,13 @@
                <additional>
                   <adminInfo>
                      <recordHist>
-<<<<<<< HEAD
+
                         <source>Description adapted (September 2019) from the following sources:
                            <listBibl>
                               <bibl>Nigel F. Palmer, <title>Zisterzienser und ihre Bücher: die mittelalterliche Bibliotheksgeschichte von Kloster Eberbach im Rheingau</title> (Regensburg, 1998), pp. 268, 296, 315 [physical description, date, origin, provenance]</bibl>                  
                               <bibl>H. O. Coxe,  <title>Laudian Manuscripts</title>, Quarto Catalogues II, repr. with corrections, 1969, from the original ed. of 1858-1885 [contents, acquisition]</bibl>
                            </listBibl>
-=======
-                        <source><ref target="https://medieval.bodleian.ox.ac.uk/about">Summary description</ref> abbreviated from the Quarto Catalogue (H. O. Coxe,  <title>Laudian Manuscripts</title>, Quarto Catalogues II, repr. with corrections, 1969, from the original ed. of 1858-1885). 
-                            
->>>>>>> 81e3c2c5
+
                             
                             <listBibl>
                               <bibl type="QUARTO" facs="aby0232.gif">Quarto Catalogue, col. 368</bibl>
