<?xml-model href="https://raw.githubusercontent.com/bodleian/consolidated-tei-schema/master/msdesc.rng" type="application/xml" schematypens="http://relaxng.org/ns/structure/1.0"?><?xml-model href="https://raw.githubusercontent.com/bodleian/consolidated-tei-schema/master/msdesc.rng" type="application/xml" schematypens="http://purl.oclc.org/dsdl/schematron"?><TEI xmlns="http://www.tei-c.org/ns/1.0" xml:id="manuscript_34">
   <teiHeader>
      <fileDesc>
         <titleStmt>
            <title>MS. Add. A. 188</title>
            <title type="collection">MSS. Add. (Additional) A</title>
            <!--<respStmt xml:id="VD">
               <resp when="1957">Cataloguer</resp>
               <persName>S. J. P. van Dijk</persName>
            </respStmt>-->
            <respStmt xml:id="PK">
               <resp when="2021-06">Cataloguer</resp>
               <persName>Peter Kidd</persName>
            </respStmt>
            <!-- <respStmt xml:id="PA">
               <resp notAfter="1970" notBefore="1966">Cataloguer</resp>
               <persName>Otto Pächt</persName>
               <persName>J. J. G. Alexander</persName>
            </respStmt>-->
            <respStmt xml:id="MLH">
               <resp when="2021">Encoding</resp>
               <persName>Matthew Holford</persName>
            </respStmt>
            <!--<respStmt xml:id="SC">
               <resp when="1905">Cataloguer</resp>
               <persName>Falconer Madan</persName>
            </respStmt>
            <respStmt xml:id="ES">
               <resp when="2000">Cataloguer</resp>
               <persName>Elizabeth Solopova</persName>
            </respStmt>-->
         </titleStmt>
         <publicationStmt>
            <publisher>
               <orgName type="department">Special Collections</orgName>
               <orgName type="unit">Bodleian Libraries</orgName>
               <orgName type="institution">University of Oxford</orgName>
               <email>specialcollections.enquiries@bodleian.ox.ac.uk</email>
            </publisher>
            <idno type="msID">MS_Add_A_188</idno>
            <idno type="collection">Add_A</idno>
            <idno type="catalogue">Western</idno>
         </publicationStmt>
         <sourceDesc>
            <msDesc xml:id="MS_Add_A_188" xml:lang="en">
               <msIdentifier>
                  <country>United Kingdom</country>
                  <region type="county">Oxfordshire</region>
                  <settlement key="place_7011931">Oxford</settlement>
                  <institution>University of Oxford</institution>
                  <repository>Bodleian Library</repository>
                  <idno type="shelfmark">MS. Add. A. 188</idno>
                  <idno type="ieArk">ark:29072/x0x920fw234s</idno><idno type="crArk">ark:29072/x0x633f039tz</idno><altIdentifier type="internal">
                     <idno type="SCN">29157</idno>
                  </altIdentifier>
               </msIdentifier>
               <head>Lectionary/Missal; western Germany, 12th century, second quarter</head>
               <msContents>
                  <msItem class="#liturgica" n="1" xml:id="MS_Add_A_188-part2-item1">
                     <locus from="1r" to="167v">(fols. 1r–167v)</locus>
                     <title key="work_12559" type="desc">Lectionary with musical cues </title>
                     <note>(partly adapted into a <title key="work_13355" type="desc">Missal</title>)</note>
                     <note>In addition to the epistle and gospel readings of a Lectionary, there are the opening words with superscript musical notation for the introit, gradual, Alleluia versicle or tractus, offertory and sometimes also of the communion antiphon.</note>
                     <msItem>
                        <locus from="1r" to="136v">(fols. 1r–136v)</locus>
                        <title type="desc">Temporale</title>
                        <rubric>Dominica prima de adventu domini</rubric>
                        <incipit>Antiphona. Ad te levavi animam. Ad Romanos. Fratres. Scientes quia hora est</incipit>
                        <note>The Passion narratives with superscript letters: t = Christ, c = Narrator, a = the Jews (cf. K. Young, ‘Observations on the origin of the mediæval Passion-play’, <title>PMLA</title>, 25.2 (1910), 309–54 at 316, cites other Bodleian MSS. with this combination of letters, but not the present MS.): Matthew (fols. 54r–58v), Mark (fols. 60r–63v), Luke (fols. 64v–68r), and John (fols. 69v–72r).</note>
                        <note>The Exultet given in full, noted (fols. 72v–73v).</note>
                        <note>With the complete baptismal rite on Holy Saturday (fol. 75v–81v), ending with a short litany. Next to the rubric ‘Hic ponantur cerei ardentes in fontem &amp; insuffletur in eundem fontem ad similitudinem huius figurę’ is a large marginal Greek letter psi: Ψ (fol. 80r).</note>
                        <note>The volume has been partly adapted into a noted missal by near-contemporary marginal additions from Easter to the 11th Sunday after Pentecost, but coloured initials and musical notation are often lacking (fols. 82v–117v).</note>
                        <note>The litany (fol. 81r-v) has Severinus (venerated at Cologne and elsewhere) second among the confessors, after Martin.</note>
                     </msItem>
                     <msItem>
                        <locus from="137r" to="156v">(fols. 137r–156v)</locus>
                        <title type="desc">Sanctorale, from St. Lucy to St. Nicholas (13 December – 6 December)</title>
                        <rubric><locus from="136v" to="136v">(fol. 136v)</locus> In natale sanctę Lucię virginis</rubric>
                        <incipit>Antiphona. Dilexi iusticiam. Epistola. Qui gloriatur in domino glorietur </incipit>
                        <note> The feast of the Purification (2 February) with the blessing, lighting, and processing of the candles (fols. 138r–139v).</note>
                        <note>St Severinus’s 23 October feast appears at fol. 153r–v.</note>
                     </msItem>
                     <msItem>
                        <locus from="156v" to="167v">(fols. 156v–167v)</locus>
                        <title type="desc">Common of the saints</title>
                     </msItem>
                     <msItem>
                        <locus from="167v">(fol. 167v)</locus>
                        <note>Miscellaneous additions:</note>
                        <msItem>
                           <note>Two Evangeliary readings on Marian themes, 13th-century: <q>In illo tempore. Stabat iuxta crucem Ihesu …</q> (John 19:25–27); <q>In illo tempore. Factum est dum loqueretur Ihesus ad turbas …</q> (Luke 11:27–28, for the eve of the Assumption, 14 August)</note>
                        </msItem>
                        <msItem>
                           <note>Ownership note, 13th-century, of St Mary and St James, Lahneck (see Provenance)</note>
                        </msItem>
                        <msItem>
                           <note>Old Testament reading, 15th-century: <q>Ab inicio et ante secula …</q> (Ecclesiasticus 24:14–16, likely continuing the Marian theme)</note>
                        </msItem>
                     </msItem>
                     <textLang mainLang="la">Latin</textLang>
                  </msItem>
               </msContents>
               <physDesc>
                  <objectDesc form="codex">
                     <supportDesc material="perg">
                        <support>parchment</support>
<<<<<<< HEAD
                        <extent> <seg type="leaf"><measure type="endleaf" quantity="1">1</measure> + <measure type="laterEndleaf" quantity="1">i</measure> + <measure type="leaf" quantity="167">167</measure> + <measure type="endleaf" quantity="1">1</measure></seg> fol. <dimensions type="leaf" unit="mm">
=======
                        <extent> 1 + i + <measure type="leaf" quantity="167">167</measure> + 1 fol. <dimensions type="leaf" unit="mm">
>>>>>>> e9d89dad
                              <height>237</height>
                              <width>160</width>
                           </dimensions>
                        </extent>
                        <foliation> i–ii, 1–168, in pencil</foliation>
                        <collation mainStructures="8">Mainly in quires of 8 leaves.</collation>
                     </supportDesc>
                     <layoutDesc>
                        <layout columns="1" writtenLines="28">Ruled in plummet for 28 lines; ruled space <dimensions type="ruled" unit="mm">
                              <height>195</height>
                              <width>115</width>
                           </dimensions></layout>
                     </layoutDesc>
                  </objectDesc>
                  <handDesc>
                     <handNote script="protogothic">Proto-gothic bookhand, accented for reading aloud; the parts with music in smaller script.</handNote>
                  </handDesc>
                  <musicNotation>
                     <p>Adiastematic German neums.</p>
                  </musicNotation>
                  <decoDesc>
                     <decoNote type="decInit">One fine large foliate initial drawn in brown ink, embellished with red (fol. 1r).</decoNote>
                     <decoNote type="colInit">Two-line initials in plain red.</decoNote>
                  </decoDesc>
                  <bindingDesc>
                     <binding notAfter="1700" notBefore="1600">
                        <p>17th-century German binding. Sewn on three bands laced into wood (beech?) boards, covered with red leather, the back cover formerly with corner-pieces and a large centre-piece and clasp fittings (all now missing), the front cover with simple blind fillets; the spine with lozenge-shaped gilt ornaments; the edges of the leaves gilt. Extensively repaired.</p>
                     </binding>
                  </bindingDesc>
               </physDesc>
               <history>
                  <origin>
                     <origDate calendar="Gregorian" notAfter="1150" notBefore="1125">12th century, second quarter</origDate>
                     <origPlace>
                        <country key="place_7000084">German</country>, <region>West</region>
                        <!--ORIGINAL: German, West-->
                     </origPlace>
                  </origin>
                  <provenance>Regular canons of <orgName key="org_145" role="fmo">St Mary and St James, Lonnig</orgName> (west of Koblenz), transferred in 1326 to the <orgName key="org_145" role="fmo">regular canons of Mayen</orgName> (west of Koblenz); with 15th century inscription: <q>Notum sit omnibus presens scriptum visuris in perpetuum quod iste liber est ecclesie sancte Marie virginis sanctique Iacobi apostoli Lůneche quem si quis furto detraxerit aut in vadio exposuerit …</q>, and in a 17th(?)-century hand, <q>1326. Hic liber cum caeteri Maioniam <note>[Mayen]</note> translatus sub Baldewino archiepiscopo.</q>(fol.167v) </provenance>
                  <acquisition when="1879">Thomas Boone, London bookseller, with his price-code in pencil (fol. 168r, upper left corner); bought by the Bodleian on 29 October 1879 for £10. Former Bodleian shelfmarks: ‘MSS. Bodl. Addit. A. 188’ (fol. iir).</acquisition>
               </history>
               <additional>
                  <adminInfo>
                     <recordHist>
                        <source>Description by Peter Kidd (June 2021). For previous descriptions see Bibliography, below. <!-- <bibl facs="aam0607.gif" type="SC">Summary Catalogue V, p. 572</bibl> --></source>
                     </recordHist>
                  </adminInfo>
                  <surrogates>
                     <bibl subtype="full" type="digital-facsimile">
                        <ref target="https://digital.bodleian.ox.ac.uk/objects/bc8a24da-0731-4f97-bf4d-c8be209b11dd/">
                           <title>Digital Bodleian</title></ref>
                        <note>(full digital facsimile)</note>
                     </bibl>
                     <bibl subtype="partial" type="digital-facsimile">
                        <ref target="https://digital.bodleian.ox.ac.uk/objects/2c34aeef-72ae-4a29-9f29-13d438c623f7/">
                           <title>Digital Bodleian</title></ref>
                        <note>(1 image from 35mm slides)</note>
                     </bibl>
                  </surrogates>
                  <listBibl type="WRAPPER">
                     <listBibl type="INTERNET">
                        <head>Online resources:</head>
                        <bibl><ref target="https://hab.bodleian.ox.ac.uk/en/"><title>Manuscripts from German-Speaking Lands – A Polonsky Foundation Digitization Project</title></ref></bibl>
                     </listBibl>
                     <listBibl type="PRINT">
                        <head>Bodleian Library catalogues:</head>
                        <bibl><ref target="https://hdl.handle.net/2027/uc1.32106006446402?urlappend=%3Bseq=31">Otto Pächt and J. J. G. Alexander, <title><ref target="https://catalog.hathitrust.org/Record/000468709">Illuminated Manuscripts in the Bodleian Library, Oxford</ref></title>, II (1970), no. 122 <note>(open access at HathiTrust Digital Library)</note></ref></bibl>
                        <bibl><ref target="https://hdl.handle.net/2027/uc1.32106006446410?urlappend=%3Bseq=27">Otto Pächt and J. J. G. Alexander, <title><ref target="https://catalog.hathitrust.org/Record/000468709">Illuminated Manuscripts in the Bodleian Library, Oxford</ref></title>, I (1966), no. 55 <note>(open access at HathiTrust Digital Library)</note></ref></bibl>
                        <bibl>S. J. P. Van Dijk, <title>Handlist of the Latin Liturgical Manuscripts in the Bodleian Library Oxford : Vol. 1: Mass Books</title> (typescript, 1957)</bibl>
                        <bibl facs="aam0607.gif" type="SC"><ref target="https://hdl.handle.net/2027/mdp.39015010314634?urlappend=%3Bseq=614"><title>A summary catalogue of Western manuscripts in the Bodleian Library at Oxford</title> V (1905) 572 <note>(open access at HathiTrust Digital Library)</note>
                           </ref></bibl>
                     </listBibl>
                  </listBibl>
               </additional>
               <msPart type="fragment" xml:id="MS_Add_A_188-endleaves">
                  <msIdentifier>
                     <altIdentifier type="partial">
                        <idno type="part">MS. Add. A. 188 – lifted pastedowns (fols. i, 168)</idno>
                     </altIdentifier>
                  </msIdentifier>
                  <msContents>
                     <msItem n="1" xml:id="MS_Add_A_188-part1-item1">
                        <note>Gregory IX, Decretals, with the glossa ordinaria of Bernard of Parma: fragment (first leaf) </note>
                        <msItem>
                           <author key="person_91013639">Gregory IX</author>
                           <title key="work_1830">Decretals</title>
                           <incipit type="salutation">Gregor<supplied>ius episcopus servus servorum</supplied>
                           </incipit>
                           <incipit type="text">Rex pacificus pia miseratione</incipit>
                           <explicit defective="true" type="text"> limitetur per quam genus</explicit>
                        </msItem>
                        <msItem>
                           <author key="person_88059068">Bernard of Parma</author>
                           <title key="work_1061">Glossa ordinaria on Decretales Gregorii</title>
                           <incipit defective="true">que materia que utilitas cui parti philosophie supponatur </incipit>
                        </msItem>
                        <note>The first few lines cropped at the top of the leaf, and further lines cropped at the lower edge.</note>
                        <textLang mainLang="la">Latin</textLang>
                     </msItem>
                  </msContents>
                  <physDesc>
                     <objectDesc form="codex">
                        <supportDesc material="perg">
                           <support>parchment</support>
                           <extent>most of one folio <dimensions type="leaf" unit="mm">
                                 <height>238</height>
                                 <width>157</width>
                              </dimensions></extent>
                        </supportDesc>
                        <layoutDesc>
                           <layout columns="2">Main text in two narrow columns, surrounded by the gloss on all sides; the number of lines not readily apparent due to cropping at top, bottom, and across the middle. <!-- TODO: as much dimensions as possible/meaningful --></layout>
                        </layoutDesc>
                     </objectDesc>
                     <handDesc>
                        <handNote script="textualisSouthern">Southern Gothic textualis (Bononiensis)</handNote>
                     </handDesc>
                     <decoDesc>
                        <summary>Closely related to Vienna, ÖNB, Cod. 2063 and a large group of other MSS. (<ref target="https://catalog.hathitrust.org/Record/000468709">Pächt and Alexander</ref> ii, no. 122)</summary>
                        <decoNote resp="#PA" type="miniature">(miniature, fol. i verso) An enthroned pope (Gregory IX?), with a prostrate bishop touching his feet; another bishop, two tonsured clerics, and two others, stand behind. To the right, a teacher seated with a book on his desk; in front of him students seated on benches at desks with open books, two tonsured. Below is a wide shallow panel with two bishops and a lawyer, flanked by two tonsured scribes writing at desks.</decoNote>
                        <!--<decoNote resp="#ES" type="miniature"><locus>fol. i</locus> miniature: ecclesiastical trial. At left a bishop, enthroned, in red robe and mitre, and another prostrate, touching his feet, in blue robe and mitre. A third bishop and four tonsured clerics, one holding a book, stand in front. At right, a lawyer, seated, with a book on the desk. In front of him desks with seated students, some tonsured, with papers spread on desks. Below the miniature is a long narrow panel, showing two scribes writing at desks, and three figures seating in a circle, one holding a scroll. Two of the figures wear mitres and one a lawyer's black cap. Rocks and a tree in the background.</decoNote>-->
                        <decoNote type="histInit">
                           <locus from="168r" to="168r">(fol. 168r)</locus> (fol. 168r) Historiated initial ‘R<ex>ex pacificus</ex>’ with a half-figure of a young man with his hand to his face.</decoNote>
                        <decoNote type="border">(fol. 168r, borders): The Creation of light &amp; dark, heaven &amp; earth, etc.?: Christ holds a gold platter-like disk with concentric circles and areas of highlight and shade, flanked by two prophets, in a landscape; below is the Creation of Animals(?): Christ holding and blessing(?) two birds held on his hand.</decoNote>
                     </decoDesc>
                  </physDesc>
                  <history>
                     <origin resp="#PA">
                        <origDate calendar="Gregorian" notAfter="1350" notBefore="1325">14th century, second quarter</origDate>
                        <origPlace>
                           <country key="place_1000080">Italian</country>, <settlement key="place_7004847">Bologna</settlement>
                        </origPlace>
                     </origin>
                  </history>
               </msPart>
            </msDesc>
         </sourceDesc>
      </fileDesc>
      <revisionDesc>
         <change when="2021-07-19">Corrected transcription and identification of 'Lůneche' in ex libris, fol. 167v.</change>
         <change when="2021-06-28">Description fully revised for Polonsky German digitization project.</change>
         <change when="2017-07-01">First online publication.</change>
         <change when="2017-05-25"><persName>James Cummings</persName> Up-converted the markup using <ref target="https://github.com/jamescummings/Bodleian-msDesc-ODD/blob/master/convertTolkien2Bodley.xsl">https://github.com/jamescummings/Bodleian-msDesc-ODD/blob/master/convertTolkien2Bodley.xsl</ref></change>
      </revisionDesc>
   </teiHeader>
   <text>
      <body>
         <p/>
      </body>
   </text>
</TEI><|MERGE_RESOLUTION|>--- conflicted
+++ resolved
@@ -104,11 +104,7 @@
                   <objectDesc form="codex">
                      <supportDesc material="perg">
                         <support>parchment</support>
-<<<<<<< HEAD
                         <extent> <seg type="leaf"><measure type="endleaf" quantity="1">1</measure> + <measure type="laterEndleaf" quantity="1">i</measure> + <measure type="leaf" quantity="167">167</measure> + <measure type="endleaf" quantity="1">1</measure></seg> fol. <dimensions type="leaf" unit="mm">
-=======
-                        <extent> 1 + i + <measure type="leaf" quantity="167">167</measure> + 1 fol. <dimensions type="leaf" unit="mm">
->>>>>>> e9d89dad
                               <height>237</height>
                               <width>160</width>
                            </dimensions>
