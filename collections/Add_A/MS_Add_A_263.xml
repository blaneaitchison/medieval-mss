--- conflicted
+++ resolved
@@ -42,11 +42,7 @@
                <physDesc>
                   <objectDesc form="codex">
                      <supportDesc>
-<<<<<<< HEAD
                         <extent> <seg type="leaf"><measure type="laterEndleaf" quantity="3">iii</measure> + <measure type="leaf" quantity="48">48</measure> + <measure type="leaf" quantity="16">16</measure> + <measure type="laterEndleaf" quantity="1">i</measure></seg> leaves <dimensions type="leaf" unit="mm">
-=======
-                        <extent> iii + <measure type="leaf" quantity="48">48</measure> + <measure type="leaf" quantity="16">16</measure> + i leaves <dimensions type="leaf" unit="mm">
->>>>>>> e9d89dad
                               <height max="245" min="240">240–5</height>
                               <width max="175" min="170">170–5</width>
                            </dimensions>
