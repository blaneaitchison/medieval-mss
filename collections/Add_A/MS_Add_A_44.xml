<?xml-model href="https://raw.githubusercontent.com/bodleian/consolidated-tei-schema/master/msdesc.rng" type="application/xml" schematypens="http://relaxng.org/ns/structure/1.0"?><?xml-model href="https://raw.githubusercontent.com/bodleian/consolidated-tei-schema/master/msdesc.rng" type="application/xml" schematypens="http://purl.oclc.org/dsdl/schematron"?><TEI xmlns="http://www.tei-c.org/ns/1.0" xml:id="manuscript_66">
   <teiHeader>
      <fileDesc>
         <titleStmt>
            <title>MS. Add. A. 44</title>
            <title type="collection">MSS. Add. (Additional) A</title>
            <respStmt>
               <resp when="1943">Cataloguer</resp>
               <persName>A. Wilmart</persName>
            </respStmt>
            <respStmt>
               <resp when="2022">Encoding</resp>
               <resp when="2022">Cataloguer</resp>
               <persName>Matthew Holford</persName>
            </respStmt>
         </titleStmt>
         <publicationStmt>
            <publisher>
               <orgName type="department">Special Collections</orgName>
               <orgName type="unit">Bodleian Libraries</orgName>
               <orgName type="institution">University of Oxford</orgName>
               <email>specialcollections.enquiries@bodleian.ox.ac.uk</email>
            </publisher>
            <idno type="msID">MS_Add_A_44</idno>
            <idno type="collection">Add_A</idno>
            <idno type="catalogue">Western</idno>
         </publicationStmt>
         <sourceDesc>
            <msDesc xml:id="MS_Add_A_44" xml:lang="en">
               <msIdentifier>
                  <country>United Kingdom</country>
                  <region type="county">Oxfordshire</region>
                  <settlement key="place_7011931">Oxford</settlement>
                  <institution>University of Oxford</institution>
                  <repository>Bodleian Library</repository>
                  <idno type="shelfmark">MS. Add. A. 44</idno>
                  <idno type="ieArk">ark:29072/x03r074v959h</idno><idno type="crArk">ark:29072/x03n20401205</idno><altIdentifier type="internal">
                     <idno type="SCN">30151</idno>
                  </altIdentifier>
                  <msName>The Bekynton anthology</msName>
               </msIdentifier>
               <head>Secular and religious verse with some prose ('The Bekynton anthology');
                  England, early 13th century, additions 15th century.</head>
               <msContents>
                  <summary>An anthology of secular and religious verse with some prose, mostly
                     written in the early 13th century, with a 15th-century index and supplements
                     (items here numbered 1, 4, 50–4, 74, 113).</summary>
                  <textLang mainLang="la">Latin</textLang>
                  <msItem>
                     <locus from="2r" to="2v">(fol. 2r–v)</locus>
                     <note>13th-century table of contents for '100' items (the last is the present
                        no. 111). Fol. 1r–v blank except for later names, an added sketch of a
                        labyrinth (?), and the 15th century note <q>Centum <add>decem</add> contenta
                           in isto volumine continentur</q>.</note>
                  </msItem>
                  <msItem>
                     <locus from="3r" to="6v">(fols. 3r–6v)</locus>
                     <note>15th-century table of contents for '110' items. </note>
                  </msItem>
                  <msItem n="1" xml:id="MS_Add_A_44-item1">
                     <locus from="6v" to="7r">(fols. 6v–7r)</locus>
                     <rubric>Epistola Veteris de Monte super purgacione infamie contra Regem Anglie
                        Ricardum Cuir de Lyon exorte</rubric>
                     <incipit> Vetus de Monte, principibus et omni populo Christiane religionis
                        salutem. Quoniam audiuimus Illustri Anglorum Regi Ricardo necem Marchionis
                        de Monte Ferrato a pluribus imputari tamquam eius machinatione ob quandam
                        inter eos exortam simultatem interfectus sit, cum uterque esset in Orientis
                        partibus constitutus, nostre honestatis interest ad purgandam eiusdem Regis
                        famam falsi criminis suspicione denigratam, huius rei ueritatem, que
                        hactenus pene nos latuit, declarare. Nolumus alicuius innocentiam</incipit>
                     <explicit>nec nos homini immerito malum moliri respectu honestatis nostre
                        sineremus. Bene Valete</explicit>
                     <note><title>Chronicon Walteri de Hemingburgh</title>, ed. H. C. Hamilton
                        (1848), 213 seq.</note>
                     <note>Added, 15th century.</note>
                  </msItem>
                  <msItem n="2" xml:id="MS_Add_A_44-item2">
                     <locus from="7v" to="8v">(fols. 7v–8v)</locus>
                     <author key="person_82793219">Geoffrey of Vinsauf</author>
                     <title key="work_1679">Poetria noua</title>
                     <rubric>Planctus de morte Regis Ricardi Cuir de lyon. – Capitulum
                        primum</rubric>
                     <incipit>Neustria sub clipeo regis defensa Ricardi</incipit>
                     <explicit>Quam brevis est risus, quam longa est lacrima mundi</explicit>
                     <note>Lines 368–430 (ed. E. Faral, 1923, pp. 208–210) </note>
                     <bibl type="repertory"><ref target="http://webserver.erwin-rauner.de/php_ancarm/ancarm_refwerke.php?opus=1000&amp;var=WIC&amp;nr_char=11750">Walther 11750</ref></bibl>
                  </msItem>
                  <msItem>
                     <note>For fols. 9r–12v see art. 113 below.</note>
                  </msItem>
                  <msItem n="3" xml:id="MS_Add_A_44-item3">
                     <locus from="13r" to="16v">(fols. 13r–16v)</locus>
                     <author key="person_95147024">Jerome</author>
                     <title key="work_2409">Aduersus Iouinianum</title>
                     <rubric>Inuectio Ieronimi contra Iouinianum et dissuasio uxorandi, et contra
                        amorem carnalem. – Caᵐ II.dum</rubric>
                     <msItem>
                        <msItem>
                           <incipit>Supra in transitu ubi nobis aduersarius proposuerat Salomonem
                              multinubam</incipit>
                           <explicit>uirginitati in euangelio seruiamus</explicit>
                        </msItem>
                        <msItem>
                           <incipit> Amor forme rationis obliuio est</incipit>
                           <explicit>viros esse desinere</explicit>
                        </msItem>
                        <note>I, 28–29 (PL 23, ed. 1845, col. 249B–251D); 49 (ib., 280C, l.
                           7–282C)</note>
                     </msItem>

                     <msItem>
                        <incipit>Non latet angelos crebro electis inuisibili adesse presentia, ut
                           eos ab hostis callidi defendant insidiis</incipit>
                        <explicit>quatinus et in conspectu angelorum digni efficiamur, et dominus ad
                           nos ueniens non quid contempnat in nobis, set pocius quod remuneret
                           inueniat</explicit>
                     </msItem>
                  </msItem>
                  <msItem n="4" xml:id="MS_Add_A_44-item4">
                     <locus from="17r" to="24r">(fols. 17r–24r)</locus>
                     <title key="work_11301">Commentary on Walter Map, Dissuasio Valerii</title>
                     <rubric>Exposicio sequentis epistole Valerii ad Rufinum et cetera.</rubric>
                     <incipit><quote>Loqui prohibeor</quote> ut infra in textu. In hac epistola
                        intellige quod per mulierem sensualitas et illud quod carnis fragilitas
                        suggerit, per uirum racio et quod docet fortitudinis sinceritas designatur.
                        Sicut patet in glosa prima ad Cor<ex>inthios</ex> II</incipit>
                     <explicit defective="true"><quote>Amice si non es</quote> ut infra. Amice hic
                        concludit et diuiditur prima pars <quote>Examina</quote>. sunt proprie
                        societates apum, quia in maxima multitudine simul habitant, cetera sunt
                        plana et ideo dicit <quote>Amice</quote>
                        <supplied>ethicum</supplied>
                     </explicit>
                     <note>Ends imperfect; added, 15th century.</note>
                  </msItem>
                  <msItem n="5" xml:id="MS_Add_A_44-item5">
                     <locus from="25r" to="29v">(fols. 25r–29v)</locus>
                     <author key="person_98031958">Walter Map</author>
                     <title key="work_4964">De nugis curialium dist. IV, III–V: Dissuasio Valerii ad
                        Ruffinum philosophum ne uxorem ducat</title>
                     <rubric>De dissuasione muliebris amoris. Ca<hi rend="superscript">m</hi>
                        III</rubric>
                     <incipit>Loqui prohibeor et tacere non possum. Grues odi et uocem
                        ulule</incipit>
                     <explicit>Sed ne Orestem scripsisse uidear. Vale</explicit>
                     <note>ed. M. R. James, 1914, pp. 143–158</note>
                  </msItem>
                  <msItem n="6" xml:id="MS_Add_A_44-item6">
                     <locus from="29v" to="30r">(fols. 29v–30r)</locus>
                     <author key="person_95147024">Jerome</author>
                     <title key="work_2409">Aduersus Iouinianum</title>
                     <rubric>Aureolus Theophrastus libro de nupciis. – Quartum</rubric>
                     <incipit>Fertur Aureolus Theophrasti liber de nupciis, in quo querit an uir
                        sapiens ducat uxorem</incipit>
                     <explicit>quos judicio eligas, quam quos uelis nobis habere cogaris</explicit>
                     <note>I 47 (PL 23, col. 276B, l. 14–278B, l. 10). </note>
                  </msItem>
                  <msItem n="7" xml:id="MS_Add_A_44-item7">
                     <locus from="30r" to="30v">(fol. 30r–v)</locus>
                     <rubric>Querelosa lamentacio contra falsum amatorem et optacio mortis. – Ca<hi rend="superscript">m</hi> quintum</rubric>
                     <incipit>Anna soror<lb/> ut quid mori<lb/> tandem moror<lb/></incipit>
                     <explicit><lb/>ne semper moriar <lb/> me semel perime</explicit>
                     <note>ed. Wilmart, Appendix, 35–90, no. I </note>
                     <bibl type="repertory"><ref target="http://webserver.erwin-rauner.de/php_ancarm/ancarm_refwerke.php?opus=1000&amp;var=WIC&amp;nr_char=1061">Walther 1061</ref></bibl>
                     <bibl type="repertory"><ref target="http://webserver.erwin-rauner.de/php_ancarm/ancarm_refwerke.php?opus=1003&amp;var=Chev&amp;nr_char=23007">Chevalier 23007</ref></bibl>
                  </msItem>
                  <msItem n="8" xml:id="MS_Add_A_44-item8">
                     <locus from="30v" to="44v">(fols. 30v–44v)</locus>
                     <author key="person_88800528">Bernard Silvestris</author>
                     <title>Liber mathematicus</title>
                     <rubric>Carmen metricum de filio nominato per matrem patricida, qui secundum
                        fata Rome imperaret, set patrem interficeret, fatum suum superante. –Ca<hi rend="superscript">m</hi> VItum</rubric>
                     <incipit>Semper ut ex aliqua felices parte querantur<lb/> Leges humanae
                        condicionis habent </incipit>
                     <explicit>Pono citus trabeam, uestrum citus exuo regem, <lb/> Liber et
                        explicitus ad mea uota meus</explicit>
                     <note>PL 172 col. 1365–1380</note>
                     <bibl type="repertory"><ref target="http://webserver.erwin-rauner.de/php_ancarm/ancarm_refwerke.php?opus=1000&amp;var=WIC&amp;nr_char=17506">Walther 17506</ref></bibl>
                  </msItem>
                  <msItem n="9" xml:id="MS_Add_A_44-item9">
                     <locus from="45r" to="45v">(fol. 45r–v)</locus>
                     <rubric>Carmen ritmicum, de variis hominum affectibus et uoluptatibus. – Ca<hi rend="superscript">m</hi> VII</rubric>
                     <incipit> Ridere solitus <lb/> Democritus <lb/> ad occursus singulos</incipit>
                     <explicit>par sequitur uoluptas.<lb/> Varia etc</explicit>
                     <note>ed. Wilmart, Appendix, 35–90, no II </note>
                     <bibl type="repertory"><ref target="http://webserver.erwin-rauner.de/php_ancarm/ancarm_refwerke.php?opus=1000&amp;var=WIC&amp;nr_char=16807">Walther 16807</ref></bibl>
                  </msItem>
                  <msItem n="10" xml:id="MS_Add_A_44-item10">
                     <locus from="45v" to="46r">(fols. 45v–46r)</locus>
                     <rubric>Carmen ritmicum contra simoniam et cupiditates presulum, et precipue
                        curie Romane. – VIII</rubric>
                     <incipit>Ni lauare laterem <lb/> me crederem <lb/> corrigendis uiciis <lb/>
                        operam inpenderem</incipit>
                     <explicit>ibis Homere foras. <lb/> Roma potens et cetera</explicit>
                     <note>ed. Wilmart, Appendix, 35–90, no. III. </note>
                     <bibl type="repertory"><ref target="http://webserver.erwin-rauner.de/php_ancarm/ancarm_refwerke.php?opus=1000&amp;var=WIC&amp;nr_char=11758">Walther 11758</ref></bibl>
                  </msItem>
                  <msItem n="11" xml:id="MS_Add_A_44-item11">
                     <locus from="46r" to="46v">(fol. 46r–v)</locus>
                     <rubric>Dialogus inter euntem ad curiam et uenientem a Roma, de malis moribus
                        curie. – IX.</rubric>
                     <incipit>Bene ueneritis, caretis socio. <lb/> Quid solus queritis, que uie
                        racio? </incipit>
                     <explicit>Hunc sequar cicius. Vale per omnia.</explicit>
                     <note> ed. Wilmart, Appendix, 35–90, no. IV. </note>
                     <bibl type="repertory"><ref target="http://webserver.erwin-rauner.de/php_ancarm/ancarm_refwerke.php?opus=1000&amp;var=WIC&amp;nr_char=2136">Walther 2136</ref></bibl>
                  </msItem>
                  <msItem n="12" xml:id="MS_Add_A_44-item12">
                     <locus from="47r" to="53r">(fols. 47r–53r)</locus>
                     <author key="person_62342032">Mathieu de Vendôme</author>
                     <title>Miles gloriosus</title>
                     <rubric>Carmen metricum quomodo miles adolescens Rome in mechiam inductus manus
                        exploratorum euaserit. – Ca<hi rend="superscript">m</hi> X.</rubric>
                     <incipit>Vernat eques, uix prima genis lanugo susurrat<lb/> maturumque uigor
                        clamitat esse uirum</incipit>
                     <explicit>Dum sua corpus habet sua sunt connubia cordi <lb/> Illis uer animos
                        nulla perurit hiemps.</explicit>
                     <note>ed. G. Cohen, 1931, t. II, pp. 196–210: v. 3–366.</note>
                     <bibl type="repertory"><ref target="http://webserver.erwin-rauner.de/php_ancarm/ancarm_refwerke.php?opus=1000&amp;var=WIC&amp;nr_char=20216">Walther 20216</ref></bibl>
                  </msItem>
                  <msItem n="13" xml:id="MS_Add_A_44-item13">
                     <locus from="53r" to="54r">(fols. 53r–54r)</locus>
                     <author key="person_1578145857026422921111">Pierre Bérenger</author>
                     <title>Epistula contra Carthusienses</title>
                     <rubric>Epistola Berengarii ad fratres Cartusie de malis eorum iudiciis. –
                        XI</rubric>
                     <msItem>
                        <incipit>Fratribus in Cartusie professione iuratis, Berengarius cum Lazaro
                           quondam paupere eternam habere requiem. Loquar ad dominos meos cum sim
                           puluis et cinis </incipit>
                        <explicit>Vt breviter dicam, sine crimine nullus apud uos</explicit>
                        <note>PL 178, col. 1875 – 1876C, l. 8.</note>
                     </msItem>
                     <msItem>
                        <incipit>Cum sederit filius hominis</incipit>
                        <explicit>Valete et si deum diligitis linguam dei gladio
                           amputate.</explicit>
                        <note>ed. Wilmart, Appendix, 35–90, no V. </note>
                     </msItem>
                  </msItem>
                  <msItem n="14" xml:id="MS_Add_A_44-item14">
                     <locus from="54v" to="55r">(fols. 54v–55r)</locus>
                     <rubric>Carmen ritmicum Eraclii contra auaros et contra luxuriosos et abbates
                        querentes pontificari. – Ca<hi rend="superscript">m</hi> XII</rubric>
                     <incipit> Omnis vere confitens vere Christum colit<lb/> Quisquis in se uicia
                        frangit, terit, molit</incipit>
                     <explicit>Prauos mores condiens ueritatis sale</explicit>
                     <note>(ed. Wilmart, Appendix, 35–90, no VI.) </note>
                     <note>Not in Walther.</note>
                  </msItem>
                  <msItem n="15" xml:id="MS_Add_A_44-item15">
                     <locus from="55v" to="56v">(fols. 55v–56v)</locus>
                     <rubric>De albo monacho in episcopum promoto et a deo remoto. – XIII</rubric>
                     <incipit>Ab humilitate in superbiam cadens, a quo bono in quod malum non
                        corruit? </incipit>
                     <explicit>Videant hoc pauperes et letentur. </explicit>
                  </msItem>
                  <msItem n="16" xml:id="MS_Add_A_44-item16">
                     <locus from="56v" to="57r">(fols. 56v–57r)</locus>
                     <rubric>Quomodo eligunt sibi similes malos, et abiciunt sibi dissimiles malos.
                        – Ca<hi rend="superscript">m</hi> XIIII</rubric>
                     <incipit>Ecce quales entes quales habent, et unde magis dolendum est quales
                        abiciunt </incipit>
                     <explicit>et ab eis cauendum predicant per plateas</explicit>
                  </msItem>
                  <msItem n="17" xml:id="MS_Add_A_44-item17">
                     <locus from="57r" to="57v">(fol. 57r–v)</locus>
                     <rubric>Contra nepotes pontificum subito exaltatos. – Ca<hi rend="superscript">m</hi> XV</rubric>
                     <incipit>In instructione rudium nepotum episcoporum primum occurrit fortune </incipit>
                     <explicit>Heccine uiget optima generacio pontificalis, praua et
                        exasperans.</explicit>
                     <note>ed. Wilmart, Appendix, 35–90, no. VII. </note>
                  </msItem>
                  <msItem n="18" xml:id="MS_Add_A_44-item18">
                     <locus from="57r" to="58v">(fols. 57r–58v)</locus>
                     <rubric>Carmen ritmicum contra abbates et priores querentes curiosas et
                        delicatas escas. – Ca<hi rend="superscript">m</hi> XVI</rubric>
                     <msItem>
                        <incipit>Satis uobis notum est et res manifesta </incipit>
                        <explicit>Verba legis recitat in rebelles date</explicit>
                        <note>(Strophes 1–13: ed. Flacius, 1557, pp. 113–115.)</note>
                        <bibl type="repertory"><ref target="http://webserver.erwin-rauner.de/php_ancarm/ancarm_refwerke.php?opus=1000&amp;var=WIC&amp;nr_char=17296">Walther 17296</ref></bibl>
                     </msItem>
                     <msItem>
                        <incipit>Ergo seruientibus omnibus accitis</incipit>
                        <explicit>Quando uos persequitur Nero scire pati</explicit>
                        <note>ed. Wilmart, Appendix, 35–90, no VIII. </note>
                        <note>Not in Walther.</note>
                     </msItem>
                  </msItem>
                  <msItem n="19" xml:id="MS_Add_A_44-item19">
                     <locus from="58v" to="59r">(fols. 58v–59r)</locus>
                     <rubric>Item carmen ritmicum quod uinum sit limphandum. – XVII</rubric>
                     <incipit>Reuerendi iudices quorum habet cura <lb/> et stare pro legibus et
                        tueri iura</incipit>
                     <explicit>Meam si repleuerint, ego non refutem</explicit>
                     <note>Collection de Bâle, no XXVI (ed. I. Werner, <title>Nachrichten de
                           Göttingen</title>, 1908, p. 468 sq.). </note>
                     <bibl type="repertory"><ref target="http://webserver.erwin-rauner.de/php_ancarm/ancarm_refwerke.php?opus=1000&amp;var=WIC&amp;nr_char=16696">Walther 16696</ref></bibl>
                  </msItem>
                  <msItem n="20" xml:id="MS_Add_A_44-item20">
                     <locus from="59r" to="59v">(fol. 59r–v)</locus>
                     <rubric>Contra uinum limphatum et quod uinum limphari non debeat. –
                        XVIII</rubric>
                     <incipit>Suspicor superfluum iudices preclari <lb/> prece siue precio uobis
                        adulari</incipit>
                     <explicit>Venerem non Thetidem Bacho copulate</explicit>
                     <note>ed. Wilmart, Appendix, 35–90, no IX. </note>
                     <bibl type="repertory"><ref target="http://webserver.erwin-rauner.de/php_ancarm/ancarm_refwerke.php?opus=1000&amp;var=WIC&amp;nr_char=18966">Walther 18966</ref></bibl>
                  </msItem>
                  <msItem n="21" xml:id="MS_Add_A_44-item21">
                     <locus from="59v" to="60v">(fols. 59v–60v)</locus>
                     <rubric>Item carmen ritmicum contra auariciam et ypocrisim presulum et abbatum.
                        – Capitulum XIX</rubric>
                     <incipit>Anglorum pater presulum <lb/> noster archiepiscope <lb/> Audi quid
                        preter solitum, nostra plangat Calliope </incipit>
                     <explicit>Vbi pausat et calefit, bibit mansit et cetera</explicit>
                     <note>ed. C. L. Kingsford, EHR 5 (1890), 321 sq. </note>
                     <bibl type="repertory"><ref target="http://webserver.erwin-rauner.de/php_ancarm/ancarm_refwerke.php?opus=1000&amp;var=WIC&amp;nr_char=1035">Walther 1035</ref></bibl>
                  </msItem>
                  <msItem n="22" xml:id="MS_Add_A_44-item22">
                     <locus from="60v" to="61r">(fols. 60v–61r)</locus>
                     <rubric>Collatio iocosa de diligendo Lieo. – Ca<hi rend="superscript">m</hi>
                        XX.</rubric>
                     <incipit>De ueteri testamento aliqua uobis memoranda proponimus </incipit>
                     <explicit>ab omnibus uenter tueatur aduersis. Qui uiuis <gap reason="editorial"/>
                     </explicit>
                     <note>ed. P. Lehmann, <title>Parodistische Texte</title> (1923), pp. 57–59: no
                        15.</note>
                  </msItem>
                  <msItem n="23" xml:id="MS_Add_A_44-item23">
                     <locus from="61r" to="61v">(fol. 61r–v)</locus>
                     <rubric>Dialogus inter dehortantem a curia et curialem. – Ca<hi rend="superscript">m</hi> XXIm</rubric>
                     <incipit>Quod amicus suggerit <lb/> fer cum paciencia</incipit>
                     <explicit>mutabitur iocun ditas <lb/> in eternum supplicium</explicit>
                     <author key="person_24572572">Peter of Blois</author>
                     <note>[no IV] 1: PL 207, col. 1133–1136 (str. 21–31).</note>
                     <bibl type="repertory"><ref target="http://webserver.erwin-rauner.de/php_ancarm/ancarm_refwerke.php?opus=1000&amp;var=WIC&amp;nr_char=16242">Walther 16242</ref></bibl>
                  </msItem>
                  <msItem n="24" xml:id="MS_Add_A_44-item24">
                     <locus from="62r">(fol. 62r)</locus>
                     <rubric>Contra cupiditatem opum et dignitatum. – XXI/m.</rubric>
                     <incipit> Vanitas uanitatum<lb/> et omnia uanitas,<lb/> sed nostra sic
                        malignitas <lb/> cor habet induratum</incipit>
                     <explicit>sarcina temporalium<lb/> currat procul abiecta.</explicit>
                     <note> ed. G. Dreves, Analecta hymnica XXI (1895), p. 100: no 149. </note>
                     <listBibl>
                        <bibl type="repertory"><ref target="http://webserver.erwin-rauner.de/php_ancarm/ancarm_refwerke.php?opus=1000&amp;var=WIC&amp;nr_char=20037">Walther 20037</ref></bibl>
                        <bibl type="repertory"><ref target="http://webserver.erwin-rauner.de/php_ancarm/ancarm_refwerke.php?opus=1003&amp;var=Chev&amp;nr_char=21118">Chevalier 21118</ref></bibl>
                     </listBibl>
                  </msItem>
                  <msItem n="25" xml:id="MS_Add_A_44-item25">
                     <locus from="62r" to="62v">(fol. 62r–v)</locus>
                     <rubric>Contra peccata cleri et quod graviter a deo punientur. –
                        XXIII.</rubric>
                     <incipit> Fontis in riuulum<lb/> sapor ut defluit<lb/></incipit>
                     <explicit><lb/> primus et nouissimus <lb/> quadrans exquiretur.</explicit>
                     <note> ed. G. Dreves, ib., p. 146 sq.: no 208. </note>
                     <listBibl>
                        <bibl type="repertory"><ref target="http://webserver.erwin-rauner.de/php_ancarm/ancarm_refwerke.php?opus=1000&amp;var=WIC&amp;nr_char=6754">Walther 6754</ref></bibl>
                        <bibl type="repertory"><ref target="http://webserver.erwin-rauner.de/php_ancarm/ancarm_refwerke.php?opus=1003&amp;var=Chev&amp;nr_char=26742">Chevalier 26742</ref></bibl>
                     </listBibl>
                  </msItem>
                  <msItem n="26" xml:id="MS_Add_A_44-item26">
                     <locus from="62v">(fol. 62v)</locus>
                     <rubric>De spe ponenda in domino, et de die iudicii. – XXIIII.</rubric>
                     <incipit> Bonum est confidere<lb/></incipit>
                     <explicit>omissis secularibus.</explicit>
                     <note> Carmina Burana: ed. 1930, no XXVII, p. 46. </note>
                    <listBibl> <bibl type="repertory"><ref target="http://webserver.erwin-rauner.de/php_ancarm/ancarm_refwerke.php?opus=1000&amp;var=WIC&amp;nr_char=2220">Walther 2220</ref></bibl>
                     <bibl type="repertory"><ref target="http://webserver.erwin-rauner.de/php_ancarm/ancarm_refwerke.php?opus=1003&amp;var=Chev&amp;nr_char=2504">Chevalier 2504</ref></bibl></listBibl>
                  </msItem>
                  <msItem n="27" xml:id="MS_Add_A_44-item27">
                     <locus from="62v">(fol. 62v)</locus>
                     <rubric>De Christi misericordia et potentia. – XXV.</rubric>
                     <incipit> Veritas ueritatum<lb/>
                     </incipit>
                     <explicit><lb/> surge, tolle grabatum</explicit>
                     <note>Carmina Burana (ib.) : no. XXI, Str. I, p. 40. </note>
                    <listBibl> <bibl type="repertory"><ref target="http://webserver.erwin-rauner.de/php_ancarm/ancarm_refwerke.php?opus=1000&amp;var=WIC&amp;nr_char=20205">Walther 20205</ref></bibl>
                     <bibl type="repertory"><ref target="http://webserver.erwin-rauner.de/php_ancarm/ancarm_refwerke.php?opus=1003&amp;var=Chev&amp;nr_char=21432">Chevalier 21432</ref></bibl></listBibl>
                  </msItem>
                  <msItem n="28" xml:id="MS_Add_A_44-item28">
                     <locus from="62v" to="63r">(fols. 62v–63r)</locus>
                     <rubric>Contra curas hominum, et maxime aulicorum. – XXVI.</rubric>
                     <incipit> O curas hominum<lb/> quos curat curia</incipit>
                     <explicit>unde locus si queritur</explicit>
                     <note>Carmina Burana: ed. Schmeller, 1847, no CLXX, p. 65. </note>
                    <listBibl> <bibl type="repertory"><ref target="http://webserver.erwin-rauner.de/php_ancarm/ancarm_refwerke.php?opus=1000&amp;var=WIC&amp;nr_char=12566">Walther 12566</ref></bibl>
                     <bibl type="repertory"><ref target="http://webserver.erwin-rauner.de/php_ancarm/ancarm_refwerke.php?opus=1003&amp;var=Chev&amp;nr_char=30337">Chevalier 30337</ref></bibl></listBibl>
                  </msItem>
                  <msItem n="29" xml:id="MS_Add_A_44-item29">
                     <locus from="63r" to="63v">(fol. 63r–v)</locus>
                     <rubric>Dialogus inter uolentem mentiri seu adulari, et instruentem ad
                        contrarium, et inducuntur sub nomine Diogenis et Aristippi. – XXVII</rubric>
                     <incipit>Aristippe quamuis sero</incipit>
                     <explicit>cuius semper declinaui<lb/> fraudis artificium.</explicit>
                     <note> Carmina Burana: ed. Schmeller, no. CLXXI, str. 1–7, pp. 65–67. </note>
                    <listBibl> <bibl type="repertory"><ref target="http://webserver.erwin-rauner.de/php_ancarm/ancarm_refwerke.php?opus=1000&amp;var=WIC&amp;nr_char=1479">Walther 1479</ref></bibl>
                     <bibl type="repertory"><ref target="http://webserver.erwin-rauner.de/php_ancarm/ancarm_refwerke.php?opus=1003&amp;var=Chev&amp;nr_char=23122">Chevalier 23122</ref></bibl></listBibl>
                  </msItem>
                  <msItem n="30" xml:id="MS_Add_A_44-item30">
                     <locus from="63v">(fol. 63v)</locus>
                     <rubric>Querela nescientis adulari et contra adulatores. – XXVIII.</rubric>
                     <incipit> Adulari nesciens <lb/> ab amicis deseror<lb/>
                     </incipit>
                     <explicit>potestates misere <lb/> affectantes temere, non corde sed auribus
                        <lb/> bene putant facere <lb/> falsis fulti laudibus.</explicit>
                     <note> Ed. G. Dreves, Analecta hymnica, XXI, p. 124 sq.: no. 180. </note>
                    <listBibl> <bibl type="repertory"><ref target="http://webserver.erwin-rauner.de/php_ancarm/ancarm_refwerke.php?opus=1000&amp;var=WIC&amp;nr_char=551">Walther 551</ref></bibl>
                     <bibl type="repertory"><ref target="http://webserver.erwin-rauner.de/php_ancarm/ancarm_refwerke.php?opus=1003&amp;var=Chev&amp;nr_char=22619">Chevalier 22619</ref></bibl></listBibl>
                  </msItem>
                  <msItem n="31" xml:id="MS_Add_A_44-item31">
                     <locus from="63v">(fol. 63v)</locus>
                     <rubric>Contra nolentem trahi a curia et nichilominus dampnantem curiales. –
                        XXIX.</rubric>
                     <incipit> Cur Tigelli<lb/> nec auelli<lb/> sustines a curia <lb/>
                     </incipit>
                     <explicit> a te prius ablue. </explicit>
                     <note>(ed. Wilmart, Appendix, 35–90, no. X.) </note>
                     <bibl type="repertory"><ref target="http://webserver.erwin-rauner.de/php_ancarm/ancarm_refwerke.php?opus=1000&amp;var=WIC&amp;nr_char=3954">Walther 3954</ref></bibl>
                  </msItem>
                  <msItem n="32" xml:id="MS_Add_A_44-item32">
                     <locus from="63v" to="64r">(fols. 63v–64r)</locus>
                     <rubric>Optime consulitur episcopus quomodo uitam corrigat. – XXX.</rubric>
                     <incipit> Non te lusisse pudeat</incipit>
                     <explicit>sed cece mentis tenebras <lb/> purga uirtutis radio. </explicit>
                     <note>Carmina Burana: ed. 1930, no XXXIII, p. 54 sq. </note>
                     <listBibl><bibl type="repertory"><ref target="http://webserver.erwin-rauner.de/php_ancarm/ancarm_refwerke.php?opus=1000&amp;var=WIC&amp;nr_char=12193">Walther 12193</ref></bibl>
                     <bibl type="repertory"><ref target="http://webserver.erwin-rauner.de/php_ancarm/ancarm_refwerke.php?opus=1003&amp;var=Chev&amp;nr_char=28979">Chevalier 28979</ref></bibl></listBibl>
                  </msItem>
                  <msItem n="33" xml:id="MS_Add_A_44-item33">
                     <locus from="64r">(fol. 64r)</locus>
                     <rubric>Planctus de translatione episcopi Cenonensium. – Ca<hi rend="superscript">m</hi> XXXIm.</rubric>
                     <incipit> Ver pacis aperit<lb/> telluris gremium<lb/></incipit>
                     <explicit>ceduntur gladiis <lb/> more bidencium. </explicit>
                     <author key="person_100212859">Walter of Chatillon</author>
                     <note>(I): ed. K. Strecker (1925), p. 55 sq.: no XXX.</note>
                     <listBibl><bibl type="repertory"><ref target="http://webserver.erwin-rauner.de/php_ancarm/ancarm_refwerke.php?opus=1000&amp;var=WIC&amp;nr_char=20133">Walther 20133</ref></bibl>
                     <bibl type="repertory"><ref target="http://webserver.erwin-rauner.de/php_ancarm/ancarm_refwerke.php?opus=1003&amp;var=Chev&amp;nr_char=21314">Chevalier 21314</ref></bibl></listBibl>
                  </msItem>
                  <msItem n="34" xml:id="MS_Add_A_44-item34">
                     <locus from="64r" to="64v">(fol. 64r–v)</locus>
                     <rubric>Contra simoniacos in ecclesia sacra uendentes. – XXXII.</rubric>
                     <incipit> Ecce sonat in aperto <lb/> uox clamantis in deserto</incipit>
                     <explicit>penas luat in eternum amen. </explicit>
                     <note>Carmina Burana: ed. 1930, no. X, p. 14. </note>
                     <bibl type="repertory"><ref target="http://webserver.erwin-rauner.de/php_ancarm/ancarm_refwerke.php?opus=1000&amp;var=WIC&amp;nr_char=5149">Walther 5149</ref></bibl>
                  </msItem>
                  <msItem n="35" xml:id="MS_Add_A_44-item35">
                     <locus from="64v">(fol. 64v)</locus>
                     <rubric>De eodem, et plangitur contemptus ordinis clericalis. – XXXIII</rubric>
                     <incipit>Licet eger cum egrotis</incipit>
                     <explicit>nectaris illiciti<lb/> hauriunt uenenum</explicit>
                     <author key="person_100212859">Walter of Chatillon</author>
                     <note> (I): ed. K. Strecker, p. 46: no XXVII; = Carmina Burana: ed. 1930, no
                        VIII, p. 10 sq: str. I, III–IV, VI–VII. </note>
                     <listBibl><bibl type="repertory"><ref target="http://webserver.erwin-rauner.de/php_ancarm/ancarm_refwerke.php?opus=1000&amp;var=WIC&amp;nr_char=10307">Walther 10307</ref></bibl>
                     <bibl type="repertory"><ref target="http://webserver.erwin-rauner.de/php_ancarm/ancarm_refwerke.php?opus=1003&amp;var=Chev&amp;nr_char=29159">Chevalier 29159</ref></bibl></listBibl>
                  </msItem>
                  <msItem n="36" xml:id="MS_Add_A_44-item36">
                     <locus from="64v" to="65r">(fols. 64v–65r)</locus>
                     <rubric>Adhuc de eodem et de simonia Romanorum et quod Roma dicitur quasi
                        rodens manus. – XXXIIII.</rubric>
                     <incipit>Frigescente caritatis <lb/> in terris igniculo </incipit>
                     <explicit>Vnde recte dicitur: <lb/> Roma quasi rodens manus <lb/> per quam
                        mundus roditur.</explicit>
                     <author key="person_100212859">Walter of Chatillon </author>
                     <note> (I): ed. K. Strecker, p. 17 sq.; no XI. Str. I–VII. </note>
                     <listBibl><bibl type="repertory"><ref target="http://webserver.erwin-rauner.de/php_ancarm/ancarm_refwerke.php?opus=1000&amp;var=WIC&amp;nr_char=6909">Walther 6909</ref></bibl>
                     <bibl type="repertory"><ref target="http://webserver.erwin-rauner.de/php_ancarm/ancarm_refwerke.php?opus=1003&amp;var=Chev&amp;nr_char=26800">Chevalier 26800</ref></bibl></listBibl>
                  </msItem>
                  <msItem n="37" xml:id="MS_Add_A_44-item37">
                     <locus from="65r">(fol. 65r)</locus>
                     <rubric>Quod maxime congruebat dei filio mortem paciendo nos redimere. –
                        XXXV</rubric>
                     <incipit>Dum medium silencium <lb/> tenerent apices</incipit>
                     <explicit>collatum est ex gracia totum Marie filio. <lb/> De tenebris
                        historie</explicit>
                     <author key="person_100212859">Walter of Chatillon </author>
                     <note> (II), ed. K. Strecker, pp. 49–51: no III, 35, str. I–V. </note>
                     <listBibl><bibl type="repertory"><ref target="http://webserver.erwin-rauner.de/php_ancarm/ancarm_refwerke.php?opus=1000&amp;var=WIC&amp;nr_char=4904">Walther 4904</ref></bibl>
                     <bibl type="repertory"><ref target="http://webserver.erwin-rauner.de/php_ancarm/ancarm_refwerke.php?opus=1003&amp;var=Chev&amp;nr_char=25778">Chevalier 25778</ref></bibl></listBibl>
                  </msItem>
                  <msItem n="38" xml:id="MS_Add_A_44-item38">
                     <locus from="65r">(fol. 65r)</locus>
                     <rubric>De eodem, et arguitur cecitas Iudeorum. – XXXVI.</rubric>
                     <incipit> Purgator criminum <lb/> de patris dextera <lb/> uenit ad
                        hominum</incipit>
                     <explicit>frumentis misticis <lb/> preponens ordeum.</explicit>
                     <note> ed. G. Dreves, Analecta hymnica, XX (1895), p. 48: no. 16, str. I–II. </note>
                     <listBibl><bibl type="repertory"><ref target="http://webserver.erwin-rauner.de/php_ancarm/ancarm_refwerke.php?opus=1000&amp;var=WIC&amp;nr_char=14938">Walther 14938</ref></bibl>
                     <bibl type="repertory"><ref target="http://webserver.erwin-rauner.de/php_ancarm/ancarm_refwerke.php?opus=1003&amp;var=Chev&amp;nr_char=32043">Chevalier 32043</ref></bibl></listBibl>
                  </msItem>
                  <msItem n="39" xml:id="MS_Add_A_44-item39">
                     <locus from="65r">(fol. 65r)</locus>
                     <rubric>Quod nusquam sit tuta fides. XXXVII</rubric>
                     <incipit>O mores perditos et morum federa</incipit>
                     <explicit>in dolo dolus est et dolo tollitur</explicit>
                     <note>Collection de Bâle, no XXII (ed. WERNER, p. 464 sq.): str. I–V. </note>
                     <listBibl><bibl type="repertory"><ref target="http://webserver.erwin-rauner.de/php_ancarm/ancarm_refwerke.php?opus=1000&amp;var=WIC&amp;nr_char=12792">Walther 12792</ref></bibl>
                     <bibl type="repertory"><ref target="http://webserver.erwin-rauner.de/php_ancarm/ancarm_refwerke.php?opus=1003&amp;var=Chev&amp;nr_char=30745">Chevalier 30745</ref></bibl></listBibl>
                  </msItem>
                  <msItem n="40" xml:id="MS_Add_A_44-item40">
                     <locus from="65v">(fol. 65v)</locus>
                     <rubric>Quod omnes iura ledunt, auaricia quoque et cetera mala regnant, et
                        nemini nunc fidendum est. – XXXVIII.</rubric>
                     <incipit>Ecce torpet probitas <lb/> uirtus sepelitur</incipit>
                     <explicit>si quis uiuit ita.<lb/> Omnes iura ledunt, et fidem in opere <lb/>
                        quolibet excedunt</explicit>
                     <author key="person_100212859">Walter of Chatillon</author>
                     <note> (I): ed. K. Strecker, p. 53: no XXIX; = Carmina Burana: ed. 1930, no.
                        III p.3 sq. </note>
                     <bibl type="repertory"><ref target="http://webserver.erwin-rauner.de/php_ancarm/ancarm_refwerke.php?opus=1000&amp;var=WIC&amp;nr_char=5169">Walther 5169</ref></bibl>
                  </msItem>
                  <msItem n="41" xml:id="MS_Add_A_44-item41">
                     <locus from="65v" to="66r">(fols. 65v–66r)</locus>
                     <rubric>Querimonia, quod ecclesia ad questum prosternitur, nepotes eriguntur et
                        mors incauta non preuidetur. – XXXIX.</rubric>
                     <incipit> In noua fert animus <lb/> mutare querimoniam</incipit>
                     <explicit>Tunc mors amara separat</explicit>
                     <author key="person_24572572">Peter of Blois</author>
                     <note> (no II): PL 207, col. 1131 sq. (str. 9–13). </note>
                     <bibl type="repertory"><ref target="http://webserver.erwin-rauner.de/php_ancarm/ancarm_refwerke.php?opus=1000&amp;var=WIC&amp;nr_char=9026">Walther 9026</ref></bibl>
                  </msItem>
                  <msItem n="42" xml:id="MS_Add_A_44-item42">
                     <locus from="66r">(fol. 66r)</locus>
                     <rubric>Anxia querela contra prodicionem ducis Austrie et planttus super
                        capcione Ricardi Cuir de lyon Regis Anglie. – XL.</rubric>
                     <incipit> Quis aquam tuo capiti,<lb/> quis dabit tibi lacrimas</incipit>
                     <explicit>firmat in Dauid solio <lb/> tirannum Babilonis</explicit>
                     <author key="person_24572572">Peter of Blois</author>
                     <note> (no III): ib. col. 1132 sq. (str. 14–20). </note>
                     <bibl type="repertory"><ref target="http://webserver.erwin-rauner.de/php_ancarm/ancarm_refwerke.php?opus=1000&amp;var=WIC&amp;nr_char=16049">Walther 16049</ref></bibl>
                  </msItem>
                  <msItem n="43" xml:id="MS_Add_A_44-item43">
                     <locus from="66r" to="66v">(fol. 66r–v)</locus>
                     <rubric>Planctus in mortem cuiusdam nobilissimi Regis Henrici, – XLI.</rubric>
                     <incipit> Da plaudens organo<lb/> plausus cum tympano,<lb/> et choro
                        reici</incipit>
                     <explicit>nichil est, si recolis <lb/> cineres Henrici</explicit>
                     <note>ed. C. L. Kingsford, EHR 5 (1890), 315 sq. </note>
                    <listBibl> <bibl type="repertory"><ref target="http://webserver.erwin-rauner.de/php_ancarm/ancarm_refwerke.php?opus=1000&amp;var=WIC&amp;nr_char=4022">Walther 4022</ref></bibl>
                     <bibl type="repertory"><ref target="http://webserver.erwin-rauner.de/php_ancarm/ancarm_refwerke.php?opus=1003&amp;var=Chev&amp;nr_char=25246">Chevalier 25246</ref></bibl></listBibl>
                  </msItem>
                  <msItem n="44" xml:id="MS_Add_A_44-item44">
                     <locus from="66v" to="70r">(fols. 66v–70r)</locus>
                     <title key="work_10241">Apocalipsis Goliae</title>
                     <rubric>Sequitur Apocalipsis M<ex>agistri</ex> Walteri Mape arcium magistri
                        uniuersitatis Oxon<ex>iensis</ex>. – Ca<hi rend="superscript">m</hi>
                        XLII.</rubric>
                     <note> A tauro torrida lampade Cincii</note>
                     <explicit>nisi papaueris cena sophistica <lb/> mentis uestigia fecisset
                        lubrica</explicit>
                     <note>ed. K. Strecker, <title>Die Apocalypse des Golias</title> (1928). </note>
                     <bibl type="repertory"><ref target="http://webserver.erwin-rauner.de/php_ancarm/ancarm_refwerke.php?opus=1000&amp;var=WIC&amp;nr_char=91">Walther 91</ref></bibl>
                  </msItem>
                  <msItem n="45" xml:id="MS_Add_A_44-item45">
                     <note>(fol. 70r–70v).</note>
                     <rubric>Quod Hercules qui omnia uicit monstra que hoc capitulo specificantur a
                        puelle stulto amore uincitur, et quod Venus melius fugiendo fugatur. –
                        XLIII.</rubric>
                     <incipit> Olim sudor Herculis <lb/> monstra late conterens</incipit>
                     <explicit>ab amore spiritum<lb/> solliciter remoui. Amor.</explicit>
                     <author key="person_24572572">Peter of Blois (?)</author>
                     <note>Carmina Burana: ed. Schmeller (1847), no 30, pp. 125–127. </note>
                     <listBibl><bibl type="repertory"><ref target="http://webserver.erwin-rauner.de/php_ancarm/ancarm_refwerke.php?opus=1000&amp;var=WIC&amp;nr_char=13179">Walther 13179</ref></bibl>
                     <bibl type="repertory"><ref target="http://webserver.erwin-rauner.de/php_ancarm/ancarm_refwerke.php?opus=1003&amp;var=Chev&amp;nr_char=31239">Chevalier 31239</ref></bibl></listBibl>
                  </msItem>
                  <msItem n="46" xml:id="MS_Add_A_44-item46">
                     <locus from="70v">(fol. 70v)</locus>
                     <rubric>Carmen Venereum lasciuum et non utile. – Ca. XLIIII.</rubric>
                     <incipit> Ver prope florigerum, flaua Licori<lb/> iam rosam
                        aspicis<lb/></incipit>
                     <explicit>tibi Licori milito,<lb/> tuis concedo partibus.</explicit>
                     <note>ed. Wilmart, no. XI.</note>
                     <bibl type="repertory"><ref target="http://webserver.erwin-rauner.de/php_ancarm/ancarm_refwerke.php?opus=1000&amp;var=WIC&amp;nr_char=20138">Walther 20138</ref></bibl>
                  </msItem>
                  <msItem n="47" xml:id="MS_Add_A_44-item47">
                     <locus from="71r">(fol. 71r)</locus>
                     <rubric>Simile et de partu ueris et solacio estiui temporis. – Ca<hi rend="superscript">m</hi> XLV.</rubric>
                     <incipit> De terre gremio rerum pregnacio </incipit>
                     <explicit>ingreditur<lb/> et sequitur amorem.</explicit>
                     <note>ed. Du Meril, <title>Poésies populaires</title> (1847), p. 232; cf.
                        Wilmart, Appendix : no. XII. </note>
                    <listBibl> <bibl type="repertory"><ref target="http://webserver.erwin-rauner.de/php_ancarm/ancarm_refwerke.php?opus=1000&amp;var=WIC&amp;nr_char=4167">Walther 4167</ref></bibl>
                     <bibl type="repertory"><ref target="http://webserver.erwin-rauner.de/php_ancarm/ancarm_refwerke.php?opus=1003&amp;var=Chev&amp;nr_char=25296">Chevalier 25296</ref></bibl></listBibl>
                  </msItem>
                  <msItem n="48" xml:id="MS_Add_A_44-item48">
                     <locus from="71r" to="71v">(fol. 71r–v)</locus>
                     <rubric>Adhuc simile, et de recessu rigidi hiemis. – XLVI.</rubric>
                     <incipit> Bruma, grando, glacies,<lb/> nix, rigor hiemalis <lb/> cedunt, redit
                        species </incipit>
                     <explicit>me qui non nouit talia <lb/> heu pacior. <lb/> Serenus est
                        aer</explicit>
                     <note>ed. Wilmart, Appendix, 35–90, no XIII. </note>
                     <bibl type="repertory"><ref target="http://webserver.erwin-rauner.de/php_ancarm/ancarm_refwerke.php?opus=1000&amp;var=WIC&amp;nr_char=2243">Walther 2243</ref></bibl>
                  </msItem>
                  <msItem n="49" xml:id="MS_Add_A_44-item49">
                     <locus from="71v">(fol. 71v)</locus>
                     <rubric>Carmen et laus bene potancium et precipue forte uinum. –
                        XLVII.</rubric>
                     <incipit> O potores exquisiti<lb/> licet sitis sine siti</incipit>
                     <explicit>recalescit in amore <lb/> mens saucia</explicit>
                     <note>Carmina Burana: ed. Schmeller, no 179, p. 240 sq.; cf. Wilmart, Appendix,
                        no. XIV. </note>
                     <bibl type="repertory"><ref target="http://webserver.erwin-rauner.de/php_ancarm/ancarm_refwerke.php?opus=1000&amp;var=WIC&amp;nr_char=12869">Walther 12869</ref></bibl>
                  </msItem>
                  <msItem n="50" xml:id="MS_Add_A_44-item50">
                     <locus from="72r" to="74v">(fols. 72r–74v)</locus>
                     <rubric>Disputacio inter aquam et uinum. – Ca<hi rend="superscript">m</hi>
                        XLVIII.</rubric>
                     <incipit>Dum tenerent omnia media tumultum</incipit>
                     <explicit>terminans in gloria dei patris amen</explicit>
                     <bibl>ed. T. Wright, <title>The Latin Poems attributed to Walter Mapes</title>
                        (1841), p. 87 sq. 2 </bibl>
                     <note>Added, 15th century.</note>
                     <bibl type="repertory"><ref target="http://webserver.erwin-rauner.de/php_ancarm/ancarm_refwerke.php?opus=1000&amp;var=WIC&amp;nr_char=4975">Walther 4975</ref></bibl>
                  </msItem>
                  <msItem n="51" xml:id="MS_Add_A_44-item51">
                     <locus from="74v">(fol. 74v)</locus>
                     <rubric>Contra mores monachorum. – Ca<hi rend="superscript">m</hi>
                        XLIX.</rubric>
                     <incipit>Quis nescit quam sit monochorum mobile uulgus <lb/> “In omnem terram
                        exiuit sonus eorum et in fi<ex>nes</ex> et cetera.” </incipit>
                     <explicit>Ergo quid pocius quid dignius imprecer illis :<lb/> "Fiat habitacio
                        eorum deserta et in taber naculum et cetera.”</explicit>
                     <note>ed. Wattenbach, <title>Anzeiger für Kunde der d. Vorzeit</title>, 20
                        [1873), 74</note>
                     <note>Added, 15th century.</note>
                     <bibl type="repertory"><ref target="http://webserver.erwin-rauner.de/php_ancarm/ancarm_refwerke.php?opus=1000&amp;var=WIC&amp;nr_char=16086">Walther 16086</ref></bibl>
                  </msItem>
                  <msItem n="52" xml:id="MS_Add_A_44-item52">
                     <locus from="75r">(fol. 75r)</locus>
                     <rubric>De regibus et modis eorum circa largitatem et auariciam. – Ca<hi rend="superscript">m</hi> L.</rubric>
                     <incipit>Reges sunt IIIIor: Rex largus sibi et largus subditis </incipit>
                     <explicit>quia regnum ipsius destruetur cito. </explicit>
                     <note>Added, 15th century.</note>
                  </msItem>
                  <msItem n="53" xml:id="MS_Add_A_44-item53">
                     <note>(fol. 75r–v)</note>
                     <rubric>De largitate et auaricia Regum. – LIm.</rubric>
                     <incipit>Oportet nos itaque subtiliter inquirere de istis uirtutibus et
                        uiciis</incipit>
                     <explicit>cui debet committere res publicas dispensandas, et regis diuicias
                        gubernandas </explicit>
                     <note>Added, 15th century.</note>
                  </msItem>
                  <msItem n="54" xml:id="MS_Add_A_44-item54">
                     <locus from="75v">(fol. 75v)</locus>
                     <author key="person_2581859">Ps.-Aristotle</author>
                     <title key="work_3861">Secretum secretorum</title>
                     <rubric>Doctrina Aristotilis in uirtutibus largitatis et cetera – LII</rubric>
                     <incipit> Alexander firmiter dico quod si quis regum superflue continuat
                        donaciones</incipit>
                     <explicit>stulti stulticiam fingere et ignorare</explicit>
                     <note> l. I, SS 5–6: ed. R. Steele, 1920, p. 42, l. 31- p. 45, l. 7. </note>
                     <note>Added, 15th century.</note>
                  </msItem>
                  <msItem n="55" xml:id="MS_Add_A_44-item55">
                     <locus from="76r" to="78r">(fols. 76r–78r)</locus>
                     <rubric>De cuiusdam claustralis dissolucione et castracionis euentu. –
                        LIII.</rubric>
                     <incipit> Fratres illustrissimi, parumper disserere cupiens, ad reuerentiam
                        uestram subsistere dignum duxi et ideo loqui prohibeor </incipit>
                     <explicit> Et factus est Rachel plorans calculos suos, et noluit consolari quia
                        non sunt.</explicit>
                     <note> ed. P. Lehmann, <title>Parodistische Texte</title>, pp. 50–57: no 14.
                     </note>
                  </msItem>
                  <msItem n="56" xml:id="MS_Add_A_44-item56">
                     <locus from="78r" to="78v">(fol. 78r–v)</locus>
                     <rubric>Execracio salmonis rumpentis uentrem abbatis. – Ca<hi rend="superscript">m</hi> LIIII.</rubric>
                     <incipit> Audi pater optime decus monachorum <lb/> Factum quam nefarium et quam
                        inhonorum</incipit>
                     <explicit>Hunc uentre perambulo continere totum. </explicit>
                     <listBibl><bibl type="repertory"><ref target="http://webserver.erwin-rauner.de/php_ancarm/ancarm_refwerke.php?opus=1000&amp;var=WIC&amp;nr_char=1704">Walther 1704</ref></bibl>
                     <bibl type="repertory"><ref target="http://webserver.erwin-rauner.de/php_ancarm/ancarm_refwerke.php?opus=1003&amp;var=Chev&amp;nr_char=23215">Chevalier 23215</ref></bibl></listBibl>
                  </msItem>
                  <msItem n="57" xml:id="MS_Add_A_44-item57">
                     <locus from="78v" to="79r">(fols. 78v–79r)</locus>
                     <rubric>Allegacio salmonis contra abbatem et monachos. – LV.</rubric>
                     <incipit>Qui penis afficitur merito peccati</incipit>
                     <explicit>Vt mendacis monachi punias delicta. </explicit>
                     <note>ed. Wilmart, Appendix, 35–90, no. XV. </note>
                    <listBibl> <bibl type="repertory"><ref target="http://webserver.erwin-rauner.de/php_ancarm/ancarm_refwerke.php?opus=1000&amp;var=WIC&amp;nr_char=15606">Walther 15606</ref></bibl>
                     <bibl type="repertory"><ref target="http://webserver.erwin-rauner.de/php_ancarm/ancarm_refwerke.php?opus=1003&amp;var=Chev&amp;nr_char=32431">Chevalier 32431</ref></bibl></listBibl>
                  </msItem>
                  <msItem n="58" xml:id="MS_Add_A_44-item58">
                     <locus from="79r" to="79v">(fol. 79r–v)</locus>
                     <rubric>Contra uenalitatem et auariciam curie romane. – LVI.</rubric>
                     <incipit> Vtar contra uicium carmine rebelli </incipit>
                     <explicit>Omnes bursam strangulant et expirat statim.</explicit>
                     <note> Carmina Burana: ed. 1930, no XLII, pp. 76–78: str. I-XVI. </note>
                     <bibl type="repertory"><ref target="http://webserver.erwin-rauner.de/php_ancarm/ancarm_refwerke.php?opus=1000&amp;var=WIC&amp;nr_char=19917">Walther 19917</ref></bibl>
                  </msItem>
                  <msItem n="59" xml:id="MS_Add_A_44-item59">
                     <locus from="79v" to="80r">(fols. 79v–80r)</locus>
                     <rubric> Contra scorta et inconstanciam ac mutabilitatem eorum. –
                        LVII.</rubric>
                     <incipit> Qui seruare puberem <lb/> uagam claudere <lb/> studet, lauat laterem </incipit>
                     <explicit>minus soluit gracie <lb/> cui magis debuit </explicit>
                     <note>ed. G. Dreves, Analecta hymnica XXI, p. 157: no. 224. </note>
                    <listBibl> <bibl type="repertory"><ref target="http://webserver.erwin-rauner.de/php_ancarm/ancarm_refwerke.php?opus=1000&amp;var=WIC&amp;nr_char=15659">Walther 15659</ref></bibl>
                     <bibl type="repertory"><ref target="http://webserver.erwin-rauner.de/php_ancarm/ancarm_refwerke.php?opus=1003&amp;var=Chev&amp;nr_char=32448">Chevalier 32448</ref></bibl></listBibl>
                  </msItem>
                  <msItem n="60" xml:id="MS_Add_A_44-item60">
                     <locus from="80r">(fol. 80r)</locus>
                     <rubric>Quod lex noui testamenti est lex libertatis, ex quo celestis figulus
                        uniuit sibi futile. – LVIII.</rubric>
                     <incipit> Relegentur ab area fidelis consciencie </incipit>
                     <explicit>Nouellae uetus pagina <lb/> spiritu conplanatur. </explicit>
                     <note>ed. G. Dreves, ib., XX, p. 85: no. 80. </note>
                     <listBibl><bibl type="repertory"><ref target="http://webserver.erwin-rauner.de/php_ancarm/ancarm_refwerke.php?opus=1000&amp;var=WIC&amp;nr_char=16562">Walther 16562</ref></bibl>
                     <bibl type="repertory"><ref target="http://webserver.erwin-rauner.de/php_ancarm/ancarm_refwerke.php?opus=1003&amp;var=Chev&amp;nr_char=17295">Chevalier 17295</ref></bibl></listBibl>
                  </msItem>
                  <msItem n="61" xml:id="MS_Add_A_44-item61">
                     <locus from="80r">(fol. 80r)</locus>
                     <rubric>Carmen de natiuitate Christi ex uirgine. – LIX.</rubric>
                     <incipit> Sol oritur in sidere </incipit>
                     <explicit>Indulcans legis gracia <lb/> nostris unit celica.</explicit>
                     <note> ed. G. Dreves, ib., p. 82 sq.: no. 75. </note>
                     <listBibl><bibl type="repertory"><ref target="http://webserver.erwin-rauner.de/php_ancarm/ancarm_refwerke.php?opus=1000&amp;var=WIC&amp;nr_char=18383">Walther 18383</ref></bibl>
                     <bibl type="repertory"><ref target="http://webserver.erwin-rauner.de/php_ancarm/ancarm_refwerke.php?opus=1003&amp;var=Chev&amp;nr_char=19101">Chevalier 19101</ref></bibl></listBibl>
                  </msItem>
                  <msItem n="62" xml:id="MS_Add_A_44-item62">
                     <locus from="80r" to="80v">(fol. 80r–v)</locus>
                     <rubric>Aliud dulce et curiosum carmen de eadem. – LX.</rubric>
                     <incipit> Sol sub nube latuit </incipit>
                     <explicit>ad quem nos cum gaudio <lb/> perducat para clitus. Gaude.</explicit>
                     <author key="person_100212859">Walter of Chatillon</author>
                     <note>(I): ed. K. Strecker, p. 61 sq.: no. XXXIII. </note>
                     <listBibl><bibl type="repertory"><ref target="http://webserver.erwin-rauner.de/php_ancarm/ancarm_refwerke.php?opus=1000&amp;var=WIC&amp;nr_char=18394">Walther 18394</ref></bibl>
                     <bibl type="repertory"><ref target="http://webserver.erwin-rauner.de/php_ancarm/ancarm_refwerke.php?opus=1003&amp;var=Chev&amp;nr_char=19105">Chevalier 19105</ref></bibl></listBibl>
                  </msItem>
                  <msItem n="63" xml:id="MS_Add_A_44-item63">
                     <locus from="80v" to="81r">(fols. 80v–81r)</locus>
                     <rubric>Dolorosa meditacio matris Marie super moriente filio. – LXI.</rubric>
                     <incipit> Planctus ante nescia <lb/> planctu lassor anxia</incipit>
                     <explicit>uicem queso reddite, <lb/> matris dampnum reddite</explicit>
                     <author key="person_261910300">Geoffroi de St-Victor</author>
                     <note>ed. G. Dreves, ib., XX, pp. 156–158: no 199. </note>
                     <note>Not in Walther.</note>
                  </msItem>
                  <msItem n="64" xml:id="MS_Add_A_44-item64">
                     <note>(fol. 81r–83v)</note>
                     <rubric>Carmen ritmicum contra sodomiam, et dialogus super hoc inter Ganimedem
                        et Helenam. – LXII.</rubric>
                     <incipit> Taurum sol intrauerat et uer parens florum</incipit>
                     <explicit>Deus si hoc fecero sis oblitus mei.</explicit>
                     <note> ed. W. Wattenbach, <title>Zeitschrift für deutsches Altertum</title>, 18
                        (1875), 127–136. </note>
                     <bibl type="repertory"><ref target="http://webserver.erwin-rauner.de/php_ancarm/ancarm_refwerke.php?opus=1000&amp;var=WIC&amp;nr_char=19029">Walther 19029</ref></bibl>
                  </msItem>
                  <msItem n="65" xml:id="MS_Add_A_44-item65">
                     <locus from="83r" to="91v">(fols. 83r–91v)</locus>
                     <author key="person_26607670">Vitalis of Blois</author>
                     <title key="work_4927">Geta</title>
                     <rubric>Carmen metricum super raptu Alcmene coniugis Amphitrionis facto per
                        Iouem.- LXIII.</rubric>
                     <incipit> Grecorum studia nimiumque diuque secutus </incipit>
                     <explicit>Letantur sompno Amphitrion, nidore coquine <lb/> Birria, Geta hominem
                        se fore; queque placent</explicit>
                     <note>ed. G. Cohen, 1931, t. I, pp. 34–57. </note>
                     <bibl type="repertory"><ref target="http://webserver.erwin-rauner.de/php_ancarm/ancarm_refwerke.php?opus=1000&amp;var=WIC&amp;nr_char=7272">Walther 7272</ref></bibl>
                  </msItem>
                  <msItem n="66" xml:id="MS_Add_A_44-item66">
                     <note>(fols. 92r–93v). </note>
                     <rubric>Sermo utilis super hunc textum. – LXIIII.</rubric>
                     <incipit> Beatus quem tu erudieris domine et cetera. Post primum inobediencie
                        peccatum iusto iudicio dominus homini lapso dupplicem inflixit penam, carnem
                        scilicet subiciens infirmitati et animam ignorancie tenebris
                        inuoluens</incipit>
                     <explicit>et hec inuenies in glosatura magistri G<ex>illeberti</ex>
                        apertissime. </explicit>
                  </msItem>
                  <msItem n="67" xml:id="MS_Add_A_44-item67">
                     <locus from="93v" to="98v">(fols. 93v–98v)</locus>
                     <author key="person_74648663">Stephen of Tournai</author>
                     <title>Sermo in synodo </title>
                     <rubric>Item alius sermo utilis super hunc textum. – LXV.</rubric>
                     <incipit>
                        <quote>Qui habet sponsam sponsus est ... quia audit uocem suam.</quote>
                        Sacros et solempnes conuentus in ecclesia et amicus amplectitur</incipit>
                     <explicit> Quotquot enim sacri baptismatis unda lauasti, tottot officio
                        predicacionis edoces. Filii tibi sunt ex hac copula nati. Vere es consecutus
                        fructum benedictionis illius prime qua dicitur: Crescite et multiplicamini,
                        et cetera. Augeatur et crescat de die in diem fructus officii tui, et cum
                        spiritualibus filiis filiorum usque in terciam et quartam generacionem
                        uideas deum deorum in Sion, prestante domino nostro Iesu Christo qui cum
                        patre ...</explicit>
                     <note>(PL 211, col. 567–574B)</note>
                  </msItem>
                  <msItem n="68" xml:id="MS_Add_A_44-item68">
                     <note>(fol. 98v–101v). </note>
                     <author key="person_74648663">Stephen of Tournai</author>
                     <title>Sermon for Christmas</title>
                     <rubric>Item tercius sermo super hunc textum. – Ca<hi rend="superscript">m</hi>
                        LXVI.</rubric>
                     <incipit>
                        <quote>Misericordia et ueritas obuiau erunt sibi.</quote> Se debat iudex pro
                        tribunali, sine personarum acceptione iudicans, constante et perpetua
                        uoluntate reddens unicuique quod suum est. Et ecce addu citur reus ante eum,
                        et posita est iusticia eius in statera, et inuenta est minus habens.
                        Meticulosa res est ire ad iudicem et periculo proximum loco apparitoris ad
                        supplicium trahi. Timebat et tremebat miser </incipit>
                     <explicit> Securitas est, ubi sublato hoste nulla timetur aduersitas.
                        Tranquillitas, ubi firma pace plena habetur prosperitas. Hec autem nunquam
                        et nusquam simul erunt ubi et quomodo erit eterna felicitas, ad quam
                        perducat nos dominus noster Iesus Christus. Amen.</explicit>
                     <note> (cf. Du Molinet, Elenchus sermonum M. Stephani, no 2: PL 211, col.
                        573D). </note>
                  </msItem>
                  <msItem n="69" xml:id="MS_Add_A_44-item69">
                     <locus from="101v" to="105r">(fols. 101v–105r)</locus>
                     <author key="person_67710985">Martin of Braga</author>
                     <title key="work_3110">Formula honestae uitae </title>
                     <rubric>Tractatus qui dicitur formula honeste uite, qui de IIIIor uirtutibus
                        cardinalibus traétat et compilatus erat a Martino episcopo Mironi regi. –
                        LXVII.</rubric>
                     <incipit> Quatuor uirtutum species multorum sapientum sententiis definite sunt
                        ... Quisquis ergo prudenciam sequi desideras, tunc per racionem recte uiues </incipit>
                     <explicit>aut deficientem contempnat ignauiam.</explicit>
                     <note>(PL 72, col. 23B-28D). </note>
                  </msItem>
                  <msItem n="70" xml:id="MS_Add_A_44-item70">
                     <locus from="105r" to="122r">(fols. 105r–122r)</locus>
                     <msItem>
                        <author key="person_95289837">Gregory of Tours</author>
                        <title key="work_1859">Historia Francorum</title>
                        <rubric>Gregorius Turonensis in gestis Francorum. De passione et
                           resurrectione domini hec.</rubric>
                        <incipit>Apprehensus autem et Ioseph qui cum aromatibus corpus Christi
                           conditum in suo monumento recondidit </incipit>
                        <explicit> pro eo quod non ad eum aduenisset. </explicit>
                        <note> I, S 21, § 241 (ed. B. Krusch, 1884, p. 44, I. 5–14, p. 45, l. 4–9).
                        </note>
                     </msItem>
                     <msItem>
                        <title key="work_11737">Euangelium Nicodemi</title>
                        <rubric> Tractatus de passione et resurrectione domini, qui euangelium
                           Nichome didicitur.-LXVIII.</rubric>
                        <incipit>Factum est in anno XXIIIo imperii Tiberii Cesaris</incipit>
                        <explicit>Direxique potestati uestre omnia que gesta sunt de Iesu in
                           pretorium meum.</explicit>
                        <note>(ed. C. Tischendorf, <title>Euangelia Apocrypha</title>, 1876, pp.
                           335–416).</note>
                     </msItem>
                  </msItem>
                  <msItem n="71" xml:id="MS_Add_A_44-item71">
                     <locus from="122r" to="123r">(fols. 122r–123r)</locus>
                     <rubric>Prophecia Danielis de quatuor imperiis. – LXIX.</rubric>
                     <incipit> Quatuor sunt bestie terribiles et mirabiles quas Daniel in prima
                        uisione sua inter se pugnantes et in mari stantes uidit. Prima bestia leena,
                        habens duas alas ut aquila, que significat regnum Babilonis, due ale
                        superbiam et sublimitatem regni</incipit>
                     <explicit>Et ecce oculi quasi hominis in cornu paruulo erant. Idest ne eum
                        putemus esse demonem, set unum de hominibus in quo totus Sathanas
                        habitaturus est corporaliter, et os loquens ingencia. Est enim homo peccati
                        filius perditionis qui tunc uocabitur antichristus. </explicit>
                  </msItem>
                  <msItem n="72" xml:id="MS_Add_A_44-item72">
                     <locus from="123r" to="123v">(fol. 123r–v)</locus>
                     <rubric>De antichristo. – Ca<hi rend="superscript">m</hi> LXX</rubric>
                     <msItem>
                        <incipit> Antichristus itaque quis est aut unde est, de qua gente orietur et
                           nascetur, quomodo nasciturus et regnaturus et interfecturus et moriturus,
                           a quo interficietur et in quo loco peribit interfectus, hec omnia
                           breuiter dicamus, quia ad alia festinamus. Antichristus ergo est qui in
                           principio lucifer dicebatur et quasi signaculum dei uiui
                           uidebatur</incipit>
                        <explicit>talis pugna crudelis et terribilis erit ut nullatenus antea ei
                           pugna alia sit equalis.</explicit>
                     </msItem>
                     <msItem>
                        <incipit>In illo ergo horribili et crudeli certamine Enoch et Helias milites
                           Christi coronam martyrii tenebunt. Et postea cum omnibus sanctis in celo
                           gloriose coram deo gaudebunt. Tunc Michael miles maximus terribiliter
                           superueniet, et in monte Oliveti draconem dirissimum igneo gladio
                           interficiet in illo loco ubi Christus ascendit in celis. </incipit>
                     </msItem>
                  </msItem>
                  <msItem n="73" xml:id="MS_Add_A_44-item73">
                     <locus from="123v" to="124r">(fols. 123v–124r)</locus>
                     <rubric>Quod uita regentis instruit aut inficit subditos. – LXXI.</rubric>
                     <incipit> Fontis in riuulum</incipit>
                     <explicit>quadrans requiretur.</explicit>
                     <note> (See art. 25 above.) </note>
                     <note>According to the 13th-century table of contents this was followed by
                        'Vita beati Thome et eius exilium', now lost (and not mentioned in the
                        15th-century table).</note>
                  </msItem>
                  <msItem n="74" xml:id="MS_Add_A_44-item74">
                     <locus from="124r">(fol. 124r)</locus>
                     <rubric>Professio seu uotum pape Calixti tercii pro recuperacione urbis
                        Constantinopolitane per magnum Teucrum capte. – LXXII.</rubric>
                     <incipit>Ego papa Calixtus tercius promicto et uoueo sanctissime trinitati
                        patri et filio et spiritui sancto ac beate Marie dei gracia semper uirgini
                        et sanctis apostolis Petro et Paulo totique curie celesti quod usque ad
                        effusionem sanguinis proprii si opus fuerit dabo operam</incipit>
                     <explicit>sic me deus adiuuet et hec sancta dei euangelia </explicit>
                     <note>A 15th-century addition. Fol. 124v is blank.</note>
                  </msItem>
                  <msItem n="75" xml:id="MS_Add_A_44-item75">
                     <note>(fol. 125r–v)</note>
                     <rubric>Contra malam uitam ecclesiasticorum. – LXXIII.</rubric>
                     <incipit> Qui habet aures audiat <lb/> sub quanta mole criminum</incipit>
                     <explicit>erubescens temere <lb/> ligaturam uulneris</explicit>
                     <author key="person_24572572">Peter of Blois</author>
                     <note> (no l): PL 207, col. 1129–1131B (str. 1–8). </note>
                     <listBibl><bibl type="repertory"><ref target="http://webserver.erwin-rauner.de/php_ancarm/ancarm_refwerke.php?opus=1000&amp;var=WIC&amp;nr_char=15497">Walther 15497</ref></bibl>
                     <bibl type="repertory"><ref target="http://webserver.erwin-rauner.de/php_ancarm/ancarm_refwerke.php?opus=1003&amp;var=Chev&amp;nr_char=32401">Chevalier 32401</ref></bibl></listBibl>
                  </msItem>
                  <msItem n="76" xml:id="MS_Add_A_44-item76">
                     <note>(fol. 125v). </note>
                     <rubric>Contra promocionem indignorum. – LXXIIII.</rubric>
                     <incipit> O uirtutes perditas <lb/> o morum dispendium </incipit>
                     <explicit>concludit uerissima famam nugatoriam</explicit>
                     <note>(ed. Wilmart, Appendix, 35–90, no. XVI.) </note>
                     <bibl type="repertory"><ref target="http://webserver.erwin-rauner.de/php_ancarm/ancarm_refwerke.php?opus=1000&amp;var=WIC&amp;nr_char=13053">Walther 13053</ref></bibl>
                  </msItem>
                  <msItem n="77" xml:id="MS_Add_A_44-item77">
                     <note>(fol 125v–126). </note>
                     <rubric>Contra pontifices pilatisantes. – LXXV.</rubric>
                     <incipit> Heu quo progreditur <lb/> preuaricatio</incipit>
                     <explicit>uel Christo parcite <lb/> quem crucifigitis</explicit>
                     <note>ed. C. L. Kingsford, EHR 5, (1890), 323. </note>
                    <listBibl> <bibl type="repertory"><ref target="http://webserver.erwin-rauner.de/php_ancarm/ancarm_refwerke.php?opus=1000&amp;var=WIC&amp;nr_char=7804">Walther 7804</ref></bibl>
                     <bibl type="repertory"><ref target="http://webserver.erwin-rauner.de/php_ancarm/ancarm_refwerke.php?opus=1003&amp;var=Chev&amp;nr_char=27613">Chevalier 27613</ref></bibl></listBibl>
                  </msItem>
                  <msItem n="78" xml:id="MS_Add_A_44-item78">
                     <locus from="126r">(fol. 126r)</locus>
                     <rubric>Contra auariciam Romane curie. – LXXVI.</rubric>
                     <incipit> Virtus moritur <lb/> uiuit uicium</incipit>
                     <explicit>Rome curia. </explicit>
                     <note>ed. DELISLE, <title>Annuaire-Bulletin de la Société H. Fr.</title>
                        (1885), p. 115 sq.; cf. Wilmart, Appendix, no. XVII. </note>
                    <listBibl> <bibl type="repertory"><ref target="http://webserver.erwin-rauner.de/php_ancarm/ancarm_refwerke.php?opus=1000&amp;var=WIC&amp;nr_char=20600">Walther 20600</ref></bibl>
                     <bibl type="repertory"><ref target="http://webserver.erwin-rauner.de/php_ancarm/ancarm_refwerke.php?opus=1003&amp;var=Chev&amp;nr_char=34670">Chevalier 34670</ref></bibl></listBibl>
                  </msItem>
                  <msItem n="79" xml:id="MS_Add_A_44-item79">
                     <locus from="126r" to="126v">(fol. 126r–v)</locus>
                     <rubric>Contra indignos ad dignitates assumptos. – LXXVII.</rubric>
                     <incipit> In Gedeonis area <lb/> uellus aret extentum</incipit>
                     <explicit>nec literis est fretum</explicit>
                     <note>Carmina Burana: ed. 1930, no XXXVII, p. 60 (str. I-III, V, IV). </note>
                     <bibl type="repertory"><ref target="http://webserver.erwin-rauner.de/php_ancarm/ancarm_refwerke.php?opus=1000&amp;var=WIC&amp;nr_char=8916">Walther 8916</ref></bibl>
                  </msItem>
                  <msItem n="80" xml:id="MS_Add_A_44-item80">
                     <locus from="126v" to="127r">(fols. 126v–127r)</locus>
                     <rubric>Contra corrupciones munerum. – LXXVIII.</rubric>
                     <incipit> Migrat in exilium <lb/> ueritas cum fide </incipit>
                     <explicit>tantum habet fidei</explicit>
                     <note>ed. Wilmart, Appendix, no. XVIII. </note>
                     <bibl type="repertory"><ref target="http://webserver.erwin-rauner.de/php_ancarm/ancarm_refwerke.php?opus=1000&amp;var=WIC&amp;nr_char=11002">Walther 11002</ref></bibl>
                  </msItem>
                  <msItem n="81" xml:id="MS_Add_A_44-item81">
                     <locus from="127r">(fol. 127r)</locus>
                     <rubric>Bonum consilium, ut episcopus sit uere penitens. – LXXIX.</rubric>
                     <incipit> Nulli beneficium <lb/> iuste penitudinis <lb/> amputatur</incipit>
                     <explicit>nunc sustinens considerat <lb/> peccatorem</explicit>
                     <author key="person_24572572">Peter of Blois (?)</author>
                     <note> Carmina Burana: ed. 1930, no. XXXVI, p. 58 (str. I-III: premier groupe). </note>
                     <listBibl><bibl type="repertory"><ref target="http://webserver.erwin-rauner.de/php_ancarm/ancarm_refwerke.php?opus=1000&amp;var=WIC&amp;nr_char=12375">Walther 12375</ref></bibl>
                     <bibl type="repertory"><ref target="http://webserver.erwin-rauner.de/php_ancarm/ancarm_refwerke.php?opus=1003&amp;var=Chev&amp;nr_char=12422">Chevalier 12422</ref></bibl></listBibl>
                  </msItem>
                  <msItem n="82" xml:id="MS_Add_A_44-item82">
                     <locus from="127r" to="127v">(fol. 127r–v)</locus>
                     <rubric>De fragilitate hominis ex pondere carnis. – LXXX.</rubric>
                     <incipit> Homo natus ad laborem<lb/> tui status tue morem<lb/> sortis considera </incipit>
                     <explicit>si iudices <lb/> uel claudices <lb/> a rectis semitis.</explicit>
                     <note> ed. G. Dreves, Analecta hymnica, XXI, p. 115: no 169 ; cf. Wilmart,
                        Appendix, no. XIX. </note>
                    <listBibl> <bibl type="repertory"><ref target="http://webserver.erwin-rauner.de/php_ancarm/ancarm_refwerke.php?opus=1000&amp;var=WIC&amp;nr_char=8391">Walther 8391</ref></bibl>
                     <bibl type="repertory"><ref target="http://webserver.erwin-rauner.de/php_ancarm/ancarm_refwerke.php?opus=1003&amp;var=Chev&amp;nr_char=7975">Chevalier 7975</ref></bibl></listBibl>
                  </msItem>
                  <msItem n="83" xml:id="MS_Add_A_44-item83">
                     <locus from="127v" to="128r">(fols. 127v–128r)</locus>
                     <rubric>Quod peccatum Ade omnia conclusit sub peccato, et contra mala exempla
                        prelatorum. LXXXI.</rubric>
                     <incipit> Veritas ueritatum</incipit>
                     <explicit>dum cunctis male uiuitur <lb/> ad formam exem plaris.</explicit>
                     <note> Carmina Burana: ed. 1930, no XXI, p. 40 sq. </note>
                    <listBibl> <bibl type="repertory"><ref target="http://webserver.erwin-rauner.de/php_ancarm/ancarm_refwerke.php?opus=1000&amp;var=WIC&amp;nr_char=20205">Walther 20205</ref></bibl>
                     <bibl type="repertory"><ref target="http://webserver.erwin-rauner.de/php_ancarm/ancarm_refwerke.php?opus=1003&amp;var=Chev&amp;nr_char=21432">Chevalier 21432</ref></bibl></listBibl>
                  </msItem>
                  <msItem n="84" xml:id="MS_Add_A_44-item84">
                     <locus from="128r">(fol. 128r)</locus>
                     <rubric>Contra predicantes et non facientes. – LXXXII.</rubric>
                     <incipit> Vehemens indignatio <lb/> pacem perturbat spiritus</incipit>
                     <explicit>pretextu uestium<lb/> humilium<lb/> colorent.</explicit>
                     <note> ed. G. Dreves, Analecta hymnica, XXI, p. 147: no. 210 (pour les strophes
                        I, IV et V); cf. appendix, no XX. </note>
                     <listBibl><bibl type="repertory"><ref target="http://webserver.erwin-rauner.de/php_ancarm/ancarm_refwerke.php?opus=1000&amp;var=WIC&amp;nr_char=20055">Walther 20055</ref></bibl>
                     <bibl type="repertory"><ref target="http://webserver.erwin-rauner.de/php_ancarm/ancarm_refwerke.php?opus=1003&amp;var=Chev&amp;nr_char=34351">Chevalier 34351</ref></bibl></listBibl>
                  </msItem>
                  <msItem n="85" xml:id="MS_Add_A_44-item85">
                     <locus from="128r" to="128v">(fol. 128r–v)</locus>
                     <rubric>Exclamacio in ulcionem captiuitatis et impresonacionis Regis Ricardi. –
                        LXXXIII.</rubric>
                     <incipit> Insurgant in Germaniam <lb/> reges communi gladio </incipit>
                     <explicit>ut reges a populis <lb/> discernant supplicia. </explicit>
                     <note>ed. C. L. Kingsford, EHR 5 (1890), 320. </note>
                     <bibl type="repertory"><ref target="http://webserver.erwin-rauner.de/php_ancarm/ancarm_refwerke.php?opus=1000&amp;var=WIC&amp;nr_char=9426">Walther 9426</ref></bibl>
                  </msItem>
                  <msItem n="86" xml:id="MS_Add_A_44-item86">
                     <locus from="128v" to="129r">(fols. 128v–129r)</locus>
                     <rubric>Quod omnia obediunt nummis. – Ca<hi rend="superscript">m</hi>
                        LXXXIIII.</rubric>
                     <incipit> Qui seminant in loculis</incipit>
                     <explicit>nec uiuunt bachanalia</explicit>
                     <explicit>ed. G. Dreves, Analecta hymnica, XXI, p. 152: no. 218 (pour les
                        strophes I et II); cf. Appendix, no. XXI. </explicit>
                   <listBibl>  <bibl type="repertory"><ref target="http://webserver.erwin-rauner.de/php_ancarm/ancarm_refwerke.php?opus=1000&amp;var=WIC&amp;nr_char=12655">Walther 12655</ref></bibl>
                     <bibl type="repertory"><ref target="http://webserver.erwin-rauner.de/php_ancarm/ancarm_refwerke.php?opus=1003&amp;var=Chev&amp;nr_char=32446">Chevalier 32446</ref></bibl></listBibl>
                  </msItem>
                  <msItem n="87" xml:id="MS_Add_A_44-item87">
                     <locus from="129r" to="129v">(fol. 129r–v)</locus>
                     <rubric>Carmen super admirabili partu beate uirginis. – LXXXV.</rubric>
                     <incipit> Stupeat natura <lb/> fracta sua iura <lb/> uirgine fecunda </incipit>
                     <explicit>flos expers ruine <lb/> in regno uirtutis. </explicit>
                     <note>ed. G. Dreves, ib., XX, p. 185: no 245 (str. I and II); cf. Appendix: no.
                        XXII. </note>
                     <listBibl><bibl type="repertory"><ref target="http://webserver.erwin-rauner.de/php_ancarm/ancarm_refwerke.php?opus=1000&amp;var=WIC&amp;nr_char=18649">Walther 18649</ref></bibl>
                     <bibl type="repertory"><ref target="http://webserver.erwin-rauner.de/php_ancarm/ancarm_refwerke.php?opus=1003&amp;var=Chev&amp;nr_char=19541">Chevalier 19541</ref></bibl></listBibl>
                  </msItem>
                  <msItem n="88" xml:id="MS_Add_A_44-item88">
                     <locus from="129v" to="130r">(fols. 129v–130r)</locus>
                     <rubric>Contra ingratos Christianos et specialiter de santuario domini uolentes
                        iterum Christum crucifigere. LXXXVI.</rubric>
                     <incipit> Quid ultra tibi facere <lb/> uinea mea potui </incipit>
                     <explicit>dum licet conuerti mini <lb/> ad me et salui eritis.</explicit>
                     <explicit> ed. Rev. Benedictine 49 (1937), 164 sq.</explicit>
                     <listBibl><bibl type="repertory"><ref target="http://webserver.erwin-rauner.de/php_ancarm/ancarm_refwerke.php?opus=1000&amp;var=WIC&amp;nr_char=15941">Walther 15941</ref></bibl>
                     <bibl type="repertory"><ref target="http://webserver.erwin-rauner.de/php_ancarm/ancarm_refwerke.php?opus=1003&amp;var=Chev&amp;nr_char=16680">Chevalier 16680</ref></bibl></listBibl>
                  </msItem>
                  <msItem n="89" xml:id="MS_Add_A_44-item89">
                     <locus from="130r">(fol. 130r)</locus>
                     <rubric>Iterum de miris contingentibus in partu uirginis. – LXXXVII.</rubric>
                     <incipit> In rosa uernat lilium</incipit>
                     <explicit>hyemis tedium <lb/> ad uerum fugit florem</explicit>
                     <note> ed. G. Dreves, Analecta hymnica, ib., p. 69: no. 46. </note>
                     <note>Not in Walther</note>
                  </msItem>
                  <msItem n="90" xml:id="MS_Add_A_44-item90">
                     <locus from="130r" to="130v">(fol. 130r–v)</locus>
                     <rubric>Planctus super mortem Henricis comitis Campanie. – LXXXVIII.</rubric>
                     <incipit> Omnis in lacrimas <lb/> uberrimas <lb/> soluatur oculus </incipit>
                     <explicit>Quod uanitatum uanitas <lb/> sit tota sors humana, <lb/> Henrici
                        probat exitus</explicit>
                     <note> ed. G. Dreves, ib., XXI, p. 180 sq.: no. 253. </note>
                     <listBibl><bibl type="repertory"><ref target="http://webserver.erwin-rauner.de/php_ancarm/ancarm_refwerke.php?opus=1000&amp;var=WIC&amp;nr_char=13363">Walther 13363</ref></bibl>
                     <bibl type="repertory"><ref target="http://webserver.erwin-rauner.de/php_ancarm/ancarm_refwerke.php?opus=1003&amp;var=Chev&amp;nr_char=14129">Chevalier 14129</ref></bibl></listBibl>
                  </msItem>
                  <msItem n="91" xml:id="MS_Add_A_44-item91">
                     <locus from="130v" to="131r">(fols. 130v–131r)</locus>
                     <rubric>Magna commendacio cuiusdam boni presulis – LXXXIX.</rubric>
                     <incipit>Excuset que uim intulit <lb/> uirtutis preminentia </incipit>
                     <explicit> nec ab eo preficitur<lb/> nisi dignus imperio. </explicit>
                     <note>ed. G. Dreves, ib., p. 137: no I96. </note>
                     <listBibl><bibl type="repertory"><ref target="http://webserver.erwin-rauner.de/php_ancarm/ancarm_refwerke.php?opus=1000&amp;var=WIC&amp;nr_char=6054">Walther 6054</ref></bibl>
                     <bibl type="repertory"><ref target="http://webserver.erwin-rauner.de/php_ancarm/ancarm_refwerke.php?opus=1003&amp;var=Chev&amp;nr_char=26309">Chevalier 26309</ref></bibl></listBibl>
                  </msItem>
                  <msItem n="92" xml:id="MS_Add_A_44-item92">
                     <locus from="131r" to="131v">(fol. 131r–v)</locus>
                     <rubric>Commendacio comitis Campanie pro terra sancta. – XC.</rubric>
                     <incipit> Sede Sion in puluere </incipit>
                     <explicit>reges docet stirps regia <lb/> quod uictrice constancia <lb/>
                        coronanda sunt opera. </explicit>
                     <note>ed. C. L. Kingsford, EHR 5 (1890), 319 sq. </note>
                     <listBibl><bibl type="repertory"><ref target="http://webserver.erwin-rauner.de/php_ancarm/ancarm_refwerke.php?opus=1000&amp;var=WIC&amp;nr_char=17467">Walther 17467</ref></bibl>
                     <bibl type="repertory"><ref target="http://webserver.erwin-rauner.de/php_ancarm/ancarm_refwerke.php?opus=1003&amp;var=Chev&amp;nr_char=33427">Chevalier 33427</ref></bibl></listBibl>
                  </msItem>
                  <msItem n="93" xml:id="MS_Add_A_44-item93">
                     <locus from="131v" to="134r">(fols. 131v–134r)</locus>
                     <rubric>Inuectio cuiusdam in prelatos. – XCI.</rubric>
                     <incipit> Quam sit lata scelerum et quam longa tela <lb/> Sub qua latent
                        pectora uiciis hanela </incipit>
                     <explicit>Omnem crede diem tibi deluxisse supremum. </explicit>
                     <note>ed. T. Wright, <title>Political Songs of England</title> (1837), pp.
                        27–36. </note>
                     <listBibl><bibl type="repertory"><ref target="http://webserver.erwin-rauner.de/php_ancarm/ancarm_refwerke.php?opus=1000&amp;var=WIC&amp;nr_char=15164">Walther 15164</ref></bibl>
                     <bibl type="repertory"><ref target="http://webserver.erwin-rauner.de/php_ancarm/ancarm_refwerke.php?opus=1003&amp;var=Chev&amp;nr_char=32207">Chevalier 32207</ref></bibl></listBibl>
                  </msItem>
                  <msItem n="94" xml:id="MS_Add_A_44-item94">
                     <locus from="134r" to="135v">(fols. 134r–135v)</locus>
                     <rubric>Carmen iocosum monacho curioso in lautis epulis. – XCII.</rubric>
                     <incipit> Strenue bos Abrahe, leue ferens onus </incipit>
                     <explicit>Genius ingenium addat et aceruet</explicit>
                     <note>(ed. Wilmart, Appendix, 35–90, no. XXIII.) </note>
                     <bibl type="repertory"><ref target="http://webserver.erwin-rauner.de/php_ancarm/ancarm_refwerke.php?opus=1000&amp;var=WIC&amp;nr_char=18635">Walther 18635</ref></bibl>
                     <note>Rest of fol. 135v blank; fol. 136r blank.</note>
                  </msItem>
                  <msItem n="95" xml:id="MS_Add_A_44-item95">
                     <locus from="136v">(fol. 136v)</locus>
                     <author key="person_100179090"> Cyprian of Carthage</author>
                     <title key="work_6302">De zelo et liuore</title>
                     <rubric>Exposicio Gregorii super illud Petri: sobrii estote et cetera –
                        XCIII.</rubric>
                     <incipit> Petrus apostolus. <quote>Sobrii estote ... querens quem
                           deuoret.</quote> Gregorius Super uerbis Cipriani. In huius exposicione
                        sentencie, non nostra uerum beati Cipriani dicta ponamus: “Circuit, inquid,
                        ille nos singulos et tanquam hostis clausos obsidens muros explorat, et
                        temptat an sit aliqua pars membrorum minus stabilis et minus fida cuius
                        aditu ad interiora penetretur </incipit>
                     <explicit> ad impugnandum semper paratus inimicus.”</explicit>
                     <note>2–3a (ed. Hartel, 1868, p. 420, 11, 1–18). </note>
                  </msItem>
                  <msItem n="96" xml:id="MS_Add_A_44-item96">
                     <locus from="136v" to="138r">(fols. 136v–138r)</locus>
                     <author key="person_100184667">Gregory I</author>
                     <title key="work_1876">Moralia</title>
                     <rubric>Item exposicio Gregorii super illud Iob. – XCIIII.</rubric>
                     <incipit> De consiliis diaboli. Et que sit differentia inter consilia et
                        suggestiones. Gregorius super Iob. Ossa Leuiathan uelud fistule eris. Per
                        ossa illius consilia designantur</incipit>
                     <explicit>ut unde mulcet, inde decipiat. </explicit>
                     <note>I.XXXII.40–44 (PL 76, col. 659B, l. 12 – 661D, l. 1). </note>
                  </msItem>
                  <msItem n="97" xml:id="MS_Add_A_44-item97">
                     <locus from="138v">(fol. 138v)</locus>
                     <rubric>Multa singularia in concepcione uirginis. – XCV.</rubric>
                     <incipit> Exceptiuam actionem <lb/> uerbum patris excipit</incipit>
                     <explicit>In defectum dans effectum <lb/> lumen in caligine</explicit>
                     <author key="person_29676447">Alain de Lille (?)</author>
                     <note>(PL 210, col. 577). </note>
                     <bibl type="repertory"><ref target="http://webserver.erwin-rauner.de/php_ancarm/ancarm_refwerke.php?opus=1000&amp;var=WIC&amp;nr_char=6042">Walther 6042</ref></bibl>
                  </msItem>
                  <msItem n="98" xml:id="MS_Add_A_44-item98">
                     <locus from="138v" to="139r">(fols. 138v–139r)</locus>
                     <rubric>Lamentacio quod sepulcrum Christi deseritur. – XCVI.</rubric>
                     <incipit> Iuxta trenos Ieremie <lb/> uere Syon lugent uie</incipit>
                     <explicit>expendit in uicti mam<lb/> pro me moriendo</explicit>
                     <author key="person_22528730">Bertier d'Orléans</author>
                     <note>Gesta regis Henrici Secundi, ed. Stubbs, II (1867), pp. 26–28; cf.
                        appendix no. XXIV. </note>
                   <listBibl>  <bibl type="repertory"><ref target="http://webserver.erwin-rauner.de/php_ancarm/ancarm_refwerke.php?opus=1000&amp;var=WIC&amp;nr_char=10035">Walther 10035</ref></bibl>
                     <bibl type="repertory"><ref target="http://webserver.erwin-rauner.de/php_ancarm/ancarm_refwerke.php?opus=1003&amp;var=Chev&amp;nr_char=32207">Chevalier 32207</ref></bibl></listBibl>
                  </msItem>
                  <msItem n="99" xml:id="MS_Add_A_44-item99">
                     <locus from="139r">(fol. 139r)</locus>
                     <rubric>Quod artes liberales non promouent sed leges et canones.
                        XCVII.</rubric>
                     <incipit> Vt uerum fatear <lb/> mentiri ueritus <lb/> nil habet meriti <lb/>
                        studens emeri tus</incipit>
                     <explicit>sic me spes reficit <lb/> assis assidui</explicit>
                     <note>(ed. Wilmart, Appendix, 35–90, no. XXV.) </note>
                     <bibl type="repertory"><ref target="http://webserver.erwin-rauner.de/php_ancarm/ancarm_refwerke.php?opus=1000&amp;var=WIC&amp;nr_char=19910">Walther 19910</ref></bibl>
                  </msItem>
                  <msItem n="100" xml:id="MS_Add_A_44-item100">
                     <locus from="139r">(fol. 139r)</locus>
                     <rubric>Planctus super desolacione Iherusalem. – XCVIII.</rubric>
                     <incipit> Ierusalem, Ierusalem, <lb/> que occidis et lapidas</incipit>
                     <explicit>Vide ne uacet dextera,<lb/> quia decurso stadio <lb/> mortem
                        sequuntur opera</explicit>
                     <note> ed. G. Dreves, Analecta hymnica, XXI, p. 181: no. 254. </note>
                     <bibl type="repertory"><ref target="http://webserver.erwin-rauner.de/php_ancarm/ancarm_refwerke.php?opus=1000&amp;var=WIC&amp;nr_char=9811">Walther 9811</ref></bibl>
                  </msItem>
                  <msItem n="101" xml:id="MS_Add_A_44-item101">
                     <locus from="139v">(fol. 139v)</locus>
                     <incipit> Beatus qui non <supplied>abiit</supplied> in malorum consilio <lb/>
                        peccatorum in inuio <lb/> nec stetit nec appeciit <lb/> cathedram
                        pestilencie </incipit>
                     <explicit>et ad uerum iusticie <lb/> solem translatus fuerit, ubi uiuet in
                        seculum. O felix et cetera</explicit>
                     <note> ed. G. Dreves, ib., p. 121: no 174.; cf. appendix, no. XXVI. </note>
                     <bibl type="repertory"><ref target="http://webserver.erwin-rauner.de/php_ancarm/ancarm_refwerke.php?opus=1000&amp;var=WIC&amp;nr_char=2103">Walther 2103</ref></bibl>
                  </msItem>
                  <msItem n="102" xml:id="MS_Add_A_44-item102">
                     <locus from="141r" to="218r">(fols. 141r–218r)</locus>
                     <author key="person_12354302">Jean de Hanville</author>
                     <title key="work_2228">Architrenius</title>
                     <rubric>Liber Architrenii. – XCIX.</rubric>
                     <incipit> Velificatur Athos, dubio mare ponte ligatur </incipit>
                     <explicit>Hic liber et fame ueterum feliciter annos <lb/> Equet, in eternum
                        populus dilectus et ultra.</explicit>
                     <note> ed. T. Wright, <title>The Anglo-Latin satirical Poets</title>, I (1872),
                        pp. 240–392. </note>
                     <note>Capitula, fols. 139v–140v.</note>
                     <bibl type="repertory"><ref target="http://webserver.erwin-rauner.de/php_ancarm/ancarm_refwerke.php?opus=1000&amp;var=WIC&amp;nr_char=20057">Walther 20057</ref></bibl>
                  </msItem>
                  <msItem n="103" xml:id="MS_Add_A_44-item103">
                     <locus from="218v" to="219r">(fols. 218v–219r)</locus>
                     <rubric>Consulitur Eliensis pontifex Cancellarius Anglie ne credat fortune uel
                        fauori populi. – Ca<hi rend="superscript">m</hi> C.</rubric>
                     <incipit> Discat cancellarius <lb/> quam uarius <lb/> sit rerum exitus<lb/>
                     </incipit>
                     <explicit>supplicium <lb/> dans loco perdit spolia.</explicit>
                     <note> ed. C. L. Kingsford, EHR 5 (1890), 317–319. </note>
                     <bibl type="repertory"><ref target="http://webserver.erwin-rauner.de/php_ancarm/ancarm_refwerke.php?opus=1000&amp;var=WIC&amp;nr_char=4520">Walther 4520</ref></bibl>
                  </msItem>
                  <msItem n="104" xml:id="MS_Add_A_44-item104">
                     <locus from="219r" to="222r">(fols. 219r–222r)</locus>
                     <author key="person_2868552">Hugo de Nonant</author>
                     <title>De deiectione Willelmi</title>
                     <rubric>Epistola de malis moribus et de casu tandem eiusdem Eliensis episcopi.
                        – CIm</rubric>
                     <incipit> Omnibus ad quos presentes litere peruenerint, Clericus sine nomine
                        Salutem. Que litterarum apicibus annotantur posteritati profutura
                        signantur</incipit>
                     <explicit> Set de eius regimine clerus et populus merito debeat
                        gloriari</explicit>
                     <note> (cf. <title>Chronica Rogeri de Houedene</title>, ed. Stubbs, III, 1870,
                        pp. 141–147). </note>
                  </msItem>
                  <msItem n="105" xml:id="MS_Add_A_44-item105">
                     <locus from="222v" to="223v">(fols. 222v–223v)</locus>
                     <title key="work_16459">De excidio Troiae </title> 
                     <rubric>Metrum de excidio Troie et de causa excidii. – Ca<hi rend="superscript">m</hi> CIIdum.</rubric>
                     <incipit> Pergama flere uolo fatis Danaum data solo <lb/> Solo capta dolo,
                        capta redacta solo </incipit>
                     <explicit>Causa rei talis meretrix fuit exicialis <lb/> Femina fatalis, femina
                        feta malis.</explicit>
                     <note>B. Haureau, no. 31.</note>
                     <bibl type="repertory">Cf. <ref target="http://webserver.erwin-rauner.de/php_ancarm/ancarm_refwerke.php?opus=1000&amp;var=WIC&amp;nr_char=13985">Walther 13985</ref></bibl>
                  </msItem>
                  <msItem n="106" xml:id="MS_Add_A_44-item106">
                     <locus from="224r" to="225r">(fols. 224r–225r)</locus>
                     <rubric>Item de mutacione fortune et querimonia contra ipsam. – CIII.</rubric>
                     <incipit> Nuper eram locuplex, multisque beatus amicis</incipit>
                     <explicit>Quicquid uult in me digerat, eius ero</explicit>
                     <author key="person_282035032">Hildebert</author>
                     <title key="work_2056">Carmina minora </title>
                     <note>Miscellanea, 75 (PL 171, col. 1418C–1420); ed. Brian Scott (2001), no. 22.</note>
                     <bibl type="repertory"><ref target="http://webserver.erwin-rauner.de/php_ancarm/ancarm_refwerke.php?opus=1000&amp;var=WIC&amp;nr_char=12488">Walther 12488</ref></bibl>
                  </msItem>
                  <msItem n="107" xml:id="MS_Add_A_44-item107">
                     <locus from="225v" to="226r">(fols. 225v–226r)</locus>
                     <rubric>Quod hec tria : femina, sensus, honos, solent euertere mores sacros, et
                        multa contra feminas. – CIIII.</rubric>
                     <incipit> Plurima cum soleant mores euertere sacros <lb/> Altius euertunt:
                        femina, sensus, honos </incipit>
                     <explicit>sustinet hic gladios in patrem ferre, nec unquam<lb/> Fraude, cruore,
                        dolis mens, manus, ora uacant</explicit>
                     <author key="person_282035032">Hildebert</author>
                     <title key="work_2056">Carmina minora </title>
                     <note>Miscellanea 110 (ib., col. 1428C-1429); ed. Brian Scott (2001), no. 50</note>
                     <bibl type="repertory"><ref target="http://webserver.erwin-rauner.de/php_ancarm/ancarm_refwerke.php?opus=1000&amp;var=WIC&amp;nr_char=14193">Walther 14193</ref></bibl>
                  </msItem>
                  <msItem n="108" xml:id="MS_Add_A_44-item108">
                     <locus from="226r">(fol. 226r)</locus>
                     <author key="person_82793219">Geoffrey of Vinsauf</author>
                     <title key="work_1679">Poetria noua</title>
                     <rubric>Preces imperatori pro liberacione Regis Ricardi, et laudes eiusdem
                        Regis. – CV.</rubric>
                     <msItem>
                        <incipit> Imperialis apex, cui seruit poplite flexo <lb/> Roma capud
                           mundi</incipit>
                        <explicit>Attamen esto <lb/> Flexibilis. Et stet ei melius racione petentis. </explicit>
                        <note>Lines 2081–2098 (ed. E. Faral, p. 261 sq.).</note>
                        <bibl type="repertory"><ref target="http://webserver.erwin-rauner.de/php_ancarm/ancarm_refwerke.php?opus=1000&amp;var=WIC&amp;nr_char=8782">Walther 8782</ref></bibl>
                     </msItem>
                     <msItem>
                        <incipit>Pingitur hic auro, rex auree, laus tua tota</incipit>
                        <explicit>Plurima cum faceres alias, hiis omnibus auctor <lb/> Extiteras. Et
                           ad hec omnia solus eras</explicit>
                        <note>ed. C. L. Kingsford, EHR 5 (1890), 321. </note>
                        <bibl type="repertory"><ref target="http://webserver.erwin-rauner.de/php_ancarm/ancarm_refwerke.php?opus=1000&amp;var=WIC&amp;nr_char=14123">Walther 14123</ref></bibl>
                     </msItem>
                  </msItem>
                  <msItem n="109" xml:id="MS_Add_A_44-item109">
                     <locus from="227r" to="235v">(fols. 227r–235v)</locus>
                     <title key="work_11335" type="desc">Debate between Body and Soul</title>
                     <rubric>Concertacio inter carnem et spiritum metrice. – CVI.</rubric>
                     <msItem>
                        <rubric>Incipit prefacio Tur. monachi ad amicum suum in sequens
                           opusculum</rubric>
                        <incipit>Cogis me litem describere spiritualem <lb/> Qua sibi dissidunt
                           spiritus atque caro </incipit>
                        <explicit> ne quis <lb/> Aut prebet aut culpet que minus esse uidet. </explicit>
                        <bibl type="repertory"><ref target="http://webserver.erwin-rauner.de/php_ancarm/ancarm_refwerke.php?opus=1000&amp;var=WIC&amp;nr_char=3004">Walther 3004</ref></bibl>
                     </msItem>
                     <msItem>
                        <rubric> Incipit tractatus de contemptu mundi uel timore mortis.
                           Caro.</rubric>
                        <incipit> Dum tibi leta salus, dum res blanditur et etas,<lb/> Afflue
                           deliciis, tristia queque fuge </incipit>
                        <explicit> Gracia que nulli deerit, si subdita uere ! Sit caro spiritui,
                           spiritus ipse deo. Explicit.</explicit>
                        <bibl type="repertory"><ref target="http://webserver.erwin-rauner.de/php_ancarm/ancarm_refwerke.php?opus=1000&amp;var=WIC&amp;nr_char=4979">Walther 4979</ref></bibl>
                     </msItem>
                  </msItem>
                  <msItem n="110" xml:id="MS_Add_A_44-item110">
                     <locus from="235r" to="236r">(fols. 235r–236r)</locus>
                     <rubric>Versus de sancto Thoma martire. CVII.</rubric>
                     <msItem>
                        <incipit>Rex, miles, presul, edictis, ense, cruore <lb/> Impugnat, uiolat,
                           protegit ecclesiam</incipit>
                        <explicit>Corpus adit, fama perfundit, spiritus ornat, <lb/> Ima soli, mundi
                           climata, summa poli</explicit>
                        <note> ed. C. L. Kingsford, EHR 5 (1890), 324.</note>
                        <bibl type="repertory"><ref target="http://webserver.erwin-rauner.de/php_ancarm/ancarm_refwerke.php?opus=1000&amp;var=WIC&amp;nr_char=16742">Walther 16742</ref></bibl>
                     </msItem>
                     <msItem>
                        <incipit>Annus millenus centenus septuagenus <lb/> Primus erat </incipit>
                        <explicit>et fructus incipit esse poli</explicit>
                        <note>Ib., 324 (v. 31–34). </note>
                        <bibl type="repertory"><ref target="http://webserver.erwin-rauner.de/php_ancarm/ancarm_refwerke.php?opus=1000&amp;var=WIC&amp;nr_char=1267">Walther 1267</ref></bibl>
                     </msItem>
                     <note>Rest of fol. 236r blank.</note>
                  </msItem>
                  <msItem n="111" xml:id="MS_Add_A_44-item111">
                     <locus from="236v" to="251v">(fols. 236v–251v)</locus>
                     <author key="person_803890">Isidore of Seville</author>
                     <title key="work_2269">Synonyma</title>
                     <rubric>Tractatus utilis per modum dialogi, scilicet deflentis hominis et
                        admonentis racionis. – CVIII.</rubric>
                     <incipit> Venit nuper ad manus meas quedam scedula quam sinonima dicunt...
                        Anima mea in angustia posita est, spiritus meus estuat</incipit>
                     <explicit defective="true"> Refuge ergo fallatiam... prebe effectum sine
                        simulacione </explicit>
                     <note> I-II.56 (PL 83, col. 827–858B) </note>
                     <note>Ends imperfect due to loss of leaves after fol. 251.</note>
                  </msItem>
                  <msItem n="112" xml:id="MS_Add_A_44-item112">
                     <rubric>Exhortacio bona peccatori ut cito se corrigat: Ad cor tuum. –
                        CIX.</rubric>
                     <note>Now missing; noted in the 15th-century table of contents. Carmina Burana:
                        ed. 1930, no XXVI, p. 45 sq. 101 </note>
                  </msItem>
                  <msItem n="113" xml:id="MS_Add_A_44-item113">
                     <locus from="9r" to="12r">(fols. 9r–12r)</locus>
                     <rubric>Reuelacio falta Magistro Waltero Mape de non ineundo coniugio. –
                        CX.</rubric>
                     <incipit> Sit deo gloria et benediccio <lb/> Iohanni pariter Petro Laurencio
                        <lb/> Quos misit trinitas in hoc naufragio <lb/> Ne me permitterent uti
                        coniugio </incipit>
                     <explicit>Respondi breuiter : uobis consencio</explicit>
                     <note> ed. T. Wright, <title>The Latin Poems ... attributed to Walter
                           Mapes</title> (1841), pp. 77–85. </note>
                     <bibl type="repertory"><ref target="http://webserver.erwin-rauner.de/php_ancarm/ancarm_refwerke.php?opus=1000&amp;var=WIC&amp;nr_char=18302">Walther 18302</ref></bibl>
                     <note>15th century.</note>
                  </msItem>
               </msContents>
               <physDesc>
                  <objectDesc form="codex">
                     <supportDesc material="perg">
                        <support>parchment (HFFH)</support>
<<<<<<< HEAD
                        <extent><seg type="leaf"><measure type="laterEndleaf" quantity="4">iv (paper)</measure> + <measure type="leaf" quantity="254">254</measure> + <measure type="endleaf" quantity="1">1 (parchment endleaf)</measure> + <measure type="laterEndleaf" quantity="4">iv (paper)</measure></seg> leaves
=======
                        <extent>iv (paper) + <measure type="leaf" quantity="254">254</measure> + 1 (parchment endleaf) + iv (paper) leaves
>>>>>>> e9d89dad
                              <dimensions unit="mm" type="leaf">
                              <height>175</height>
                              <width>118</width>
                           </dimensions></extent>
                        <foliation>i–iv, 1–256, including 12a, 12b, 12c, 29a, 29b.</foliation>
                        <collation mainStructures="8">1(eight leaves: two thirteenth-century bifolia, fols. 1, 8 and 2,
                           7) with two 15th-century bifolia added, fols. 3,6 and 4,5), [fols. 9–12c:
                           see quire 31], 2(4) fols. 13–16), 3(8) (fols. 17–24, added 15th century),
                           4(8)–9(8) (fols. 25–71, including 29a, 29b), 10(4) (fols. 72–5, added
                           15th century), 11(8)–12(8) (fols. 76–91), 13(12) (fols. 92–103), 14(10)
                           (fols. 104–113), 15(12–1) (probably lacking final leaf, probably
                           cancelled, blank; fols. 114–124) | 16(8) (fols. 125–132), 17(12) (fols.
                           133–144), 18(8)–25(8) (fols. 145–208), 26(10) (fols. 209–218),
                           27(8)–30(8) (fols. 219–250), 31(one) (fol. 251, the first leaf of a
                           quire), 32(8–2, probably 1–2 cancelled; misbound, now fols. 9–12a, 12b,
                           12c).
                           <!--4(8) (fols. 32–9), 5(8) (fols. 40–7), 6(8) (fols. 48–55), 7(8) (fols. 56–63), 8(8) (fols. 64–71), 9(4) (fols. 72–5, added 15th century), 10(8) (fols. 76–83), 11(8) (fols. 84–91), 12(12) (fols. 92–103), 13(10) (fols. 104–113), 14(12–1) (probably lacking final leaf, probably cancelled, blank; fols. 114–124), 15(8) (fols. 125–132), 16(12) (fols. 133–144), 17(8) (fols. 145–152), 18(8) (fols. 153–160), 19(8) (fols. 161–8), 20(8) (fols. 169–176), 21(8) (fols. 177–184), 22(8) (fols. 185–192), 23(8) (fols. 193–200), 24(8) (fols. 201–8), 25(10) (fols. 209–218), 26(8) (fols. 219–226), 27(8) (fols. 227–234), 28(8) (fols. 235–242), 29(8) (fols. 243–250), 
                              30(8–2, probably 1–2 cancelled; misbound, now fols. 9–12a, 12b, 12c, --></collation>

                     </supportDesc>
                     <layoutDesc>
                        <layout columns="1 2" writtenLines="31 32">1 or 2 columns, c. 28–32 lines;
                           ruled space typically <dimensions unit="mm" type="ruled">
                              <height min="130" max="135">130–5</height>
                              <width max="85" min="80">80–5</width>
                           </dimensions>; written above top line.</layout>
                     </layoutDesc>
                  </objectDesc>
                  <handDesc>
                     <handNote script="protogothic" scope="major">Protogothic script by several hands.
                        <!--A (soon after 1200) on foll. 7v–8v: B (early 13th cent.) wrote the bulk of the volume, foll. 13–16, 25–71, 76–123, 125–218, 222v–251 after which some leaves are lost: C (about 1220–5?) on foll. 2, 218v–222r: at this stage the volume came into the hands of bp. Thomas Bekynton (1443–65) who wrote his name on fol. 8v: the rest are 15th cent. additions, foll. 3–7r, 9–12a, 17–25, 72–75, 124.--></handNote>
                     <handNote script="textualisNorthern" scope="minor">15th-century additions in textualis </handNote>
                     <handNote script="cursiva" scope="minor">15th-century additions in (fol. 124r) secretary.</handNote>
                  </handDesc>
                  <decoDesc>
                     <decoNote type="flourInit">Typically alternating red and blue initials, often
                        with penwork in the contrasting colour; fols. 224r–251r, red initials with
                        flourishing in blue, and green initials flourished in red.</decoNote>
                  </decoDesc>
               </physDesc>
               <history>
                  <origin>
                     <origDate calendar="Gregorian" notAfter="1225" notBefore="1200">13th century,
                        early</origDate> (after 1198, the date of art. 100); <origDate calendar="Gregorian" notAfter="1500" notBefore="1400" type="additions">additions, 15th century</origDate>
                     <origPlace>
                        <country key="place_7002445">English</country>
                     </origPlace>
                  </origin>
                  <provenance><persName role="fmo" key="person_39733678">Thomas Bekynton (1443–65)</persName>, bishop of Wells: 
                     <q>Liber Thome de Bekynton
                           episcopi Bathon. et Wellen.</q>, fol. 8v.</provenance>
                  <provenance type="MLGB3_provenance_evidence" source="http://mlgb3.bodleian.ox.ac.uk/mlgb/book/5610">
                     <orgName role="fmo" key="org_136008586">Wells, Somerset, Cathedral church of St
                        Andrew</orgName>: 'ex dono reuerende in christo patris domini Thome de
                     Bekyntona Bathon. et Wellen. episcopi oretis pro eo' (fol. 13r) (<ref target="http://mlgb3.bodleian.ox.ac.uk/mlgb/book/5610">MLGB3</ref>: inferred
                     evidence). </provenance>
                  <provenance>'J. Grenehalgh' (fol. 85v), i.e. <persName role="sgn" key="person_57675116">James Grenehalgh(d. 1529 or 1530)</persName>, who was
                     magister scholarium at Wells Cathedral in 1488 (Michael G. Sargent,
                        <title>James Grenehalgh as textual critic</title> (1984)).</provenance>
                  <provenance>
                     <persName role="fmo" key="person_3546">John Hill, rector of Combe Flory in
                        Somerset</persName> (foll. ii, 1 etc.), and Richard and Blanche Hill (fol.
                     252v: all 17th cent.).</provenance>
                  <acquisition notAfter="1860"> Probably acquired before 1860.</acquisition>
               </history>
               <additional>
                  <adminInfo>
                     <recordHist>
                        <source>Adapted by Matthew Holford (August 2022) from A. Wilmart, ‘Le
                           Florilège Mixte de Thomas Bekynton’, <title>Mediaeval and Renaissance
                              Studies</title> 1 (1941), 41–84 and 4 (1958), 35–90 ('Appendix'), with
                           additional physical descripton and reference to published literature as
                           cited. Wilmart's description provides further detail on the textual
                           affiliations of several items. <listBibl>
                              <bibl facs="aam0782.gif" type="SC">Summary Catalogue, Vol. 5, p.
                                 745</bibl>
                              <bibl facs="aam0783.gif" type="SC">Summary Catalogue, Vol. 5, p.
                                 746</bibl>
                           </listBibl>
                        </source>
                     </recordHist>
                  </adminInfo>
                  <surrogates>
                     <bibl type="digital-facsimile" subtype="full">
                        <ref target="https://digital.bodleian.ox.ac.uk/objects/569f9616-8df3-4fc4-b845-4d4118f7bd6b/">
                           <title>Digital Bodleian</title></ref> <note>(full digital facsimile)</note>
                     </bibl>
                  </surrogates>
                  <listBibl type="WRAPPER">
                     <listBibl type="INTERNET">
                        <head>Online resources:</head>
                        <bibl>
                           <ref target="https://www.mirabileweb.it/manuscript/oxford-bodleian-library-add-a-44-(s-c-30151)-bekyn-manuscript/14480">
                              <title>Mirabile</title>
                           </ref>
                        </bibl>
                        <bibl>
                           <ref target="http://mlgb3.bodleian.ox.ac.uk/mlgb/book/5610">
                              <title>MLGB3: Medieval Libraries of Great Britain</title>
                           </ref>
                        </bibl>
                     </listBibl>
                  </listBibl>
               </additional>
            </msDesc>
         </sourceDesc>
      </fileDesc>
      <revisionDesc>
         <change when="2022-08">Description revised for digitization.</change>
         <change when="2021-12-14">Add provenance information from MLGB3.</change>
         <change when="2017-07-01">First online publication.</change>
         <change when="2017-05-25">
            <persName>James Cummings</persName> Up-converted the markup using <ref target="https://github.com/jamescummings/Bodleian-msDesc-ODD/blob/master/convertTolkien2Bodley.xsl">https://github.com/jamescummings/Bodleian-msDesc-ODD/blob/master/convertTolkien2Bodley.xsl</ref>
         </change>
      </revisionDesc>
   </teiHeader>
   <text>
      <body>
         <p/>
      </body>
   </text>
</TEI><|MERGE_RESOLUTION|>--- conflicted
+++ resolved
@@ -1335,11 +1335,7 @@
                   <objectDesc form="codex">
                      <supportDesc material="perg">
                         <support>parchment (HFFH)</support>
-<<<<<<< HEAD
                         <extent><seg type="leaf"><measure type="laterEndleaf" quantity="4">iv (paper)</measure> + <measure type="leaf" quantity="254">254</measure> + <measure type="endleaf" quantity="1">1 (parchment endleaf)</measure> + <measure type="laterEndleaf" quantity="4">iv (paper)</measure></seg> leaves
-=======
-                        <extent>iv (paper) + <measure type="leaf" quantity="254">254</measure> + 1 (parchment endleaf) + iv (paper) leaves
->>>>>>> e9d89dad
                               <dimensions unit="mm" type="leaf">
                               <height>175</height>
                               <width>118</width>
