--- conflicted
+++ resolved
@@ -93,16 +93,15 @@
             </msDesc>
          </sourceDesc>
       </fileDesc>       
-<<<<<<< HEAD
-      <revisionDesc><change when="2018-08-15" xml:id="MMM"><persName>Mitch Fraas/Mapping Manuscript Migrations</persName>
+
+      <revisionDesc>  
+        
+         <change when="2018-08-16">Corrected dating of MS. (was 1500-10 which is inconsistent with date of work)</change>
+        <change when="2018-08-15" xml:id="MMM"><persName>Mitch Fraas/Mapping Manuscript Migrations</persName>
       Provenance and acquisition information added using <ref target="https://github.com/littlegustv/oxfordupdates/blob/master/test_case_for_oxford_prov.rb">https://github.com/littlegustv/oxfordupdates/blob/master/test_case_for_oxford_prov.rb</ref>
       in collaboration with the <ref target="http://mappingmanuscriptmigrations.org/">Mapping Manuscript Migrations</ref> project.'
-    </change>          <change when="2017-07-01">First online publication.</change>
-=======
-      <revisionDesc>       
-         <change when="2018-08-16">Corrected dating of MS. (was 1500-10 which is inconsistent with date of work)</change>
-         <change when="2017-07-01">First online publication.</change>
->>>>>>> 0d753ef7
+    </change> 
+        <change when="2017-07-01">First online publication.</change>
 
          <change when="2017-05-29">
             <persName>James Cummings</persName> Up-converted the markup using <ref target="https://github.com/jamescummings/Bodleian-msDesc-ODD/blob/master/convertTolkien2Bodley.xsl">https://github.com/jamescummings/Bodleian-msDesc-ODD/blob/master/convertTolkien2Bodley.xsl</ref>
