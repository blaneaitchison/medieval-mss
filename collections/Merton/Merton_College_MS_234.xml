<?xml version="1.0" encoding="UTF-8"?>
<?xml-model href="https://raw.githubusercontent.com/bodleian/consolidated-tei-schema/master/msdesc.rng" type="application/xml" schematypens="http://relaxng.org/ns/structure/1.0"?>
<?xml-model href="https://raw.githubusercontent.com/bodleian/consolidated-tei-schema/master/msdesc.rng" type="application/xml" schematypens="http://purl.oclc.org/dsdl/schematron"?>
<TEI xmlns="http://www.tei-c.org/ns/1.0"
     xmlns:tei="http://www.tei-c.org/ns/1.0"
     xml:id="manuscript_10332">
   <teiHeader>
      <fileDesc>
         <titleStmt>
            <title>Merton College MS. 234</title>
            <title type="collection">Merton College MSS.</title>
            <respStmt xml:id="RM">
               <resp when="2009">Cataloguer</resp>
               <persName>R. M. Thomson</persName>
            </respStmt>
            <respStmt xml:id="TA">                <resp when="2019">Encoding</resp>                <persName>Tuija Ainonen</persName>             </respStmt>
         </titleStmt>
         <editionStmt>
            <edition>TEI P5</edition>
            <funder>Conversion of the printed catalogue to TEI funded by the Warden and Fellows of <orgName>Merton College <graphic url="https://www.merton.ox.ac.uk/sites/default/files/inline-images/logo.png"/></orgName>.</funder>
         </editionStmt>
         <publicationStmt>
            <publisher>Special Collections, Bodleian Libraries</publisher>
            <address>
               <orgName type="department">Special Collections</orgName>
               <orgName type="unit">Bodleian Libraries</orgName>
               <orgName type="institution">University of Oxford</orgName>
               <street>Weston Library, Broad Street</street>
               <settlement>Oxford</settlement>
               <postCode>OX1 3BG</postCode>
               <country>United Kingdom</country>
            </address>
            <distributor>
               <email>specialcollections.enquiries@bodleian.ox.ac.uk</email>
            </distributor>
            <idno type="msID">Merton_College_MS_234</idno>
            <idno type="collection">Merton_College</idno>
            <idno type="catalogue">Western</idno>
         </publicationStmt>
         <sourceDesc>
            <msDesc xml:lang="en" xml:id="Merton_College_MS_234">
               <msIdentifier>
                  <settlement>Oxford</settlement>
                  <repository>Merton College</repository>
                  <idno type="shelfmark">Merton College MS. 234</idno>
                  <altIdentifier type="former">
                     <idno>O. 1. 1</idno>
                  </altIdentifier>
               </msIdentifier>
               <head>SUBJECT INDEXES TO WORKS OF THEOLOGY AND CANON LAW; S. XIV in. </head>
               <msContents> 
                  <textLang mainLang="la">Latin</textLang>
                  <msItem>
                     <note>Fols. iv, v<hi rend="superscript">rv</hi> blank.</note>
                  </msItem>
               </msContents>
               <physDesc>
                  <p>
                     <secFol>Osiam</secFol>
                  </p>
                  <p>Six originally independent books and booklets; by
                     1366 they existed as three (probably corresponding to I, II and III-VII). Between
                     this date and 1385 they were united in the present book.</p>
                  <objectDesc form="codex">
                     <supportDesc material="perg">
                        <support>Parchment</support>
                        <extent>222 leaves (v + 217)
                        <dimensions unit="mm" type="leaf">
                           <height>325</height>
                           <width>225</width>
                        </dimensions>
                           <note>The edges retrimmed and spattered with red. f. 194 is only one col. wide.</note>
                        </extent>
                        <collation>A bifolium, 1<hi rend="superscript">8</hi>, 2<hi rend="superscript">6</hi> / 3-4<hi rend="superscript">12</hi>, 5<hi rend="superscript">16</hi>, 6<hi rend="superscript">12</hi>, 7<hi rend="superscript">10</hi> / 8-10<hi rend="superscript">12</hi>, 11<hi rend="superscript">14</hi>(13-14 canc; + 3 after 14) / 12<hi rend="superscript">8</hi>, 13<hi rend="superscript">6</hi> / 14<hi rend="superscript">4</hi>, 15<hi rend="superscript">16</hi>(+ 1 after 16), 16<hi rend="superscript">8</hi>, 17<hi rend="superscript">8</hi>(8 canc.), 18<hi rend="superscript">8</hi>, 19<hi rend="superscript">8</hi>(+ 1 after 8), 20<hi rend="superscript">8</hi>, 21<hi rend="superscript">6</hi> / 22<hi rend="superscript">8</hi>; quires 3-6, 9-10 have
                           catchwords.</collation>
                     </supportDesc>
                  </objectDesc>
                  <bindingDesc>
                     <binding calendar="Gregorian" notBefore="1600" notAfter="1700">
                        <p> Standard Merton s. xvii, sewn on six
               bands; formerly chained from the usual position. Fols. i and 217 are modern paper
               blanks. Fols. ii-iii are paper binding leaves, s. xvii. On f. iv are the marks of two
               foredge straps or clasps, and of the large iron chain-staple. This mark suggests that
               the bifolium Fols. iv-v was once at the end of the book.</p>
                     </binding>
                  </bindingDesc>
               </physDesc>
               <history>
                  
                  <provenance>At the head of f. 77, cropped by the binder, ‘Ista tabula est concessa usibus fratri <persName key="person_7785521">Ric’ / de Insula</persName> de ordine fratrum minorum’, s. xiv in., in the sort of hand used by the English friars, partly over an earlier erased inscription, which seems to have included the same name. Presumably it refers to the man of that name (<title>BRUO</title> 1003) who was born 1270, studied at Oxford and Orleans, and joined the Franciscans. </provenance>
                  <provenance>On f. iv<hi rend="superscript">v</hi> ‘Liber M. <persName key="person_96298161" role="fmo">Willelmi Reed</persName> episcopi Cicestrie cuius partem primam habuit ex dono reuerendi domini sui M. <persName key="person_2933" role="fmo">Nicholai de Sandwyco</persName>, secundam uero emit ab executoribus uenerabilis patris domini <persName key="person_77119635">Iohannis de Schepeya</persName> episcopi Roffensis, sed tertiam emit ab executoribus uenerabilis patris domini <persName key="person_53514732" role="fmo">Simonis de Islip</persName> archiepiscopi Cantuariensis. Oretis igitur pro singulis supradictis.’ Followed by a table of contents in the same hand, and a lengthy erased inscription of four lines, beg. ‘Liber’. ‘Liber domus scolarium de Merton’ in Oxon’ in communi libraria eiusdem, et ad usum communem sociorum ibidem studencium cathenandus. Ex dono uenerabilis patris domini Willelmi tercii episcopi Cicestrie. Oretis igitur pro eodem et animabus omnium fidelium defunctorum. ix. uolumen.’ At the head, cropped by the binder, ‘pertinet librarie’, s. xiv. For William Reed, fellow from 1344 until at least 1357, d. 1385, see MS 8. For Nicholas Sandwich, see MS 8. John Sheppey, bishop of Rochester, d. 1360. Simon Islip, archbishop of Canterbury d. 1366. Part of Reed’s bequest. </provenance>
                  <provenance>At the head of f. 1 is the James no. ‘283’ (<hi rend="italic">recte</hi> 177), s. xvii. Inside the front board is a sheet of paper with table of contents and ‘F. 4, 2’ (canc.), s. xvii, and ‘P. 3. 1. Art:’, canc. and replaced with ‘O. 1. 1’ in red and ‘(CCXXXIV)’ in pencil; the College bookplate. ‘1’ is inked on the foredge.</provenance>
               </history>
               <additional>
                  <adminInfo>
                     <recordHist>
                        <source>
                           <bibl>R. M. Thomson, <title>A descriptive catalogue of the medieval manuscripts of Merton College, Oxford</title> (Cambridge: D. S. Brewer), 2009.</bibl>
                        </source>
                     </recordHist> <availability><p>For enquiries relating to this manuscript please contact <ref target="https://www.merton.ox.ac.uk/library-and-archives/contact">Merton College Library</ref>.</p></availability>                                     
                  </adminInfo>
                  <listBibl>
                     <bibl>Coxe, pp. 91-2; Powicke, no. 549.</bibl>
                  </listBibl>
               </additional>
               
               <msPart>
                  <msIdentifier>
                     <altIdentifier>
                        <idno>Merton College MS. 234 - Part I (fols. 1-14v)</idno>
                     </altIdentifier>
                  </msIdentifier>
                  <msContents>
                     <textLang mainLang="la">Latin</textLang>
                     <msItem n="1">
                        <locus>(fols. 1-14v)</locus>
                        <author key="person_4128">Ps.-ALEXANDER NEQUAM</author>
                        <title key="work_7181">Correctiones Bibliae, part I</title>
                        <rubric>Incipit prima pars correccionum biblie uidelicet orthographia nominum Hebreorum.</rubric>
                        <incipit>Quoniam multos in hebraicis nominibus errare conspexi </incipit>
                        <explicit> ca. 15 Alleluia. </explicit>
                        <finalRubric>Explicit orthographia nominum hebreorum de tota biblia.</finalRubric>
                        <note><!--Apparently the unique copy; [sic in RT, however Stegmüller, band 8.2, 1171 also lists London, Lambeth Palace 116 (XIII; Canterbury, St. Augustine's) f. 1-30: Anon. De nominibus hebraicis Bibliae, qualiter debent scribi et pronuntiari. ]-->Unpr.;
                           Stegmüller, <title>Bibl.</title> 1171, Glorieux, <title>Arts</title>,
                           21ag. Proceeds through the Bible book by book.</note>
                     </msItem>
                  </msContents>
                  
                  <physDesc>
                     <objectDesc form="codex">
                        <supportDesc material="perg">
                           <support>Parchment</support>
                           <extent>
                              <dimensions unit="mm" type="written">
                                 <height>285</height>
                                 <width>185</width>
                              </dimensions>
                           </extent>
                        </supportDesc>
                        <layoutDesc>
                           <layout columns="6" writtenLines="55">Ruled with crayon in 6 cols of <hi rend="italic">c.</hi> 55 lines.</layout>
                        </layoutDesc>
                     </objectDesc>
                     <handDesc>
                        <handNote>Written in an anglicana hand. </handNote>
                     </handDesc>
                     <decoDesc>
                        <decoNote>Red highlighting and paraphs.</decoNote>
                     </decoDesc>
                  </physDesc>
                  <history><origin>
                     <origDate calendar="Gregorian" notBefore="1300" notAfter="1325">S. XIV in.</origDate>
                     <origPlace>script of <country key="place_7002445">English</country> appearance.</origPlace>
                  </origin></history>
               </msPart>
               
               <msPart>
                  <msIdentifier>
                     <altIdentifier>
                        <idno>Merton College MS. 234 - Part II (fols. 15-76v)</idno>
                     </altIdentifier>
                  </msIdentifier>
                  <msContents>
                     <textLang mainLang="la">Latin</textLang>
                     <msItem n="2">
                        <locus>(fols. 15-52)</locus>
                        <author key="person_4128">Ps.-ALEXANDER NEQUAM</author>
                        <title key="work_16067">Repertorium Vocabulorum Bibliae</title>
                        <incipit>Licet nonnulli circa uocabula biblie simplicibus ignota lucidius exponenda
                           diligenter laborauerunt </incipit>
                        <incipit><hi rend="italic">Abba</hi> secundum Papiam Syrum nomen est </incipit>
                        <explicit><note>(<hi rend="italic">Zizannia</hi>)</note> et super seminauit zizanniam. Explicit.</explicit>
                        <note><!--As MS 12, art. 5.-->Unpr.; also in Eton Coll. 4, Graz, Universitätsbibl. 322; Hereford Cath. O. V. 2; BL Harl. 2270, Royal 8 E. vii; Lambeth 162; Bodl. Libr., Bodl. 863, Laud misc. 30; Merton College MS. 12, art. 5. </note>
                        <note>Stegmüller, <title>Bibl.</title> 1159. </note>
                     </msItem>
                     <msItem n="3">
                        <locus>(fols. 52v-76v)</locus>
                        <note>An Anthology of <persName role="aut" key="person_9961331">Ps.-JOHN CHRYSOSTOM</persName>, <title  key="work_4056">Opus Imperfectum in Mattheum</title></note>
                        <msItem n="3.1">
                           <locus>(fols. 52v-55v)</locus>
                           <rubric>Incipit tabula super Crisostomum; omelia prima ...</rubric>
                           <incipit>Liber generacionis </incipit>
                           <explicit> Explicit numerus et ordo omeliarum Crisostomi in imperfecto cum sentenciis
                           notabilibus in eis contentis que sentencie ponuntur in tabula sequente.</explicit> 
                        </msItem>
                        <msItem n="3.2">
                           <locus>(fols. 55v-76v)</locus>
                           <incipit><hi rend="italic">Aduersitas</hi>. Vtilitas aduersitatum temporalium </incipit>
                           <explicit><note>(<hi rend="italic">Xristianus</hi>)</note> quoniam hic intrasti non habens &amp;c. </explicit>
                           <finalRubric>Explicit tabula Crisostomi.</finalRubric>
                        </msItem>
                        <note><!--As MS 12 art. 6.-->Unpr.; Stegmüller, <title>Bibl.</title> 4350, 1, citing only Durham Cath., A. III. 11 (s. xiii), fols. 152–70. Van Banning, pp. ccxxvi, cclxii–cclxxii, however, lists another dozen copies.</note>
                     </msItem>
                  </msContents>
                  
                  <physDesc>
                     <objectDesc form="codex">
                        <supportDesc material="perg">
                           <support>Parchment</support>
                           <extent>
                              <dimensions unit="mm" type="written">
                                 <height>265</height>
                                 <width>170</width>
                              </dimensions>
                           </extent>
                        </supportDesc>
                        <layoutDesc>
                           <layout columns="2" writtenLines="51">Ruled with pencil in 2 cols of 51 lines.</layout>
                        </layoutDesc>
                     </objectDesc>
                     <handDesc>
                        <handNote>A single hand writing anglicana formata.</handNote>
                     </handDesc>
                     <decoDesc>
                        <decoNote>Oxford decoration: art. 2 a red and blue flourished
                           initial with 1-sided border; blue initials flourished in red, red initials flourished
                           in violet; red highlighting and paraphs; art. 3 a red and blue flourished initial;
                           blue initials flourished in red; red or blue paraphs; red highlighting and
                           underlining.
                        </decoNote>
                     </decoDesc>
                  </physDesc>
                  <history>
                     <origin> <origDate calendar="Gregorian" notBefore="1300" notAfter="1325">S. XIV in.</origDate>
                        <origPlace><country key="place_7002445">England</country>, <settlement key="place_7011931">Oxford</settlement></origPlace>
                     </origin>
                  </history>
               </msPart>
               
               <msPart>
                  <msIdentifier>
                     <altIdentifier>
                        <idno>Merton College MS. 234 - Part III (fols. 77-127v)</idno>
                     </altIdentifier>
                  </msIdentifier>
                  <msContents>
                     <textLang mainLang="la">Latin</textLang>
                     
                     <msItem n="4">
                        <locus>(fols. 77-127v)</locus>
                        <note><persName key="person_7785521" role="aut">RICHARD DE L’ISLE</persName> OFM, Index to <persName key="person_100184667">GREGORY</persName>, <title key="work_1876">Moralia in Iob</title></note>
                        <msItem n="4.1">
                           <locus>(fols. 77-123)</locus>
                           <author key="person_7785521">RICHARD DE L’ISLE OFM</author>
                           <title key="work_7179">Index to GREGORY, Moralia in Iob</title>
                           <incipit><hi rend="italic">Abel</hi>. De innocentia eius </incipit>
                           <explicit> <note>(<hi rend="italic">Zelus</hi>)</note>
                           qui est ydolum zeli li. 31. c. 9 c. </explicit>
                           <finalRubric>Scias quod prescripta tabula super moralia beati
                           Gregorii super Iob faciliter et expedite inuenire docet quicquid in ipsis utile
                           fuerit in quacunque materia circa quam uel de qua predicator aliquis desiderat
                           loqui.</finalRubric>
                        </msItem>
                        <msItem n="4.2">
                           <locus>(fols. 123-4v)</locus>
                           <title type="desc">Tabula tabule predicte</title>
                        </msItem>
                        <msItem n="4.3">
                           <locus>(fols. 124v-7v)</locus>
                           <title type="desc">Incipits of chapters</title>
                           <note>Written in 3 cols.</note>
                        </msItem>
                        <note>Unpr.; Stegmüller, <title>Bibl.</title> <!--8913 [sic in RT, but erraneous]-->7272,1; also in
                              BL, Harl. 5426, Roy. 8 F. ii, Bologna, Bibl. de Coll. di Spagna 6, BnF lat. 2311,
                              Paris, Bibl. Maz. 668, Bruges, Stadsbibl. 143 and 144, and Bruxelles, Bibl. royale
                              1315.</note>
                     </msItem>
                  </msContents>
                  <physDesc>
                     <objectDesc form="codex">
                        <supportDesc material="perg">
                           <support>Parchment</support>
                           <extent>
                              <dimensions unit="mm" type="written">
                                 <height>240</height>
                                 <width>160</width>
                              </dimensions>
                           </extent>
                        </supportDesc>
                        <layoutDesc>
                           <layout columns="2" writtenLines="49">Ruled with pencil in 2 cols of 49 lines.</layout>
                        </layoutDesc>
                     </objectDesc>
                     <handDesc>
                        <handNote>A single English gothic rotunda bookhand.</handNote>
                     </handDesc>
                     <decoDesc>
                        <decoNote>Keywords in red, red highlighting.</decoNote>
                     </decoDesc>
                  </physDesc> <history><origin>
                     <origDate calendar="Gregorian" notBefore="1300" notAfter="1325">S. XIV in.</origDate>
                     <origPlace>script of <country key="place_7002445">English</country> appearance.</origPlace>
                  </origin></history>
                  
               </msPart>
               
               <msPart>
                  <msIdentifier>
                     <altIdentifier>
                        <idno>Merton College MS. 234 - Part IV (fols. 128-141v)</idno>
                     </altIdentifier>
                  </msIdentifier>
                  <msContents>
                     <textLang mainLang="la">Latin</textLang>
                     <msItem n="5">
                        <locus>(fols. 128-38; 138v-9 blank)</locus>
                        <title key="work_17030">An index of scriptural references in the works of <persName key="person_100184667">GREGORY</persName></title>
                        <incipit>In principio creauit Deus celum </incipit>
                        <explicit>(Qui audit dicat) Item omelia Eze. 14 Eze. 14.</explicit>
                        <note>Unpr.; Stegmüller, <title>Bibl.</title> <!--7272, 1 [sic in RT, but erraneous]-->2634,2 (cf. 4872, 5590, 8913).</note>
                     </msItem>
                     <msItem n="6">
                        <locus>(fols. 139v-41; 141v blank)</locus>
<<<<<<< HEAD
                        <note>Alphabetical <title key="work_17092">index</title> of titles to the <title key="work_11477">Decretals</title>, <title key="work_12812">Liber Sextus</title> and <title key="work_11343">Clementines</title></note>
=======
                        <note>Alphabetical index of titles to the <title key="work_11477">Decretals</title>, <title key="work_1153">Liber Sextus</title> and <title key="work_11343">Clementines</title></note>
>>>>>>> 6f173ee3
                        <rubric>Tabula titulorum libri decretalium secundum ordinem alphabeti cum titulis 6<hi rend="superscript">ti</hi> libri et Clementis concordantibus ad eosdem.</rubric>
                     </msItem>
                  </msContents>
                  <physDesc>
                     <objectDesc form="codex">
                        <supportDesc material="perg">
                           <support>Parchment</support>
                           <extent>
                              <dimensions unit="mm" type="written">
                                 <height>280</height>
                                 <width>190</width>
                              </dimensions>
                           </extent>
                        </supportDesc>
                        <layoutDesc>
                           <layout columns="2" writtenLines="51">Ruled with crayon in 2 cols of 51 lines.</layout>
                        </layoutDesc>
                     </objectDesc>
                     <handDesc>
                        <handNote>A single anglicana hand.</handNote>
                     </handDesc>
                     <decoDesc>
                        <decoNote>Red initials, red highlighting, paraphs and underlining. </decoNote>
                     </decoDesc>
                  </physDesc> <history><origin>
                     <origDate calendar="Gregorian" notBefore="1300" notAfter="1325">S. XIV in.</origDate>
                     <origPlace>script of <country key="place_7002445">English</country> appearance.</origPlace>
                  </origin></history>
               </msPart>
               
               <msPart>
                  <msIdentifier>
                     <altIdentifier>
                        <idno>Merton College MS. 234 - Part V (fols. 142-208v)</idno>
                     </altIdentifier>
                  </msIdentifier>
                  <msContents>
                     <textLang mainLang="la">Latin</textLang>
                     <msItem n="7">
                        <locus>(fols. 142-208; 145r-v and 208v blank)</locus>
                        <author key="person_17360618">THOMAS WALEYS OP</author>
                        <title key="work_7180">Campus Florum</title>
                        <note>The prologue is omitted. The work was copied by quires, with blank spaces at the end of each; f. 162v wholly blank. </note>
                        <note>Unpr., known from another three copies; Kaeppeli, no.
                           3899; Sharpe, <title>Handlist</title>, p. 685.</note>
                        <msItem>
                           <locus>(fols. 142v-4v, 145rv blank)</locus>
                           <title key="work_12374">Table of the key words, Auster-Zizannia</title>
                           <note>The table should have begun with
                              <hi rend="italic">Aaron</hi>, and the omission is made good on f. 142. The main
                              index is in 3 cols: ‘<hi rend="italic">Aaron</hi>. Moyses ex precepto Domini Aaron in
                              summum pontificem ...’. </note>
                        </msItem>
                     </msItem>
                  </msContents>
                  <physDesc>
                     <objectDesc form="codex">
                        <supportDesc material="perg">
                           <support>Parchment</support>
                           <extent>To f. 144v
                              <dimensions unit="mm" type="written">
                                 <height>270</height>
                                 <width>170</width>
                              </dimensions>
                              From f. 146 
                              <dimensions unit="mm" type="written">
                                 <height>275</height>
                                 <width>195</width>
                              </dimensions>(the outer edge often cropped)
                           </extent>
                        </supportDesc>
                        <layoutDesc>
                           <layout columns="6" writtenLines="75">To f. 144v ruled with pencil in 6 cols of 76 lines
                              (47 on f. 142).</layout>
                           <layout columns="3" writtenLines="63">From f. 146 frame-ruled with pencil 
                              for 3 cols of <hi rend="italic">c.</hi> 63 lines.</layout>
                        </layoutDesc>
                     </objectDesc>
                     <handDesc>
                        <handNote>To f. 144 a small neat anglicana hand (f. 142 hand as IV). </handNote>
                        <handNote>A large and distinctive anglicana hand fols. 146-9v, and smaller one thereafter.</handNote>
                     </handDesc>
                     <decoDesc>
                        <decoNote>To f. 144 red highlighting and paraphs (f. 142 decoration as IV). From f. 146 red touching, paraphs, framing and underlining.</decoNote>
                     </decoDesc>
                  </physDesc> <history><origin>
                     <origDate calendar="Gregorian" notBefore="1300" notAfter="1325">S. XIV in.</origDate>
                     <origPlace>script of <country key="place_7002445">English</country> appearance.</origPlace>
                  </origin></history>
               </msPart>
               
               <msPart>
                  <msIdentifier>
                     <altIdentifier>
                        <idno>Merton College MS. 234 - Part VI (fols. 209-16)</idno>
                     </altIdentifier>
                  </msIdentifier>
                  <msContents>
                     <textLang mainLang="la">Latin</textLang>
                     <msItem n="8">
                        <locus>(fols. 209v-16)</locus>
                        <note><title key="work_15486">Vocabulary</title> of <persName key="person_67145970022632250570">John of Salisbury</persName>, <title key="work_2848">Policraticus</title>, works of <persName key="person_100184667">Gregory</persName>, <persName key="person_297475745">John Chrysostom</persName>, <persName key="person_28525835">Cyprian</persName>, <persName key="person_95147024">Jerome</persName>.</note>
                        <note>A list of the authors and their works on f. 209.</note>
                     </msItem>
                  </msContents>
                  
                  <physDesc>
                     <objectDesc form="codex">
                        <supportDesc material="perg">
                           <support>Parchment</support>
                           <extent>
                              <dimensions unit="mm" type="written">
                                 <height>245</height>
                                 <width>170</width>
                              </dimensions>
                           </extent>
                        </supportDesc>
                        <layoutDesc>
                           <layout columns="4" writtenLines="42">Ruled with pencil in 4 cols of 42 lines</layout>
                        </layoutDesc>
                     </objectDesc>
                     <handDesc>
                        <handNote>Written in bastard anglicana.</handNote>
                     </handDesc>
                     <decoDesc>
                        <decoNote>Yellow highlighting.</decoNote>
                     </decoDesc>
                  </physDesc>
                  <history>
                     <origin>
                        
                          
                        
                        <origDate calendar="Gregorian" notBefore="1375" notAfter="1400">s. xiv ex.</origDate> <origPlace>script of <country key="place_7002445">English</country> appearance.</origPlace>
                     </origin>
                  </history>
               </msPart>
            </msDesc>
         </sourceDesc>
      </fileDesc>
      <revisionDesc>
         <change when="2019-08-30">First online publication</change>
      </revisionDesc>
   </teiHeader>
   <text>
      <body>
         <p><!--Body paragraph provided for validation and future transcription--></p>
      </body>
   </text>
</TEI><|MERGE_RESOLUTION|>--- conflicted
+++ resolved
@@ -311,11 +311,8 @@
                      </msItem>
                      <msItem n="6">
                         <locus>(fols. 139v-41; 141v blank)</locus>
-<<<<<<< HEAD
-                        <note>Alphabetical <title key="work_17092">index</title> of titles to the <title key="work_11477">Decretals</title>, <title key="work_12812">Liber Sextus</title> and <title key="work_11343">Clementines</title></note>
-=======
-                        <note>Alphabetical index of titles to the <title key="work_11477">Decretals</title>, <title key="work_1153">Liber Sextus</title> and <title key="work_11343">Clementines</title></note>
->>>>>>> 6f173ee3
+
+                        <note>Alphabetical <title key="work_17092" type="desc">index</title> of titles to the <title key="work_11477">Decretals</title>, <title key="work_12812">Liber Sextus</title> and <title key="work_11343">Clementines</title></note>
                         <rubric>Tabula titulorum libri decretalium secundum ordinem alphabeti cum titulis 6<hi rend="superscript">ti</hi> libri et Clementis concordantibus ad eosdem.</rubric>
                      </msItem>
                   </msContents>
