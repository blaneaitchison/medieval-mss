--- conflicted
+++ resolved
@@ -58,11 +58,8 @@
                      <note>f. iv is only one col. wide; the recto blank. f. v blank. To the verso
                         is pasted a slip from a paper flyleaf of s. xvii with the contents.</note>
                   </msItem>
-<<<<<<< HEAD
+
                   <msItem n="1">
-=======
-                  <msItem>
->>>>>>> 75f0b830
                      <locus>(fols. 1-339v)</locus>
                      <title type="desc">Biblia Vulgata</title>
                      <note> In the order Stegmüller, <title>Bibl.</title> nos 284-5, Gen.-Ruth, 323 I-IV
