--- conflicted
+++ resolved
@@ -54,40 +54,6 @@
                      <idno type="SCN">21897</idno>
                   </altIdentifier>
                </msIdentifier>
-<<<<<<< HEAD
-               <msContents>
-                  <textLang mainLang="enm">Middle English</textLang>
-                  <msItem n="1" xml:id="MS_Douce_323-item-1">
-                     <locus from="1" to="101" type="inferredEnd">(fol. 1)</locus>
-                     <title key="work_10934" type="desc">Chronicle of <placeName key="place_7002445">England</placeName> (Brut Chronicle) to 1333</title>
-                     <incipit>In the noble lande of Surrye</incipit>
-                     <colophon>Deo gracias</colophon>
-                  </msItem>
-                  <msItem n="2" xml:id="MS_Douce_323-item-2">
-                     <locus from="102" to="140r" type="inferredEnd">(fol. 102)</locus>
-                     <author key="person_61560236">William Langland</author>
-                     <title key="work_5016">Piers Plowman</title>
-                     <note>('A' text)</note>
-                     <finalRubric>Explicit liber Petri Plouman</finalRubric>
-                     <note>Prologue and Passus i-xi of the A-text.</note>
-                  </msItem>
-                  <msItem n="3" xml:id="MS_Douce_323-item-3">
-                     <locus from="140v" to="159" type="inferredEnd">(fol. 140v)</locus>
-                     <title key="work_10003">Abbey of the Holy Ghost</title>
-                     <rubric>Here is the book that speketh of a place that is called the Abbey of the Holy Gost ...</rubric>
-                     <note>At the end is a coloured view of the abbey.</note>
-                  </msItem>
-                  <msItem n="4" xml:id="MS_Douce_323-item-4">
-                     <locus from="160" to="168" type="inferredEnd">(fol. 160)</locus>
-                     <title key="work_12417">Ipotis</title>
-                     <rubric>Ipotyce</rubric>
-                     <incipit>Alle that will of wysdom lere</incipit>
-                     <note>Ends, abruptly, some leaves being lost, 'And thanketh God al his wille.'.</note>
-                  </msItem>
-                  
-               </msContents>
-=======
->>>>>>> 206fe5b4
                <physDesc>
                   <objectDesc form="codex">
                      <supportDesc material="chart">
@@ -162,7 +128,7 @@
                   </msIdentifier>
                   <msContents>
                      <msItem n="1" xml:id="MS_Douce_323-part1-item1">
-                        <locus from="1">(fol. 1)</locus>
+                        <locus from="1" to="101" type="inferredEnd">(fol. 1)</locus>
                         <title key="work_10934" type="desc">Chronicle of <placeName key="place_7002445">England</placeName> (Brut Chronicle) to 1333</title>
                         <incipit>In the noble lande of Surrye</incipit>
                         <colophon>Deo gracias</colophon>
@@ -200,7 +166,7 @@
                   </msIdentifier>
                   <msContents>
                      <msItem n="2" xml:id="MS_Douce_323-part2-item1">
-                        <locus from="102">(fol. 102)</locus>
+                        <locus from="102" to="140r" type="inferredEnd">(fol. 102)</locus>
                         <author key="person_61560236">William Langland</author>
                         <title key="work_5016">Piers Plowman</title>
                         <note>('A' text)</note>
@@ -241,7 +207,7 @@
                   </msIdentifier>
                   <msContents>
                      <msItem n="3" xml:id="MS_Douce_323-part3-item1">
-                        <locus from="140v">(fol. 140v)</locus>
+                        <locus from="140v" to="159" type="inferredEnd">(fol. 140v)</locus>
                         <title key="work_10003">Abbey of the Holy Ghost</title>
                         <rubric>Here is the book that speketh of a place that is called the Abbey of the Holy Gost ...</rubric>
                         <note>At the end is a coloured view of the abbey.</note>
@@ -273,7 +239,7 @@
                   </msIdentifier>
                   <msContents>
                      <msItem n="4" xml:id="MS_Douce_323--part4-item1">
-                        <locus from="160">(fol. 160)</locus>
+                        <locus from="160" to="168" type="inferredEnd">(fol. 160)</locus>
                         <title key="work_12417">Ipotis</title>
                         <rubric>Ipotyce</rubric>
                         <incipit>Alle that will of wysdom lere</incipit>
