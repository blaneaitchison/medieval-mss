<?xml-model href="https://raw.githubusercontent.com/bodleian/consolidated-tei-schema/master/msdesc.rng" type="application/xml" schematypens="http://relaxng.org/ns/structure/1.0"?><?xml-model href="https://raw.githubusercontent.com/bodleian/consolidated-tei-schema/master/msdesc.rng" type="application/xml" schematypens="http://purl.oclc.org/dsdl/schematron"?><TEI xmlns="http://www.tei-c.org/ns/1.0" xml:id="manuscript_590">
   <teiHeader>
      <fileDesc>
         <titleStmt>
            <title>MS. Auct. F. 1. 12</title>
            <title type="collection">MSS. Auct. F. (Auctarium F.)</title>
            <respStmt xml:id="PA">
               <resp when="1970">Cataloguer</resp>
               <persName>Otto Pächt</persName>
               <persName>J. J. G. Alexander</persName>
            </respStmt>
            <respStmt xml:id="DD">
               <resp when="1984">Cataloguer</resp>
               <persName>A. G. Watson</persName>
            </respStmt>
            <respStmt xml:id="SC">
               <resp when="1922">Cataloguer</resp>
               <persName>Falconer Madan</persName>
               <persName>H. H. E. Craster</persName>
            </respStmt>
            <respStmt xml:id="MLH">
               <resp when="2018">Encoding and markup</resp>
               <persName>Matthew Holford</persName>
            </respStmt>
         </titleStmt>
         <publicationStmt>
            <publisher>
               <orgName type="department">Special Collections</orgName>
               <orgName type="unit">Bodleian Libraries</orgName>
               <orgName type="institution">University of Oxford</orgName>
               <email>specialcollections.enquiries@bodleian.ox.ac.uk</email>
            </publisher>
            <idno type="msID">MS_Auct_F_1_12</idno>
            <idno type="collection">Auct_F</idno>
            <idno type="catalogue">Western</idno>
         </publicationStmt>
         <sourceDesc>
            <msDesc xml:id="MS_Auct_F_1_12" xml:lang="en">
               <msIdentifier>
                  <country>United Kingdom</country>
                  <region type="county">Oxfordshire</region>
                  <settlement>Oxford</settlement>
                  <institution>University of Oxford</institution>
                  <repository>Bodleian Library</repository>
                  <idno type="shelfmark">MS. Auct. F. 1. 12</idno>
                  <idno type="ieArk">ark:29072/x0qf85nb07zp</idno><idno type="crArk">ark:29072/x0qb98mf24nt</idno><altIdentifier type="internal">
                     <idno type="SCN">2497</idno>
                  </altIdentifier>
               </msIdentifier>
               <head><persName key="person_78769600" role="aut">Cicero</persName>, <title>Opera philosophica</title>; Italy (Florence), 1459</head>
               <msContents resp="#SC">
                  <textLang mainLang="la">Latin</textLang>
                  <msItem n="1" xml:id="MS_Auct_F_1_12-item1">
                     <locus from="1">(fol. 1)</locus>
                     <title key="work_1246">De officiis</title>
                  </msItem>
                  <msItem n="2" xml:id="MS_Auct_F_1_12-item2">
                     <locus from="44">(fol. 44)</locus>
                     <title key="work_1250">De senectute</title>
                  </msItem>
                  <msItem n="3" xml:id="MS_Auct_F_1_12-item3">
                     <locus from="55">(fol. 55)</locus>
                     <title key="work_1241">De amicitia</title>
                  </msItem>
                  <msItem n="4" xml:id="MS_Auct_F_1_12-item4">
                     <locus from="67">(fol. 67)</locus>
                     <title key="work_1263">De paradoxis</title>
                  </msItem>
                  <msItem n="5" xml:id="MS_Auct_F_1_12-item5">
                     <locus from="72v">(fol. 72v)</locus>
                     <title key="work_1271">De somnio Scipionis</title>
                  </msItem>
                  <msItem n="6" xml:id="MS_Auct_F_1_12-item6">
                     <locus from="75v">(fol. 75v)</locus>
                     <title key="work_1251">Tusculanae quaestiones</title>
                  </msItem>
                  <msItem n="7" xml:id="MS_Auct_F_1_12-item7">
                     <locus from="135v">(fol. 135v)</locus>
                     <title key="work_1243">De finibus bonorum et malorum</title>
                  </msItem>
                  <msItem n="8" xml:id="MS_Auct_F_1_12-item8">
                     <locus from="194v">(fol. 194v)</locus>
                     <title key="work_1238">Academica</title>
                  </msItem>
                  <msItem n="9" xml:id="MS_Auct_F_1_12-item9">
                     <locus from="199">(fol. 199)</locus>
                     <title key="work_1245">De natura deorum</title>
                  </msItem>
                  <msItem n="10" xml:id="MS_Auct_F_1_12-item10">
                     <locus from="246">(fol. 246)</locus>
                     <title key="work_5912">De divinatione</title>
                  </msItem>
                  <msItem n="11" xml:id="MS_Auct_F_1_12-item11">
                     <locus from="281v">(fol. 281v)</locus>
                     <title key="work_5913">De fato</title>
                  </msItem>
                  <msItem n="12" xml:id="MS_Auct_F_1_12-item12">
                     <locus from="287v">(fol. 287v)</locus>
                     <title key="work_5914">De legibus</title>
                  </msItem>
                  <msItem n="13" xml:id="MS_Auct_F_1_12-item13">
                     <locus from="310v">(fol. 310v)</locus>
                     <title key="work_1273">Timaeus</title>
                  </msItem>
               </msContents>
               <physDesc resp="#DD">
                  <objectDesc form="codex">
                     <supportDesc material="perg">
                        <support>parchment</support>
<<<<<<< HEAD
                        <extent><seg type="leaf"><measure type="laterEndleaf" quantity="1">i</measure> + <measure type="leaf" quantity="317">317</measure></seg> fols. <dimensions type="leaf" unit="mm">
=======
                        <extent>i + <measure type="leaf" quantity="317">317</measure> fols. <dimensions type="leaf" unit="mm">
>>>>>>> e9d89dad
                              <height>375</height>
                              <width>255</width>
                           </dimensions>
                           <dimensions type="written" unit="mm">
                              <height>240</height>
                              <width>155</width>
                           </dimensions>
                        </extent>
                     </supportDesc>
                     <layoutDesc>
                        <layout columns="1" writtenLines="36">1 col., 36 lines</layout>
                     </layoutDesc>
                  </objectDesc>
                  <handDesc resp="#PA">
                     <handNote script="humanistica">Humanistic script attributable to <persName key="person_252" role="scr">Dominicus Cassii de Narnia </persName>.</handNote>
                  </handDesc>
                  <decoDesc>
                     <summary><ref target="https://catalog.hathitrust.org/Record/000468709">Pächt and Alexander</ref> ii. 268, pl. XXIV:</summary>
                     <decoNote resp="#PA" type="border">Good historiated border (illuminated interlace border)</decoNote><decoNote resp="#PA" type="histInit">Good historiated initials. </decoNote><decoNote resp="#PA" type="decInit">Good other initials. </decoNote>
                     <decoNote type="rubrication"> Rubrics.</decoNote>
                  </decoDesc>
               </physDesc>
               <history>
                  <origin resp="#DD">
                     <origDate calendar="Gregorian" cert="high" when="1459">1459</origDate>
                     <origPlace>
                        <country key="place_1000080">Italian</country>, <settlement key="place_7000457">Florence</settlement>
                     </origPlace>
                  </origin>
                  <provenance resp="#DD">Written for the bookseller <persName key="person_76466245" role="bsl">Vespasiano da Bisticii</persName> at Florence in 1459: 'Istud Volumen. scriptum et compositum fuit opera Vespasiani. Librarij Florentini. In ciuitate Florentie. de Anno 1459' (fol. v verso).</provenance>
                  <provenance resp="#DD">Annotations in the hand of <persName cert="medium" key="person_13116646" role="fmo">Jean Jouffroy</persName> (d, 1473), a known client of Vespasiano.</provenance>
                  <provenance resp="#DD">'<persName key="person_2928" role="sgn">John Doson</persName>', late 15th century (fol. iv verso).</provenance>
                  <provenance resp="#DD"><persName key="person_203868329" role="fmo">William Melton, chancellor of York (d. 1528)</persName>: 'Iste liber constat Magistro Willelmo Melton' (fol. 317).</provenance>
                  <acquisition resp="#SC">Presented by <persName key="person_100218411" role="dnr">Sir Henry Savile</persName> in 1620.</acquisition>
               </history>
               <additional>
                  <adminInfo>
                     <recordHist>
                        <source>Description adapted (2018) from Watson, Pächt and Alexander (see Bibliography), and the Summary Catalogue. <listBibl>
                              <bibl facs="aap0418.gif" type="SC">Summary Catalogue, Vol. 2, part 1, p. 397</bibl>
                           </listBibl>
                        </source>
                     </recordHist>
                     <availability status="none">
                        <p>This item will be on display in the Bodleian Libraries exhibition "<ref target="https://visit.bodleian.ox.ac.uk/event/oracles-omens-and-answers">Oracles, Omens and Answers</ref>" (ST Lee Gallery, Weston Library) from 6 Dec. 2024 to 27 April 2025, and will not be orderable between those dates or for a short period before and after.</p>
                     </availability>
                  </adminInfo>
                  <surrogates><bibl subtype="partial" type="digital-facsimile"><ref target="https://digital.bodleian.ox.ac.uk/objects/4779f35b-26e8-45fc-8de4-f55545d373c9/"><title>Digital Bodleian</title></ref>
                        <note>(3 images from 35mm slides)</note></bibl></surrogates>
                  <listBibl type="WRAPPER">
                     <listBibl type="PRINT">                         <bibl>A. G. Watson, <title><ref target="https://catalog.hathitrust.org/Record/000310664">Catalogue of Dated and Datable Manuscripts c.435–1600 in Oxford Libraries</ref></title> (Oxford, 1984), no. 51</bibl>
                        <bibl>Otto Pächt and J. J. G. Alexander, <title><ref target="https://catalog.hathitrust.org/Record/000468709">Illuminated Manuscripts in the Bodleian Library, Oxford</ref></title>, II (1970), no. 268</bibl>
                     </listBibl>
                  </listBibl>
               </additional>
            </msDesc>
         </sourceDesc>
      </fileDesc>
      <revisionDesc>
         <change when="2018-08-01" who="#MLH">Fully revised to incorporate all information in Watson, <ref target="https://catalog.hathitrust.org/Record/000468709">Pächt and Alexander</ref>, and SC.</change>
         <change when="2017-07-01">First online publication.</change>
         <change when="2017-05-25"><persName>James Cummings</persName> Up-converted the markup using <ref target="https://github.com/jamescummings/Bodleian-msDesc-ODD/blob/master/convertTolkien2Bodley.xsl">https://github.com/jamescummings/Bodleian-msDesc-ODD/blob/master/convertTolkien2Bodley.xsl</ref></change>
      </revisionDesc>
   </teiHeader>
   <text>
      <body>
         <p/>
      </body>
   </text>
</TEI><|MERGE_RESOLUTION|>--- conflicted
+++ resolved
@@ -107,11 +107,7 @@
                   <objectDesc form="codex">
                      <supportDesc material="perg">
                         <support>parchment</support>
-<<<<<<< HEAD
                         <extent><seg type="leaf"><measure type="laterEndleaf" quantity="1">i</measure> + <measure type="leaf" quantity="317">317</measure></seg> fols. <dimensions type="leaf" unit="mm">
-=======
-                        <extent>i + <measure type="leaf" quantity="317">317</measure> fols. <dimensions type="leaf" unit="mm">
->>>>>>> e9d89dad
                               <height>375</height>
                               <width>255</width>
                            </dimensions>
