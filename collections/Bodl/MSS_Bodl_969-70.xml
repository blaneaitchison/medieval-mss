--- conflicted
+++ resolved
@@ -78,17 +78,7 @@
                   </altIdentifier>
                </msIdentifier>
                <head>Bible (Die Oxforder Bibelhandschrift) in two volumes; Germany (Nuremberg), 1441-1442</head>
-<<<<<<< HEAD
-               <msContents>
-                  <msItem xml:id="MSS_Bodl_969-70-item1" n="1" class="#biblia">
-                     <title type="desc" key="work_10454">Bible (Die Oxforder Bibelhandschrift)</title>
-                     <note>(in two volumes)</note>
-                     <note>For a detailed inventory of contents, see Hans Vollmer, <title>Niederdeutsche Historienbibeln und andere Bibelbearbeitungen</title> (Materialien zur Bibelgeschichte und religiösen Volkskunde des Mittelalters I,2), Berlin 1916, 131-139.</note>
-                     <textLang mainLang="de">German</textLang>
-                  </msItem>
-               </msContents>
-=======
->>>>>>> 3a5cc855
+
                <physDesc>
                   <handDesc hands="1">
                      <handNote script="cursiva">Cursive by one hand, <persName role="scr" key="person_479">Heinrich Kunn of 'Slewecz'</persName> at Nuremberg (vol. I, fol. 377v, and vol. II, fol. 322v).</handNote>
@@ -112,11 +102,8 @@
                         <!--ORIGINAL: German, Nuremberg-->
                      </origPlace>
                   </origin>
-<<<<<<< HEAD
-                  <provenance>Colophons, Vol. I, fol. 377v, and vol. II, fol. 322v (transcribed in Watson).</provenance>
-=======
+
                   <provenance>Colophons, Vol. I, fol. 377v, and vol. II, fol. 322v (see below).</provenance>
->>>>>>> 3a5cc855
                   <provenance notBefore="1500" notAfter="1658" cert="low"><persName role="fmo" key="person_3098">Stoltzer family of Steudentiz</persName>, 16th and 17th centuries. A long note on vol. I, fol. 3v 'Georgius Stolcerus' of Steudenitz in A.D. 1623 relates that the two volumes had been for more than eighty years in the Stolzer family</provenance>
                   <provenance when="1658"><q>Musis <persName role="fmo" key="person_3099">Pauli Gryphii</persName> sacer anno MDcliix</q> (vol. I, fol. 6) and <q>Musis Pauli Gryphii consecr: in Herrendorff anno MDCliix</q> (vol. II, fol. 6)</provenance>
                   <provenance><persName role="fmo" key="person_3101">Dr. Godofredus Bose</persName> of Leipzig, according to a note by Franciscus Julius Lütkaus in vol. I, fol. 4.</provenance>
@@ -125,24 +112,7 @@
                   <acquisition when="1797">Purchased in 1797 for £21 10s.</acquisition>
                </history>
                <additional><adminInfo>
-<<<<<<< HEAD
-                     <recordHist>
-                        <source>Description adapted (May 2019 and December 2020) from the following sources, with additional reference to published literature cited in the description: 
-                           <listBibl>
-                              <bibl>A. G. Watson, <title>Catalogue of Dated and Datable Manuscripts c.435-1600 in Oxford Libraries</title> (Oxford, 1984), no. 123 [physical description, origin, provenance]</bibl>
-                              <bibl>Otto Pächt and J. J. G. Alexander, <title>Illuminated Manuscripts in the Bodleian Library Oxford</title>, I (1966), no. 156 [decoration]</bibl>
-                              <bibl>Summary Catalogue (1905) [contents, provenance, acquisition, binding]</bibl>
-                              <bibl>Unpublished description by Stephen Mossman, c. 2003. [contents]<!--This added in Dec. 2020--></bibl>
-                           </listBibl>
-                           
-                            <listBibl>
-                              <bibl type="SC" facs="aam0428.gif">Summary Catalogue, vol. 5, p. 393</bibl>
-                              <bibl type="SC" facs="aam0429.gif">Summary Catalogue, vol. 5, p. 394</bibl>
-                           </listBibl>
-                        </source>
-                     </recordHist>
-                  </adminInfo><listBibl type="WRAPPER"><listBibl type="INTERNET"><head>Online resources:</head><bibl><ref target="http://www.handschriftencensus.de/7210"><title>Handschriftencensus: Eine Bestandsaufnahme der handschriftlichen Überlieferung deutschsprachiger Texte des Mittelalters</title></ref></bibl></listBibl></listBibl></additional>
-=======
+
                   <recordHist>
                      <source>Description adapted (May 2019 and December 2020) from the following sources, with additional reference to published literature cited in the description: 
                         <listBibl>
@@ -163,7 +133,7 @@
                      <bibl>Hans Vollmer, <title>Niederdeutsche Historienbibeln und andere Bibelbearbeitungen</title> (Materialien zur Bibelgeschichte und religiösen Volkskunde des Mittelalters I,2), Berlin 1916, 131-139.</bibl>
                   </listBibl>
                   <listBibl type="INTERNET"><head>Online resources:</head><bibl><ref target="http://www.handschriftencensus.de/7210"><title>Handschriftencensus: Eine Bestandsaufnahme der handschriftlichen Überlieferung deutschsprachiger Texte des Mittelalters</title></ref></bibl></listBibl></listBibl></additional>
->>>>>>> 3a5cc855
+
                
                <msPart type="volume">
                   <msIdentifier>
@@ -172,19 +142,12 @@
                   <msContents>
                      <msItem>
                         <locus>(fols. 1r-5v)</locus>
-<<<<<<< HEAD
-                        <note>Blank, except for two provenance notes: </note>
-                        <msItem>
-                           <locus>(fol. 3v)</locus>
-                           <note>A sheet of paper pasted onto the leaf; it may well have been associated with the former binding; in 17th century hand, in black ink.</note>
-                              <!--do we include the transcription?
-=======
+
                         <note>Later endleaves; blank, except for two provenance notes: </note>
                         <msItem>
                            <locus>(fol. 3v)</locus>
                            <note>A sheet of paper pasted onto the leaf; it may well have been associated with the former binding; in 17th century hand, in black ink.</note>
                            <!--do we include the transcription?
->>>>>>> 3a5cc855
                                  <note>THESAURUS PIAE ANTIQUITATIS BIBLICUS <lb/>
                                  Germanico idiomate conscriptus Norinberge Anno Christi 1442. <lb/>
                                  Qui jure haereditario per continuam successionem ultra octoginta fera annos a familia Stoltzeriana ex stirpe Sacerdotali oriunda, in Bibliothecis Theologicis tum ob Bibliorum in Linguam Germanicam etiam arte D. Lutherj Seculum qualitercumq(ue) conversorum ocularem demonstrationem, tum ob laboris a Scriptore post se relictj praestantiam, tum ob antiquj et praefertis Seculj diversitatem sive spectus Linguam Teutonicam, sive methodicam Rerum Biblicarum descriptionem, sive ipsam facultatis Theologicae medullam sive deniq(ue) industriam olim et hodie a christianis in religionis suae propagatione impensam, studiose reseruatur <lb/>
@@ -205,9 +168,7 @@
                      </msItem>
                      <msItem>
                         <locus>(fols. 6r–14r)</locus>
-<<<<<<< HEAD
-                        <title type="desc">Biblia Pauperum, Genesis to Wisdom</title>
-=======
+
                         <author key="person_2583890"><supplied>Alexander de Villa Dei (?)</supplied></author>
                         <title key="work_16372">Summarium Bibliae, Genesis to Wisdom</title><note>(German tr. with commentary)</note>
                         <rubric>Hye hebt sich an di biblien der arme<ex>n</ex> das erste puch heyst gensis vnd hebreysch genant Birsich </rubric>
@@ -215,30 +176,13 @@
                         <explicit>XIX <quote>der czorne</quote> den vnge<ex>re</ex>chte<ex>n</ex> wirt kumen der czorn vncz an daz ent on parmherczikeit her<ex>re</ex> du 
                            hast gegrost dein uolk vnd hast es geert und du hast es nit vorsmehte In aller erden hastu in peygestanden </explicit><finalRubric>Hie hat ein end di biblien der arme<ex>n</ex> uber dise puecher got sey lobe vnd danck 
                         </finalRubric>
->>>>>>> 3a5cc855
+
                         <note>Fol. 14v blank.</note>
                         <textLang mainLang="de">German</textLang>
                      </msItem>
                      <msItem>
                         <locus>(fols. 15r–377r)</locus>
-<<<<<<< HEAD
-                        <title type="desc">Bible, Genesis to Wisdom</title>
-                        <note>According to the Vulgate text: with Jerome’s prologues and Epistula 53, ‘ad Paulinum presbyterum’. </note>
-                        <note>The texts in the order: Epistula 53 – Prologue to Pentateuch – Genesis – Exodus – Leviticus – Numbers – Deutoronomy – Prologue to Joshua (x2) – Joshua – Judges – Ruth – Prologue to Kings – Kings I (Samuel I)– Kings II (Samuel II) – Kings III (Kings I) – Kings IV (Kings II) – Prologue to Chronicles (x2) – Chronicles I – Chronicles II – Prologue to Esdras I – Esdras I – Nehemiah – Esdras II – Prologue to Tobit – Tobit – Prologue to Judith – Judith – Prologue to Esther – Esther – Prologue to Job (x3) – Job – Prologue to Proverbs – Prologue to Psalms (x3) – Psalms – Prologue to Proverbs (x3) – Proverbs – Prologue to Ecclesiastes – Ecclesiastes – Song of Songs – Prologue to Wisdom – Wisdom.</note>
-                           <note><p>The scribe has made certain additions throughout the work that allow us to follow his progress, along with the final colophon. We find the following scribal entries of note, each added in red:</p>
-                           <p>(fol. 150v): Hie hebte sich an das erste puch der kunigk das erste capitel Vnd es hat ein end der prologus oder di uor rede vber di vier bucher der kunigk di do hat gemachte Sant Jeronimus der heilig ma(n) ann dominy M CCCC XLI · Am aller selen tag · Amen</p> 
-                           <p>(fol. 232r): Hie hat ein end das erste puch paralippomenon Oder das puch von den worten der tag der kunigk Juda geschriben in dem tausententen · vnd vierhundersten vnd in dem einvndvirczigsten Jare Am sambstag nach sant Nycolay Vnd es hebte sich an das ander puch der wort der tag der kung Juda · oder das ander puch Paralippomeno(n) Das erste capitel · Quit quit emisit scriptor hoc debet · corrigere lector · Deo gratias · </p>
-                              <p>(fol. 251v): Hye hat ein end das ander puch Paralippomenon od(er) das ander puch uon den worten der tag der kunig israhel · In dem tausententen vnd vierhundersten vnd ein vnd virczigsten Jare des herren am sambstag vor sant Thomas tagk dez heiligen czwelff poten · (Transcription by Stephen Mossman, c. 2003.)</p>
-                        </note>
-                        <textLang mainLang="de">German</textLang>
-                     </msItem>
-                     <msItem>
-                        <locus>(fols. 377v–385v)</locus>
-                        <note>Blank, except for the colophon on fol. 377va.</note>
-                           <note>Hie hat ein end das erste teil der Biblien Geschriben durch mich heinriczen(n) kun(n) uon slew/ecz der gepurte In dem Jar vnsers herren Ihu xpi do man czalt uo(n) der gepurte dez heylantz der werlt tausen Jare vnd vierhunderte Jar vnd czweyvndvyrczig Jare am freytag uor mitter vasten oder an sant Candicus tage zu nurmbergk In der nacht do es schir begond zu slahen drey in dy nacht · Quis hoc scribebat trisillaba(m) nomen habebat · Quid quit emisit scriptor · Hoc debet corriger lector · Quis istum librum furetur Tribus sonis suspendetur · Ich was nye also fro · vncz pis ich schreib finito libro · Seyt gedechtig mein · durch got vnd sein(er) pein · Di er geliden hat · durch vnser missetat · Explicit hac pertotum Infunde da mich potum (Transcription by Stephen Mossman, c. 2003.)</note>
-                        <textLang mainLang="de" otherLangs="la">German and Latin</textLang>
-                     </msItem>
-=======
+
                         <title type="desc" key="work_10454">Bible, Genesis to Wisdom</title>
                         <rubric>Prologus vber Genesis</rubric><incipit> Warumb ist geheyssen Paul<ex>us</ex> d<ex>er</ex> xij pot ein vas der aus der welung dar u<ex>m</ex>b 
                            wann ez ist gewest ein vas der E vn<ex>d</ex> ein lyberey od<ex>er</ex> puch kam<ex>er</ex> der heilige<ex>n</ex> schrift Dy pharisey haben sich gewundert in petro vnd in Johanne wy di wyssen dy ee</incipit>
@@ -261,29 +205,25 @@
                         <locus>(fols. 380r-385v)</locus>
                         <note>Later endleaves, blank.</note>
                      </msItem>
->>>>>>> 3a5cc855
+
                   </msContents>
                   <physDesc>
                      <objectDesc form="codex">
                         <supportDesc material="chart">
                            <support>paper; <watermark>seven different watermarks; five of these either resist identification or are too poorly perceptible to be distinguished clearly. Two can be identified as: 1. similar to Piccard, Blume 1096 (Como, 1433); 2. similar to Piccard, Ochsenkopf VII: 522 (Weinsberg 1437-39).</watermark>
                            </support>
-<<<<<<< HEAD
-                           <extent>385 leaves <!--WAS: 375 folios-->
-=======
+
                            <extent>v + 374 + v leaves <!--Watson: 375 folios-->
->>>>>>> 3a5cc855
+
                               <dimensions unit="mm" type="leaf">
                                  <height>390</height>
                                  <width>375</width>
                               </dimensions>
                            </extent>
-<<<<<<< HEAD
-                           <foliation>1-384 (fol. 311 is double) </foliation>
-=======
+
                            <foliation>1-384 (311, 311b are one leaf: the scribe has written far over the margin of the paper and the binder has folded across a flap of paper rather than cut through the text when trimming the manuscript) </foliation>
                           <!-- <collation>1-2(6) 3(12) 4(11) 5-18(12) 19(11) 20-33(12) 34(2)</collation> makes little sense-->
->>>>>>> 3a5cc855
+
                         </supportDesc>
                         <layoutDesc>
                            <layout columns="2" writtenLines="47 49">2 cols., 47-49 lines, column space <dimensions unit="mm" type="column">
@@ -301,32 +241,7 @@
                      <altIdentifier><idno>MS. Bodl. 970</idno></altIdentifier>
                   </msIdentifier>
                   <msContents>
-<<<<<<< HEAD
-                     <msItem>
-                        <locus>(fols. 1r–5v)</locus>
-                        <note>Blank</note>
-                     </msItem>
-                     <msItem>
-                        <locus>(fols. 6r–18v)</locus>
-                        <title type="desc">Biblia Pauperum, Ecclesiasticus – Revelation</title>
-                        <textLang mainLang="de">German</textLang>
-                     </msItem>
-                     <msItem>
-                        <locus>(fols. 19r–322v)</locus>
-                        <title type="desc">Bible, Ecclesiasticus – Revelation, with Jerome’s prologues</title>
-                        <colophon>Hy hat ein end das puch apokalippsis Das do ist das leczte puch in d(er) biblien der heiligen geschrifte Got d(er) allmechtig uater vnd der h(er)re ihus xpus sey gelobt vnd geert in den werlten d(er) werlt Amen Geschriben durch mich henrice kun nach der gepurt von slew/ecz aus der stat zu nu/ernbork in der stat meister vlrich segen smyd gesessen in d(er) zagel aw · angehoben In dem jar vnsers h(erre)n do man zalt uon der gepurt vnsers herren virczehenhundert jar vnd ein vnd virczig jar vnd geendet dornach in dem zwey vnd virczigsten jare · am Montag In mittag nach sant partholomeus tag des heiligen zwelff poten Ich was nye so fro vncz do schreib finito libro </colophon>
-                        <note>The texts in the order: Prologue to Ecclesiasticus – Ecclesiasticus – Prologue to Isaiah – Isaiah – Prologue to Jeremiah (x2) – Jeremiah – Prologue to Baruch – Baruch – Prologue to Ezekiel – Ezekiel – Prologue to Daniel – Daniel – Prologue to the Twelve Prophets – Prologue to Hosea (x3) – Hosea – Prologue to Joel (x4) – Joel – Prologue to Amos (x3) – Amos – Prologue to Obadiah – Obadiah – Prologue to Jonah (x2) – Jonah – Prologue to Micah – Micah – Prologue to Nahum – Nahum – Prologue to Habakkuk (x2) – Habakkuk – Prologue to Zephaniah (x2) – Zephaniah – Prologue to Haggai – Haggai – Prologue to Zechariah – Zechariah – Prologue to Malachi – Malachi – Prologue to Maccabees I (x3) – Maccabees I – Prologue to Maccabees II – Maccabees II – Prologue to Matthew (x2) – Matthew – Prologue to Mark – Mark – Prologue to Luke (x2) – Luke – Prologue to John – John – Prologue to the Pauline Epistles – Prologue to Romans (x3) – Romans – Prologue to Corinthians I – Corinthians I – Prologue to Corinthians II – Corinthians II – Prologue to Galatians – Galatians – Prologue to Ephesians – Ephesians – Prologue to Philippians – Philippians – Prologue to Colossians – Colossians – Laodicensians (?) – Prologue to Thessalonians I – Thessalonians I – Prologue to Thessalonians II – Thessalonians II – Prologue to Timothy I – Timothy I – Prologue to Timothy II – Timothy II – Prologue to Titus – Titus – Prologue to Philemon – Philemon – Prologue to Hebrews – Hebrews – Prologue to Acts – Acts – Prologue to the epistles of James – Prologue to James – James – Prologue to Peter I – Peter I – Prologue to Peter II – Peter II – Prologue to John I – John I – Prologue to John II – John II – Prologue to John III – John III – Prologue to Jude – Jude – Prologue to Revelation (x2) – Revelation.</note>
-                        <textLang mainLang="de">German</textLang>
-                     </msItem>
-                     <msItem>
-                        <locus>(fols. 323r–326r)</locus>
-                        <title type="desc">List of readings according to the missal</title>
-                        <textLang mainLang="de">German</textLang>
-                     </msItem>
-                     <msItem>
-                        <locus>(fols. 326v–334v)</locus>
-                        <note>Blank</note>
-=======
+
                      <textLang mainLang="de">German</textLang>
                      <msItem>
                         <locus>(fols. 1r–5v)</locus>
@@ -362,29 +277,25 @@
                      <msItem>
                         <locus>(fols. 329r–334v)</locus>
                         <note>Later endleaves, blank</note>
->>>>>>> 3a5cc855
+
                      </msItem>
                   </msContents>
                   <physDesc>
                      <objectDesc form="codex">
                         <supportDesc material="chart">
                            <support>paper; <watermark>two watermarks; both resist identification, though one (a Dreiberg) is identical to one present in MS. Bodl. 969. </watermark></support>
-<<<<<<< HEAD
-                           <extent>334 leaves <!--WAS: 324 folios-->
-=======
+
                            <extent>v + 313 + v leaves <!--check: Watson 324 folios, Mossman 323 but including 5 before and after -->
->>>>>>> 3a5cc855
+
                               <dimensions unit="mm" type="leaf">
                                  <height>390</height>
                                  <width>375</width>
                               </dimensions>
                            </extent>
-<<<<<<< HEAD
-                           <foliation>1-333 (fol. 233 is double)</foliation>
-=======
+
                            <foliation>1-333 (skipping from 149 to 160; 233 and 233b are one leaf: the scribe has written far over the margin of the paper and the binder has folded across a flap of paper rather than cut through the text when trimming the manuscript)</foliation>
                            <!--<collation>1(5) 2(2) 3(11) 4-27(12) 28(11)29(6)</collation>-->
->>>>>>> 3a5cc855
+
                         </supportDesc>
                         <layoutDesc>
                            <layout columns="2" writtenLines="47 49">2 cols., 47-49 lines, column space <dimensions unit="mm" type="column">
