<?xml version="1.0" encoding="UTF-8"?>
<?xml-model href="https://raw.githubusercontent.com/bodleian/consolidated-tei-schema/master/msdesc.rng" type="application/xml" schematypens="http://relaxng.org/ns/structure/1.0"?>
<?xml-model href="https://raw.githubusercontent.com/bodleian/consolidated-tei-schema/master/msdesc.rng" type="application/xml" schematypens="http://purl.oclc.org/dsdl/schematron"?>
<TEI xmlns="http://www.tei-c.org/ns/1.0" xml:id="manuscript_1542">
   <teiHeader>
      <fileDesc>
         <titleStmt>
            <title>MS. Bodl. 517</title>
            <title type="collection">MSS. Bodl. (Bodley)</title>
            
            <respStmt xml:id="SC">
               <resp when="1922">Cataloguer</resp>
               <persName>Falconer Madan</persName>
               <persName>H. H. E. Craster</persName>
            </respStmt>
            
            <respStmt xml:id="PA">
               <resp when="1973">Cataloguer</resp>
               <persName>Otto Pächt</persName>
               <persName>J. J. G. Alexander</persName>
            </respStmt>
            
            <respStmt xml:id="SJB">
               <resp when="2022">Encoding</resp>
               <persName>Stewart Brookes</persName>
            </respStmt>
            
         </titleStmt>
         <publicationStmt>
            <publisher>
               <orgName type="department">Special Collections</orgName>
               <orgName type="unit">Bodleian Libraries</orgName>
               <orgName type="institution">University of Oxford</orgName>
               <email>specialcollections.enquiries@bodleian.ox.ac.uk</email>
            </publisher>
            <idno type="msID">MS_Bodl_517</idno>
            <idno type="collection">Bodl</idno>
            <idno type="catalogue">Western</idno>
         </publicationStmt>
         <sourceDesc>
            <msDesc xml:id="MS_Bodl_517" xml:lang="en">
               <msIdentifier>
                  <country>United Kingdom</country>
                  <region type="county">Oxfordshire</region>
                  <settlement key="place_7011931">Oxford</settlement>
                  <institution>University of Oxford</institution>
                  <repository>Bodleian Library</repository>
                  <idno type="shelfmark">MS. Bodl. 517</idno>
                  <altIdentifier type="internal">
                     <idno type="SCN">2580</idno>
                  </altIdentifier>
               </msIdentifier>
               <msContents>
                  
                  <msItem n="1" xml:id="MS_Bodl_517-item1">
                     <author key="person_259261547">William of Jumièges</author>
                     <title key="work_5068">Gesta normannorum ducum</title>
                     
                     <note>Begins in Book II, chapter 12 'piscator iaculo
                        transfixum [?] mortuum sternit' and finishes the last page with the end of
                        the 42nd chapter of Book  VII</note>
                     
                     <note>Often in a shorter form than the printed editions</note>
                     
                     <note>Laura Cleaver notes that this is the earliest surviving copy of the <title>Gesta Normannorum Ducum</title> 
                        (<ref target="https://www.zotero.org/groups/434020/bodleian_library_western_medieval_manuscripts_bibliography/search/cleaver/titleCreatorYear/items/823T279R/item-list">'The Circulation of History Books in Twelfth-century Normandy'</ref>, in 
                        <title>The Concept of the Book</title>, ed. by Cynthia Johnston (2019), p. 57), 
                        adding that 'van Houts concluded that its text is likely to be the closest to William's original version' (Elisabeth M. C. van Houts, 
                        <title><ref target="https://www.zotero.org/groups/434020/bodleian_library_western_medieval_manuscripts_bibliography/search/houts/titleCreatorYear/items/46I3JUZJ/item-list">
                           Gesta Normannorum Ducum: een studie over de handschriften, de tekst, het geschiedwerk en het genre</ref></title> (1982), pp. c-ci and cxxi-cxxii)</note>
                     
                     <textLang mainLang="la">Latin</textLang>
                     
                  </msItem>
               </msContents>
               <physDesc>
                  <objectDesc form="codex">
                     <supportDesc material="perg">
                        <support>parchment</support>
                     
                        <extent>
                           ii + 34 leaves
                           <dimensions unit="in" type="binding">
                              <height>7.5</height>
                              <width>5.25</width>
                           </dimensions>
                        </extent>
                        
                        <condition>
                           In parts illegible and two leaves (fols 2b, 17) are mutilated, and probably several are lost
                           
                       <p>'Parts of thirty-three folios survive, and the losses included the first quire [...] a large initial in red and green 
                          at the start of book five has been partially excised where folio 17 is torn' 
                          (Cleaver, <ref target="https://www.zotero.org/groups/434020/bodleian_library_western_medieval_manuscripts_bibliography/search/cleaver/titleCreatorYear/items/823T279R/item-list">
                             'The Circulation of History Books in Twelfth-century Normandy'</ref>, p. 57)</p>
                        
                        <p>Cleaver comments that the 'highest-quality volumes have large, unbroken folios, cut from the middle of skins to create regular, rectangular 
                           leaves' and, in contrast, 'Bodleian Library MS Bodley 517 used the whole skin, including its uneven edges' 
                           (<title><ref target="https://www.zotero.org/groups/434020/bodleian_library_western_medieval_manuscripts_bibliography/tags/MS.%20Bodl.%20517/items/XRENKDME/item-list">Illuminated History Books in the Anglo-Norman world, 1066-1272</ref></title> [2018], p. 39) 
                        </p></condition>
                        
                     </supportDesc>
                     
                  </objectDesc>
                     
                  <decoDesc resp="#PA">
                     <summary>Style of initials as in manuscripts from <orgName key="org_123429486">Lyre</orgName>, now at Évreux. <ref target="https://catalog.hathitrust.org/Record/000468709">Pächt and Alexander</ref> i. 455
                     </summary>                     
                     <decoNote type="decInit">Good initials, mutilated.
                     <p>'The only surviving major initial is on folio 26v. Sketched but not coloured, 
                        it contains two dragons biting foliage, motifs that were popular in Normandy' 
                        (Cleaver, <ref target="https://www.zotero.org/groups/434020/bodleian_library_western_medieval_manuscripts_bibliography/search/cleaver/titleCreatorYear/items/823T279R/item-list">
                           'The Circulation of History Books in Twelfth-century Normandy'</ref>, p. 57, with a picture of this initial on p. 58)</p>
                     <p>Cleaver observes that the initials are in the same ink as the text, which is an indicator of 'less expensive volumes'. 
                        Even so, the addition of the initials seems 'to have been treated as a separate phase of work, as spaces have been left for them. 
                        It is probable that the maker of the volume intended to add rubrics and colour throughout, 
                        and notes have been left in the margins for the rubricator indicating the text to be added in red paint, 
                        but this stage was never completed' (Cleaver, <title><ref target="https://www.zotero.org/groups/434020/bodleian_library_western_medieval_manuscripts_bibliography/tags/MS.%20Bodl.%20517/items/XRENKDME/item-list">Illuminated History 
                           Books in the Anglo-Norman world, 1066-1272</ref></title> [2018], p. 43)</p></decoNote>
                     <decoNote type="maniculae">Maniculae written below the bottom line appear on fols 7, 7v, 10, 13, 22 
                        (Cleaver, <title><ref target="https://www.zotero.org/groups/434020/bodleian_library_western_medieval_manuscripts_bibliography/tags/MS.%20Bodl.%20517/items/XRENKDME/item-list">Illuminated History Books in the Anglo-Norman world, 1066-1272</ref>
                        </title> [2018], p. 43)</decoNote>
                  </decoDesc>
               </physDesc>
               <history>
                  <origin>
                     <origDate calendar="Gregorian" notBefore="1090" notAfter="1100"><hi rend="italic">c</hi>. 1100</origDate>
                     <origPlace>
                        <country key="place_1000070">France</country>, <region key="place_7002886">Normandy  </region>. Cleaver suggests, on the basis of its script and style of decoration, 
                           that the manuscript might have been produced at 
                           <settlement key="place_7008926">Jumièges</settlement>, <orgName key="org_158803227">Benedictine Abbey</orgName>
                           (<ref target="https://www.zotero.org/groups/434020/bodleian_library_western_medieval_manuscripts_bibliography/search/cleaver/titleCreatorYear/items/823T279R/item-list">'The Circulation of History Books in Twelfth-century Normandy'</ref>, p. 57)
                        
                        <!--ORIGINAL: French, Normandy-->
                     </origPlace>
                  </origin>
                  
                  <provenance> On fol. i, in <persName role="fmo" key="person_37266689">John Twyne</persName>'s hand, is 'Dudo ut opinor' 
                     (Andrew Watson, <ref target="https://www.zotero.org/groups/434020/bodleian_library_western_medieval_manuscripts_bibliography/tags/MS.%20Bodl.%20517/items/EWRJXE9X/item-list">
                        'John Twyne of Canterbury (d. 1581) As a Collector of Medieval Manuscripts'</ref>, <title>The Library</title>, 8 [1986], p. 151)</provenance>
                  <acquisition>Presented by <persName role="dnr" key="person_15121578">Thomas Twyne</persName> in 1612</acquisition>
               </history>
               <additional>
                  <adminInfo>
                     <recordHist>
                        <source>
<<<<<<< HEAD
                           <ref target="https://medieval.bodleian.ox.ac.uk/about">Summary description</ref> abbreviated from the Summary Catalogue (1922). Decoration, localization and date follow Pächt and Alexander (1966). <listBibl>
=======
                           Description adapted (April 2023) by Stewart J. Brookes from the Summary Catalogue (1922), with additional reference to published literature as cited. 
                           
                           <listBibl>                            
>>>>>>> 559ee609
                              <bibl facs="aap0456.gif" type="SC">Summary Catalogue, vol. 2, part 1, p. 435</bibl>
                              <bibl facs="aap0457.gif" type="SC">Summary Catalogue, vol. 2, part 1, p. 436</bibl>
                           </listBibl>
                        </source>
                     </recordHist>
                  </adminInfo>
                  <listBibl type="WRAPPER">
                     <listBibl type="INTERNET">
                        <head>Online resources:</head>
                        <bibl>
                           <ref target="https://clasp.ell.ox.ac.uk/db-latest/apmo/entry/581_1">
                              <title>Electronic Gneuss-Lapidge</title> (entry 581.1)</ref>
                        </bibl>
                     </listBibl>
                  </listBibl>
               </additional>
            </msDesc>
         </sourceDesc>
      </fileDesc>
      <revisionDesc>
         <change when="2023-04-24">Description revised to incorporate all the information in the Summary Catalogue (1922)</change>
         <change when="2017-07-01">First online publication.</change>
         <change when="2017-05-25">
            <persName>James Cummings</persName> Up-converted the markup using <ref target="https://github.com/jamescummings/Bodleian-msDesc-ODD/blob/master/convertTolkien2Bodley.xsl">https://github.com/jamescummings/Bodleian-msDesc-ODD/blob/master/convertTolkien2Bodley.xsl</ref>
         </change>
      </revisionDesc>
   </teiHeader>
   <text>
      <body>
         <p/>
      </body>
   </text>
</TEI><|MERGE_RESOLUTION|>--- conflicted
+++ resolved
@@ -144,13 +144,11 @@
                   <adminInfo>
                      <recordHist>
                         <source>
-<<<<<<< HEAD
-                           <ref target="https://medieval.bodleian.ox.ac.uk/about">Summary description</ref> abbreviated from the Summary Catalogue (1922). Decoration, localization and date follow Pächt and Alexander (1966). <listBibl>
-=======
+
                            Description adapted (April 2023) by Stewart J. Brookes from the Summary Catalogue (1922), with additional reference to published literature as cited. 
                            
                            <listBibl>                            
->>>>>>> 559ee609
+
                               <bibl facs="aap0456.gif" type="SC">Summary Catalogue, vol. 2, part 1, p. 435</bibl>
                               <bibl facs="aap0457.gif" type="SC">Summary Catalogue, vol. 2, part 1, p. 436</bibl>
                            </listBibl>
