<?xml version="1.0" encoding="UTF-8"?>
<?xml-model href="https://raw.githubusercontent.com/bodleian/consolidated-tei-schema/master/msdesc.rng" type="application/xml" schematypens="http://relaxng.org/ns/structure/1.0"?>
<?xml-model href="https://raw.githubusercontent.com/bodleian/consolidated-tei-schema/master/msdesc.rng" type="application/xml" schematypens="http://purl.oclc.org/dsdl/schematron"?>
<TEI xmlns="http://www.tei-c.org/ns/1.0" xml:id="manuscript_1825">
   <teiHeader>
      <fileDesc>
         <titleStmt>
            <title>MS. Bodl. 835</title>
            <title type="collection">MSS. Bodl. (Bodley)</title>
            
            <respStmt xml:id="SC">
               <resp when="1922">Cataloguer</resp>
               <persName>Falconer Madan</persName>
               <persName>H. H. E. Craster</persName>
            </respStmt>
            
            <respStmt xml:id="SJB">
               <resp when="2022">Encoding</resp>
               <persName>Stewart Brookes</persName>
            </respStmt>
            
            
         </titleStmt>
         <publicationStmt>
            <publisher>
               <orgName type="department">Special Collections</orgName>
               <orgName type="unit">Bodleian Libraries</orgName>
               <orgName type="institution">University of Oxford</orgName>
               <email>specialcollections.enquiries@bodleian.ox.ac.uk</email>
            </publisher>
            <idno type="msID">MS_Bodl_835</idno>
            <idno type="collection">Bodl</idno>
            <idno type="catalogue">Western</idno>
         </publicationStmt>
         <sourceDesc>
            <msDesc xml:id="MS_Bodl_835" xml:lang="en">
               <msIdentifier>
                  <country>United Kingdom</country>
                  <region type="county">Oxfordshire</region>
                  <settlement key="place_7011931">Oxford</settlement>
                  <institution>University of Oxford</institution>
                  <repository>Bodleian Library</repository>
                  <idno type="shelfmark">MS. Bodl. 835</idno>
                  <altIdentifier type="internal">
                     <idno type="SCN">2545</idno>
                  </altIdentifier>
               </msIdentifier>
               <msContents>
               
                  <msItem n="1" xml:id="MS_Bodl_835-item1">
                     <locus>(fol. 1)</locus>
                     <author key="person_100227669">Ambrose</author>
                     <title key="work_460">De Ioseph patriarcha</title>
                     <rubric>Liber ... [erasure] sancti Ambrosii de Prophetis</rubric>
                     <incipit>Sanctorum uita cæteris norma</incipit>
                     <textLang mainLang="la">Latin</textLang>
                  </msItem>
                  
                  <msItem n="2" xml:id="MS_Bodl_835-item2">
                     <locus>(fol. 15v)</locus>
                     <author key="person_100227669">Ambrose</author>
                     <title key="work_466">De patriarchis</title>
                     <textLang mainLang="la">Latin</textLang>
                  </msItem>
                  
                  <msItem n="3" xml:id="MS_Bodl_835-item3">
                     <locus>(fol. 26v)</locus>
                     <author key="person_100227669">Ambrose</author>
                     <title key="work_467">de poenitentia</title>
                     <rubric>De poenitentia</rubric>
                    <note> in two books (see fol. 38v)</note>
                     <textLang mainLang="la">Latin</textLang>
                  </msItem>
                  
                  <msItem n="4" xml:id="MS_Bodl_835-item4">
                     <locus>(fol. 49)</locus>
                     <author key="person_100227669">Ambrose</author>
                     <title key="work_456">De excessu fratris Satyri</title>
                     <rubric>Liber primus de fratre sancti Ambrosii</rubric>
                     <note>followed at fol. 60 by the second book</note>
                     <textLang mainLang="la">Latin</textLang>
                  </msItem>
                  
               </msContents>
               <physDesc>
                  <objectDesc form="codex">
                     <supportDesc material="perg">
                        <support>parchment</support>
                        
                        <extent>
                           ii + 81 leaves
                           <dimensions unit="in" type="binding">
                              <height>9.5</height>
                              <width>6.375</width>
                           </dimensions>
                        </extent>
                        
                     </supportDesc>
                  </objectDesc>
                  <bindingDesc>
                     <binding notBefore="1400" notAfter="1500">
                        <p>White parchment on boards, clasp lost, title on outer end cover, once
         protected by talc (?); English 15th century work, damaged.</p>
                     </binding>
                  </bindingDesc>
               </physDesc>
               <history>
                  <origin>
                     <origDate calendar="Gregorian" notAfter="1100" notBefore="1090">11th century, late (?)</origDate>
                     <origPlace cert="low">
                        <country key="place_1000070">France</country> (?)</origPlace>
                  </origin>
                  <provenance type="MLGB3_provenance_evidence"
                              source="http://mlgb3.bodleian.ox.ac.uk/mlgb/book/4970">
<<<<<<< HEAD
                     <orgName role="fmo" key="org_144217511">Salisbury, Wiltshire, Cathedral church of St Mary the Virgin; see removed from Sherborne in 1078</orgName>: The same scribe s. xii wrote the letters 'D.M.' as a 'nota bene' sign in the margins of Aberdeen UL 216, <ref target="https://medieval.bodleian.ox.ac.uk/catalog/manuscript_1423">MS. Bodl. 392</ref>, <ref target="https://medieval.bodleian.ox.ac.uk/catalog/manuscript_1477">MS. Bodl. 444</ref> (fols 1-27), <ref target="https://medieval.bodleian.ox.ac.uk/catalog/manuscript_1743">MS. Bodl. 756</ref>, <ref target="https://medieval.bodleian.ox.ac.uk/catalog/manuscript_1751">MS. Bodl. 765</ref>, <ref target="https://medieval.bodleian.ox.ac.uk/catalog/manuscript_1753">MS. Bodl. 768</ref>, MS. Bodl. 835; MS. Fell 1, 4; <ref target="https://medieval.bodleian.ox.ac.uk/catalog/manuscript_8331">MS. Rawl. C.723</ref>; Salisbury Cath. 10, 24, 25, 37, 67, 78, 88, 106, 128, 129, 135, 140, 154, 159, 165. (<ref target="http://mlgb3.bodleian.ox.ac.uk/mlgb/book/4970">MLGB3</ref>: evidence from marginalia, sometimes distinctive of a particular house or known scribe). </provenance>
=======
                     <orgName role="fmo" key="org_144217511">Salisbury, Wiltshire, Cathedral church of St Mary the Virgin; see removed from Sherborne in 1078</orgName>: The same scribe s. xii wrote the letters 'D.M.' as a 'nota bene' sign in the margins of Aberdeen UL 216, Bodl. 392, 444 (fols. 1–27), 756, 765, 768, 835; Fell 1, 4; Rawl. C.723; Salisbury Cath. 10, 24, 25, 37, 67, 78, 88, 106, 128, 129, 135, 140, 154, 159, 165. (<ref target="http://mlgb3.bodleian.ox.ac.uk/mlgb/book/4970">MLGB3</ref>: evidence from marginalia, sometimes distinctive of a particular house or known scribe). </provenance>
>>>>>>> fbdcceb5
                  <provenance type="MLGB3_laterOwners"
                              source="http://mlgb3.bodleian.ox.ac.uk/mlgb/book/4970">'Liber Bibliothecae Saresburiensis 7' (s. xvii). (<ref target="http://mlgb3.bodleian.ox.ac.uk/mlgb/book/4970">MLGB3</ref>)</provenance>
                  <provenance type="MLGB3_generalNotes"
                     source="http://mlgb3.bodleian.ox.ac.uk/mlgb/book/4970"><ref target="https://medieval.bodleian.ox.ac.uk/catalog/manuscript_1541">MS. Bodl. 516</ref>, <ref target="https://medieval.bodleian.ox.ac.uk/catalog/manuscript_1690">MS. Bodl. 698</ref>, <ref target="https://medieval.bodleian.ox.ac.uk/catalog/manuscript_1743">MS. Bodl. 756</ref>, <ref target="https://medieval.bodleian.ox.ac.uk/catalog/manuscript_1751">MS. Bodl. 765</ref>, <ref target="https://medieval.bodleian.ox.ac.uk/catalog/manuscript_1753">MS. Bodl. 768</ref> and MS. Bodl. 835 belonged to Salisbury cathedral in s. xvii in.      Medieval binding.     
                     'A' at head of fol. 1r.     'Liber ambrosii de prophetis ...' (s. xv). on outside of back cover.     Chainmark at foot of 1st cover in centre (<ref target="http://mlgb3.bodleian.ox.ac.uk/mlgb/book/4970">MLGB3</ref>)
                                             </provenance>
               </history>
               <additional>
                  <adminInfo>
                     <recordHist>
                        
                        <source>
                           Description adapted (December 2022) by Stewart J. Brookes from the Summary Catalogue (1922)
                           <listBibl>
                              <bibl facs="aap0442.gif" type="SC">Summary Catalogue, vol. 2, part 1, p. 421</bibl>
                           </listBibl>
                        </source>
                     </recordHist>
                  </adminInfo>
                  <listBibl type="WRAPPER">
                     <listBibl type="INTERNET">
                        <head>Online resources:</head>
                        <bibl>
                           <ref target="http://mlgb3.bodleian.ox.ac.uk/mlgb/book/4970">
                              <title>MLGB3: Medieval Libraries of Great Britain</title>
                           </ref>
                        </bibl>
                     </listBibl>
                  </listBibl>
               </additional>
            </msDesc>
         </sourceDesc>
      </fileDesc>
      <revisionDesc>
         <change when="2022-12-06">Description revised to incorporate all the information in the Summary Catalogue (1922)</change>
         <change when="2022-04-04">Add binding information from Summary Catalogue.</change>
         <change when="2021-12-14">Add provenance information from MLGB3.</change>
         <change when="2017-07-01">First online publication.</change>
         <change when="2017-05-25">
            <persName>James Cummings</persName> Up-converted the markup using <ref target="https://github.com/jamescummings/Bodleian-msDesc-ODD/blob/master/convertTolkien2Bodley.xsl">https://github.com/jamescummings/Bodleian-msDesc-ODD/blob/master/convertTolkien2Bodley.xsl</ref>
         </change>
      </revisionDesc>
   </teiHeader>
   <text>
      <body>
         <p/>
      </body>
   </text>
</TEI><|MERGE_RESOLUTION|>--- conflicted
+++ resolved
@@ -112,11 +112,9 @@
                   </origin>
                   <provenance type="MLGB3_provenance_evidence"
                               source="http://mlgb3.bodleian.ox.ac.uk/mlgb/book/4970">
-<<<<<<< HEAD
+
                      <orgName role="fmo" key="org_144217511">Salisbury, Wiltshire, Cathedral church of St Mary the Virgin; see removed from Sherborne in 1078</orgName>: The same scribe s. xii wrote the letters 'D.M.' as a 'nota bene' sign in the margins of Aberdeen UL 216, <ref target="https://medieval.bodleian.ox.ac.uk/catalog/manuscript_1423">MS. Bodl. 392</ref>, <ref target="https://medieval.bodleian.ox.ac.uk/catalog/manuscript_1477">MS. Bodl. 444</ref> (fols 1-27), <ref target="https://medieval.bodleian.ox.ac.uk/catalog/manuscript_1743">MS. Bodl. 756</ref>, <ref target="https://medieval.bodleian.ox.ac.uk/catalog/manuscript_1751">MS. Bodl. 765</ref>, <ref target="https://medieval.bodleian.ox.ac.uk/catalog/manuscript_1753">MS. Bodl. 768</ref>, MS. Bodl. 835; MS. Fell 1, 4; <ref target="https://medieval.bodleian.ox.ac.uk/catalog/manuscript_8331">MS. Rawl. C.723</ref>; Salisbury Cath. 10, 24, 25, 37, 67, 78, 88, 106, 128, 129, 135, 140, 154, 159, 165. (<ref target="http://mlgb3.bodleian.ox.ac.uk/mlgb/book/4970">MLGB3</ref>: evidence from marginalia, sometimes distinctive of a particular house or known scribe). </provenance>
-=======
-                     <orgName role="fmo" key="org_144217511">Salisbury, Wiltshire, Cathedral church of St Mary the Virgin; see removed from Sherborne in 1078</orgName>: The same scribe s. xii wrote the letters 'D.M.' as a 'nota bene' sign in the margins of Aberdeen UL 216, Bodl. 392, 444 (fols. 1–27), 756, 765, 768, 835; Fell 1, 4; Rawl. C.723; Salisbury Cath. 10, 24, 25, 37, 67, 78, 88, 106, 128, 129, 135, 140, 154, 159, 165. (<ref target="http://mlgb3.bodleian.ox.ac.uk/mlgb/book/4970">MLGB3</ref>: evidence from marginalia, sometimes distinctive of a particular house or known scribe). </provenance>
->>>>>>> fbdcceb5
+
                   <provenance type="MLGB3_laterOwners"
                               source="http://mlgb3.bodleian.ox.ac.uk/mlgb/book/4970">'Liber Bibliothecae Saresburiensis 7' (s. xvii). (<ref target="http://mlgb3.bodleian.ox.ac.uk/mlgb/book/4970">MLGB3</ref>)</provenance>
                   <provenance type="MLGB3_generalNotes"
