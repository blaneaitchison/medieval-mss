<?xml version="1.0" encoding="UTF-8"?><?xml-model href="https://raw.githubusercontent.com/bodleian/consolidated-tei-schema/master/msdesc.rng" type="application/xml" schematypens="http://relaxng.org/ns/structure/1.0"?><?xml-model href="https://raw.githubusercontent.com/bodleian/consolidated-tei-schema/master/msdesc.rng" type="application/xml" schematypens="http://purl.oclc.org/dsdl/schematron"?>
<TEI xmlns="http://www.tei-c.org/ns/1.0" xml:id="manuscript_1193">
   <teiHeader>
      <fileDesc>
         <titleStmt>
            <title>MS. Bodl. 131</title>
            <title type="collection">MSS. Bodl. (Bodley)</title>
            <respStmt xml:id="PA">
               <resp when="1973">Cataloguer</resp>
               <persName>Otto Pächt</persName>
               <persName>J. J. G. Alexander</persName>
            </respStmt>
            <respStmt xml:id="SC">
               <resp when="1922">Cataloguer</resp>
               <persName>Falconer Madan</persName>
               <persName>H. H. E. Craster</persName>
            </respStmt>
            <respStmt xml:id="MLH">
               <resp when="2020">Encoding</resp>
               <resp when="2020">Catalogue updates and corrections</resp>
               <persName>Matthew Holford</persName>
            </respStmt>
         </titleStmt>
         <editionStmt>
            <edition>TEI P5</edition>
         </editionStmt>
         <publicationStmt>
            <publisher>Special Collections, Bodleian Libraries</publisher>
            <address>
               <orgName type="department">Special Collections</orgName>
               <orgName type="unit">Bodleian Libraries</orgName>
               <orgName type="institution">University of Oxford</orgName>
               <street>Weston Library, Broad Street</street>
               <settlement key="place_7011931">Oxford</settlement>
               <postCode>OX1 3BG</postCode>
               <country>United Kingdom</country>
            </address>
            <distributor>
               <email>specialcollections.enquiries@bodleian.ox.ac.uk</email>
            </distributor>
            <!--Availability statement will be added here-->
            <idno type="msID">MS_Bodl_131</idno>
            <idno type="collection">Bodl</idno>
            <idno type="catalogue">Western</idno>
         </publicationStmt>
         <sourceDesc>
            <msDesc xml:id="MS_Bodl_131" xml:lang="en">
               <msIdentifier>
                  <country>United Kingdom</country>
                  <region type="county">Oxfordshire</region>
                  <settlement key="place_7011931">Oxford</settlement>
                  <institution>University of Oxford</institution>
                  <repository>Bodleian Library</repository>
                  <idno type="shelfmark">MS. Bodl. 131</idno>
                  <altIdentifier type="internal">
                     <idno type="SCN">1999</idno>
                  </altIdentifier>
               </msIdentifier>
               <msContents>
                  <msItem xml:id="MS_Bodl_131-part2-item1" n="1">
                     <locus>(fol. 1)</locus>
                     <author key="person_289681963">Ps.-Bonaventure</author>
                     <title key="work_3269">Meditationes uitae Christi</title>
                     <note>(English translation by <persName role="trl" key="person_51725689"
                           >Nicholas Love</persName>: 'The Mirrour of the blyssed Lyfe of Ihesu
                        Christ')</note>
                     <note>Preceded by a list of chapters and a 'proheme'.</note>
                     <incipit type="proem">Quecunque scripta sunt ... Thise be the wordes of the
                        gret doctour'</incipit>
                     <incipit type="text">Amang other vertus</incipit>
                     <finalRubric type="colophon">Explicit speculum Vite Cristi, quod John
                        Morton</finalRubric>
                     <textLang mainLang="en">English</textLang>
                  </msItem>
                  <msItem xml:id="MS_Bodl_131-part2-item2i" n="2.i" class="#devotiones">
                     <locus>(fol. 122)</locus>
                     <author key="person_28731111">William Flete</author>
                     <title key="work_5006">De remediis contra temptaciones</title><note>(English tr., version Ia) </note>
                     <incipit>For als mekyll as the apostell says</incipit>
                     <note>Jessica Lamothe, 'An edition of the Latin and four Middle English versions of William Flete’s De remediis contra temptaciones (Remedies against Temptations)'. PhD thesis, University of York, 2017 </note>
                     <note>Followed by:</note><msItem> <title key="work_6279">‘Cleanness of Soul’</title><note>A translated extract from Catherine of Siena’s Documento Spirituale, Jolliffe I.7c. (ed. Lamothe, thesis, pp. 51-2, and by <bibl>Dirk Schultze in <title>Anglia</title> 136, no. 2, 11 June 2018</bibl>)</note></msItem><msItem><note>'The Twelve Points' <bibl type="repertory">Jolliffe I.13c</bibl>, an extract from Book 2, Chapter 16 of the <title key="work_4592">Revelations</title> of St Bridget of Sweden (Domenico Pezzini, ‘The twelf poyntes: Versioni di un trattato Brigidino (Rev. II,16) nel quattrocento inglese’, Aevum, 62 (1988), 286–301)</note></msItem>
                     <textLang mainLang="en">English</textLang>
                  </msItem>
                  <msItem xml:id="MS_Bodl_131-part2-item2iii" n="2.ii" class="#devotiones"><locus>(fol.
                        131v)</locus>
                     <author key="person_289681963">Ps.-Bonaventure</author>
                     <title key="work_3962">Meditationes de passione Christi</title>
                     <incipit>In libro qui dicitur Legenda Aurea </incipit><incipit>Cum enim a cena surrexit</incipit>
                     <note>Abridged version, with added prefatory material introducing the hours of the Passion (Lamothe, thesis, p. 52)</note>
                     <textLang mainLang="la">Latin</textLang>
                  </msItem>
                  <msItem xml:id="MS_Bodl_131-part2-item2iv" n="2.iii" class="#devotiones"><locus>(fol. 136v)</locus>
                     <title type="desc" key="work_11854">Form of confession</title>
                     <incipit>I knaw me to God</incipit>
                     <note><bibl type="repertory">Jolliffe, C.33</bibl>, this manuscript only; followed by short texts on suffering, contrition and confession, <bibl type="repertory">Jolliffe J.1</bibl> and <bibl type="repertory">Jolliffe E.18</bibl>, Lamothe, pp. 52-3.</note>
                     <textLang mainLang="en">English</textLang>
                  </msItem>
                  <msItem xml:id="MS_Bodl_131-part2-item3" n="3">
                     <locus>(fol. 140v)</locus>
                     <title key="work_16293">Verses on the kings of England</title><note>(DIMEV 727, NIMEV 444)</note>
                    <incipit>This myghty William</incipit> <note>Fol. 141 is
                        slightly injured.</note>
                     <textLang mainLang="en">English</textLang></msItem>
                  <msItem xml:id="MS_Bodl_131-part2-item4" n="4">
                     <locus>(fol. 144v)</locus>
                     <title type="desc">Carthusian verses on the monastic life</title>
                     <incipit>Ad regnum celi
                           suspires mente fideli</incipit>
                     <note> Michael G. Sargent, ‘The Latin Verses over the Cell Doors of London Charterhouse’, in <title>Studies in Carthusian Monasticism in the Late Middle Ages</title>, ed. by Julian Luxford (Turnhout: Brepols, 2009), pp. 179–97.</note><note>Followed by three short Latin theological pieces in different
                           hands (see Lamothe, p. 54).</note>
                     <textLang mainLang="la">Latin</textLang>
                  </msItem>
               </msContents>
               <physDesc>
                  <objectDesc form="codex">
                     <supportDesc material="mixed">
                        <support>parchment and paper</support>
                        <extent>ii + 150 leaves
                           <dimensions type="leaf" unit="in">
                              <height>8.25</height>
                              <width>5.875</width>
                           </dimensions></extent>
                     </supportDesc>
                  </objectDesc>
                  <bindingDesc>
                     <binding contemporary="true">
                        <p>White leather on
                           bevelled boards, clasp lost, contemporary English
                           work</p>
                     </binding>
                  </bindingDesc>
               </physDesc>
               <history>
                  <origin>
                     <origDate calendar="Gregorian" notAfter="1460" notBefore="1440">15th century,
                        middle</origDate>
                     <origPlace>
                        <country key="place_7002445">English</country>, <settlement
                           key="place_7011995">York</settlement> (?)
                     </origPlace>
                  </origin>
                  <provenance>Written by <persName role="scr fmo" key="person_715">John Morton</persName> (art. 1), presumably the John Morton who received the letters of confraternity bound in at fols. 148-9, perhaps for his own use.</provenance>
                  <acquisition notAfter="1611" notBefore="1605">Probably acquired by the Library between 1605 and 1611.</acquisition>
               </history>


               <additional>
                  <adminInfo>
                     <recordHist>
                        <source>
                           Description adapted (April 2020) from the following sources, with additional reference to published literature as cited:
                           <listBibl>
                              <bibl>Otto Pächt and J. J. G. Alexander, <title>Illuminated Manuscripts in the Bodleian Library Oxford</title>, III (1973), nos. 191 (fols. i-ii), 900 (fols. 148-9) [decoration, origin, date]</bibl>
                              <bibl>Summary Catalogue (1922) [main manuscript]</bibl>
                           </listBibl>  
                           <listBibl>
                              <bibl type="SC" facs="aap0173.gif">Summary Catalogue, vol. 2, part 1,
                                 p. 152</bibl>
                              <bibl type="SC" facs="aap0174.gif">Summary Catalogue, vol. 2, part 1,
                                 p. 153</bibl>
                           </listBibl>
                        </source>
                     </recordHist>
                  </adminInfo>
                  <listBibl type="WRAPPER">
                     <listBibl type="PRINT">
                        <head>Published descriptions:</head>
                        <bibl>Jessica Lamothe, 'An edition of the Latin and four Middle English versions of William Flete’s De remediis contra temptaciones (Remedies against Temptations)'. PhD thesis, University of York, 2017, pp. 49-56 </bibl>
                     </listBibl>
                     <listBibl type="INTERNET">
                        <head>Online resources:</head>
                        <bibl><ref target="http://jonas.irht.cnrs.fr/manuscrit/75553"><title>JONAS:
                                 Répertoire des textes et des manuscrits médiévaux d'oc et
                                 d'oïl</title></ref></bibl>
                     </listBibl>
                  </listBibl>
               </additional>
               <msPart xml:id="MS_Bodl_131-part1">
                  <msIdentifier>
                     <altIdentifier type="partial">
                        <idno type="part">MS. Bodl. 131 - endleaves (fols. i-ii)</idno>
                     </altIdentifier>
                  </msIdentifier>
                  <msContents>
                     <msItem xml:id="MS_Bodl_131-part1-item1" n="1" class="#liturgica">
                        <title type="desc" key="work_12122">Gradual </title>
                        <note>(fragment, leaves marked xxix, xxx)</note>
                        <textLang mainLang="la">Latin</textLang>
                     </msItem>
                  </msContents>
                  <physDesc>
                     <objectDesc form="codex">
                        <supportDesc material="perg">
                           <support>parchment</support>
                        </supportDesc>
                     </objectDesc>
                     <musicNotation>
                        <p>Musical notation.</p>
                     </musicNotation>
                     <decoDesc>
                        <decoNote type="decInit">Initial. (P&amp;A iii. 191)</decoNote>
                     </decoDesc>
                  </physDesc>
                  <history>
                     <origin>
                        <origDate calendar="Gregorian" notAfter="1175" notBefore="1150">12th century, third quarter</origDate>
                        <origPlace>
                           <country key="place_7002445">English</country>
                        </origPlace>
                     </origin>
                  </history>
               </msPart>


               <msPart xml:id="MS_Bodl_131-part3">
                  <msIdentifier>
                     <altIdentifier type="partial">
                        <idno type="part">MS. Bodl. 131 - endleaves (fols. 148-149)</idno>
                     </altIdentifier>
                  </msIdentifier>
                  <msContents>
<<<<<<< HEAD

                     <msItem xml:id="MS_Bodl_131-part3-item1" n="1" class="#documenta">
                        <title type="desc" key="work_12693">Letter of confraternity (dated York, 1438) to
                              <persName key="person_715">John Morton</persName> and <persName
                              key="person_1365">Juliana</persName>, his wife, from <persName
                              key="person_1256">Willelmus, prior provincial of the order of Austin
                              Friars</persName>
                        </title>
                        <textLang mainLang="la">Latin</textLang>
=======
                     <msItem xml:id="MS_Bodl_131-part2-item1" n="1">
                        <author key="person_289681963">
                           
                           Ps.-Bonaventure
                        
                        </author>
                        <title key="work_3269">Meditationes uitae
                           Christi</title>
                        <note>(English translation by <persName role="trl" key="person_51725689">Nicholas Love</persName>: 'The Mirrour
                           of the blyssed Lyfe of Ihesu Christ')</note>
                        <textLang mainLang="en">English</textLang>
                     </msItem>
                     <msItem xml:id="MS_Bodl_131-part2-item2" n="2" class="#devotiones">
                        <title type="desc" key="work_11522">Devotional treatises</title>
                        <textLang mainLang="en" otherLangs="la">English and Latin</textLang>
>>>>>>> 90d0b2d4
                     </msItem>
                  </msContents>
                  <physDesc>
                     <objectDesc form="codex">
                        <supportDesc material="perg">
                           <support>parchment</support>
                        </supportDesc>
                     </objectDesc>
                     <decoDesc>
                        <decoNote type="decInit">Good initial. (P&amp;A iii. 900)</decoNote>
                     </decoDesc>
                  </physDesc>
                  <history>
                     <origin>
                        <origDate calendar="Gregorian" when="1438" cert="high">1438</origDate> 
                        <origPlace>
                           <country key="place_7002445">English</country>, <settlement
                              key="place_7011995">York</settlement>
                           <!--ORIGINAL: English, York-->
                        </origPlace>
                     </origin>
                  </history>
               </msPart>
               <msPart xml:id="MS_Bodl_131-part4" type="endleaf">
                  <msIdentifier>
                     <altIdentifier type="partial">
                        <idno type="part">MS. Bodl. 131 - endleaf (fol. 150)</idno>
                     </altIdentifier>
                  </msIdentifier>
                  
                  
                  <msContents>
                  
                     <msItem xml:id="MS_Bodl_131-part4-item1" n="1" class="#documenta">
                        <title type="desc" key="work_12692">Letter of confraternity (Nov. 9 1396) to
                           <persName key="person_1350">Agnes Wyndhyll</persName>, <persName
                              key="person_1349">John</persName> her son, and <persName
                                 key="person_1348">Robert</persName> ..., from <persName
                                    key="person_1293">William, prior of Scarborough</persName>
                        </title>
                        <textLang mainLang="la">Latin</textLang>
                     </msItem>
                  </msContents>
                  <physDesc>
                     <objectDesc form="codex">
                        <supportDesc material="perg">
                           <support>parchment</support>
                        </supportDesc>
                     </objectDesc>
                     <!--<decoDesc>
                        <decoNote type="decInit">Good initial. (P&amp;A iii. 900)</decoNote>
                     </decoDesc>-->
                  </physDesc>
                  <history>
                     <origin>
                        <origDate calendar="Gregorian" when="1396" cert="high">1396</origDate>
                        <origPlace>
                           <country key="place_7002445">English</country>
                        </origPlace>
                     </origin>
                  </history>
               </msPart>
            </msDesc>
         </sourceDesc>
      </fileDesc>

      <revisionDesc>
         <change when="2020-04-08">Revised to incorporate all information in SC and with reference to recent publications.</change>
         <change when="2017-07-01">First online publication.</change>

         <change when="2017-05-29">
            <persName>James Cummings</persName> Up-converted the markup using <ref
               target="https://github.com/jamescummings/Bodleian-msDesc-ODD/blob/master/convertTolkien2Bodley.xsl"
               >https://github.com/jamescummings/Bodleian-msDesc-ODD/blob/master/convertTolkien2Bodley.xsl</ref>
         </change>
         <change when="2017-05-25">
            <persName>James Cummings</persName> Up-converted the markup using <ref
               target="https://github.com/jamescummings/Bodleian-msDesc-ODD/blob/master/convertTolkien2Bodley.xsl"
               >https://github.com/jamescummings/Bodleian-msDesc-ODD/blob/master/convertTolkien2Bodley.xsl</ref>
         </change>
      </revisionDesc>
   </teiHeader>
   <text>
      <body>
         <p><!--Body paragraph provided for validation and future transcription--></p>
      </body>
   </text>
</TEI><|MERGE_RESOLUTION|>--- conflicted
+++ resolved
@@ -219,7 +219,7 @@
                      </altIdentifier>
                   </msIdentifier>
                   <msContents>
-<<<<<<< HEAD
+
 
                      <msItem xml:id="MS_Bodl_131-part3-item1" n="1" class="#documenta">
                         <title type="desc" key="work_12693">Letter of confraternity (dated York, 1438) to
@@ -229,23 +229,7 @@
                               Friars</persName>
                         </title>
                         <textLang mainLang="la">Latin</textLang>
-=======
-                     <msItem xml:id="MS_Bodl_131-part2-item1" n="1">
-                        <author key="person_289681963">
-                           
-                           Ps.-Bonaventure
-                        
-                        </author>
-                        <title key="work_3269">Meditationes uitae
-                           Christi</title>
-                        <note>(English translation by <persName role="trl" key="person_51725689">Nicholas Love</persName>: 'The Mirrour
-                           of the blyssed Lyfe of Ihesu Christ')</note>
-                        <textLang mainLang="en">English</textLang>
-                     </msItem>
-                     <msItem xml:id="MS_Bodl_131-part2-item2" n="2" class="#devotiones">
-                        <title type="desc" key="work_11522">Devotional treatises</title>
-                        <textLang mainLang="en" otherLangs="la">English and Latin</textLang>
->>>>>>> 90d0b2d4
+
                      </msItem>
                   </msContents>
                   <physDesc>
