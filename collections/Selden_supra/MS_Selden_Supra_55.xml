<?xml-model href="https://raw.githubusercontent.com/bodleian/consolidated-tei-schema/master/msdesc.rng" type="application/xml" schematypens="http://relaxng.org/ns/structure/1.0"?><?xml-model href="https://raw.githubusercontent.com/bodleian/consolidated-tei-schema/master/msdesc.rng" type="application/xml" schematypens="http://purl.oclc.org/dsdl/schematron"?><TEI xmlns="http://www.tei-c.org/ns/1.0" xml:id="manuscript_8925">
   <teiHeader>
      <fileDesc>
         <titleStmt>
            <title>MS. Selden Supra 55</title>
            <title type="collection">MSS. Selden Supra</title>
<<<<<<< HEAD
=======
            
>>>>>>> a869480b
            <respStmt xml:id="SC">
               <resp when="1922">Cataloguer</resp>
               <persName>Falconer Madan</persName>
               <persName>H. H. E. Craster</persName>
            </respStmt>
<<<<<<< HEAD
=======
            
>>>>>>> a869480b
            <respStmt xml:id="PA">
               <resp when="1973">Cataloguer</resp>
               <persName>Otto Pächt</persName>
               <persName>J. J. G. Alexander</persName>
            </respStmt>
            
            <respStmt xml:id="SJB">
               <resp when="2023">Encoding</resp>
               <persName>Stewart Brookes</persName>
            </respStmt> 
            
<<<<<<< HEAD
            
=======
>>>>>>> a869480b
         </titleStmt>
         <publicationStmt>
            <publisher>
               <orgName type="department">Special Collections</orgName>
               <orgName type="unit">Bodleian Libraries</orgName>
               <orgName type="institution">University of Oxford</orgName>
               <email>specialcollections.enquiries@bodleian.ox.ac.uk</email>
            </publisher>
            <idno type="msID">MS_Selden_Supra_55</idno>
            <idno type="collection">Selden supra</idno>
            <idno type="catalogue">Western</idno>
         </publicationStmt>
         <sourceDesc>
            <msDesc xml:id="MS_Selden_Supra_55" xml:lang="en">
               <msIdentifier>
                  <country>United Kingdom</country>
                  <region type="county">Oxfordshire</region>
                  <settlement>Oxford</settlement>
                  <institution>University of Oxford</institution>
                  <repository>Bodleian Library</repository>
                  <idno type="shelfmark">MS. Selden Supra 55</idno>
                  <idno type="ieArk">ark:29072/x09z9030223f</idno><idno type="crArk">ark:29072/x0c247ds61ws</idno><altIdentifier type="internal">
                     <idno type="SCN">3443</idno>
                  </altIdentifier>
               </msIdentifier>
               <msContents>
                  
                  <msItem class="#vitae_sanctorum" n="1" xml:id="MS_Selden_Supra_55-item1">
                     <title key="work_12857" type="desc">Life of St. Edward the Confessor</title>
                     <incipit>Quid faciat uirtus, que spes speciosa beatis</incipit>
                     <note>Written in the reign of Henry VI</note>
<<<<<<< HEAD
                     <rubric>Vita beati Edwardi regis &amp; confessoris</rubric>
                     <note>This metrical Life is based on <persName key="person_39386818">Aelred</persName>'s Latin prose Life, and contains no original matter</note> 
=======
                     <note>Has a late 15th century title: 'Vita beati Edwardi regis &amp; confessoris'</note>
                     <note>This metrical Life is based on <persName key="person_39386818">Aelred</persName>'s Latin prose Life, and contains no original matter</note>                     
>>>>>>> a869480b
                     <textLang mainLang="la">Latin</textLang>
                  </msItem>
                  
               </msContents>
               <physDesc>
                  <objectDesc form="codex">
                     <supportDesc material="perg">
                        <support>parchment</support>
<<<<<<< HEAD
=======
                    
>>>>>>> a869480b
                        <extent>
                           26 leaves
                           <dimensions unit="in" type="binding">
                              <height>8.75</height>
                              <width>5.625</width>
                           </dimensions>
                        </extent>
                        
<<<<<<< HEAD
                        
=======
>>>>>>> a869480b
                     </supportDesc>
                     
                  </objectDesc>
<<<<<<< HEAD
                  <decoDesc resp="#PA">
                     <summary><ref target="https://catalog.hathitrust.org/Record/000468709">Pächt and Alexander</ref> iii. 941
                     </summary>
                     
                     <decoNote type="border">Good border</decoNote>
=======
                    
                  <decoDesc resp="#PA">
                     <summary><ref target="https://catalog.hathitrust.org/Record/000468709">Pächt and Alexander</ref> iii. 941
                     </summary>

                  <decoNote type="border">Good border</decoNote>
>>>>>>> a869480b
                     <decoNote type="histInit"><ref target="https://archive.org/details/livesofedwardcon00luar/page/n14/mode/1up">Good historiated initial</ref> in antiquated style</decoNote>
                  </decoDesc>
                  
               </physDesc>
               <history>
                  <origin>
                     <origDate calendar="Gregorian" notAfter="1450" notBefore="1425">15th century, second quarter</origDate>
                     <origPlace>
                        <country key="place_7002445">England</country>
                     </origPlace>
                  </origin>
                  
<<<<<<< HEAD
                  <provenance when="1552"><ref target="https://archive.org/details/livesofedwardcon00luar/page/n14/mode/1up">Fol. 9r</ref> has '<persName role="fmo" key="person_24516994">Roberti Hare</persName> 1552'
                  </provenance> 
=======
                  <provenance><ref target="https://archive.org/details/livesofedwardcon00luar/page/n14/mode/1up">Fol. 9r</ref> has '<persName role="fmo">Roberti Hare</persName> 1552'
                  </provenance> 
                  
                  <!-- Add authority record. There doesn't seem to be a VIAF, but see Hare in Watson, 'Hare's Books' -->
                  
>>>>>>> a869480b
                  <provenance notAfter="1654" notBefore="1584" resp="#MMM"><persName key="person_51728429" role="fmo">John Selden, 1584–1654</persName></provenance>
                  <acquisition resp="#MMM" when="1659">Acquired by the Bodleian in 1659</acquisition>
               </history>
               <additional>
                  <adminInfo>
                     <recordHist>
<<<<<<< HEAD
                        <source>Description adapted (November 2023) by Stewart J. Brookes from the Summary Catalogue (1922). Decoration, localization and date follow Pächt and Alexander (1973) <listBibl>
=======
                        <source>
                           Description adapted (November 2023) by Stewart J. Brookes from the Summary Catalogue (1922). Decoration, localization and date follow Pächt and Alexander (1973)
                           <listBibl>
>>>>>>> a869480b
                              <bibl facs="aap0657.gif" type="SC">Summary Catalogue, Vol. 2 Part 1, p. 636</bibl>
                           </listBibl>
                        </source>
                     </recordHist>
                  </adminInfo>
<<<<<<< HEAD
=======
                  
>>>>>>> a869480b
                  <listBibl type="WRAPPER">
                     <listBibl type="PRINT">
                        <head>Published descriptions:</head>
                        <bibl>Edited in Henry Richards Luard, <title><ref target="https://archive.org/details/livesofedwardcon00luar/page/n8/mode/1up">Lives of Edward the Confessor</ref></title> (Rolls Series, 1858), with a <ref target="https://archive.org/details/livesofedwardcon00luar/page/n14/mode/1up">colour facsimile</ref> of fol 9 of the manuscript
                           containing a miniature of the king and an illuminated border</bibl>
                     </listBibl>
                  </listBibl>
<<<<<<< HEAD
=======
                  
>>>>>>> a869480b
               </additional>
            </msDesc>
         </sourceDesc>
      </fileDesc>
      
      <revisionDesc>
         <change when="2023-11-29">Description revised to incorporate all the information in the Summary Catalogue (1922)</change>
         <change when="2019-10-31" xml:id="MMM"><persName>Toby Burrows/Mapping Manuscript Migrations</persName>Provenance and acquisition information added using <ref target="https://github.com/mapping-manuscript-migrations/oxford-tei-updates/blob/master/update_oxford_prov.rb">https://github.com/mapping-manuscript-migrations/oxford-tei-updates/blob/master/update_oxford_prov.rb</ref> in collaboration with the <ref target="http://mappingmanuscriptmigrations.org/">Mapping Manuscript Migrations</ref> project.</change>
         <change when="2017-07-01">First online publication.</change>
         <change when="2017-05-25"><persName>James Cummings</persName> Up-converted the markup using <ref target="https://github.com/jamescummings/Bodleian-msDesc-ODD/blob/master/convertTolkien2Bodley.xsl">https://github.com/jamescummings/Bodleian-msDesc-ODD/blob/master/convertTolkien2Bodley.xsl</ref></change>
      </revisionDesc>
   </teiHeader>
   <text>
      <body>
         <p/>
      </body>
   </text>
</TEI><|MERGE_RESOLUTION|>--- conflicted
+++ resolved
@@ -4,19 +4,12 @@
          <titleStmt>
             <title>MS. Selden Supra 55</title>
             <title type="collection">MSS. Selden Supra</title>
-<<<<<<< HEAD
-=======
             
->>>>>>> a869480b
             <respStmt xml:id="SC">
                <resp when="1922">Cataloguer</resp>
                <persName>Falconer Madan</persName>
                <persName>H. H. E. Craster</persName>
             </respStmt>
-<<<<<<< HEAD
-=======
-            
->>>>>>> a869480b
             <respStmt xml:id="PA">
                <resp when="1973">Cataloguer</resp>
                <persName>Otto Pächt</persName>
@@ -28,10 +21,6 @@
                <persName>Stewart Brookes</persName>
             </respStmt> 
             
-<<<<<<< HEAD
-            
-=======
->>>>>>> a869480b
          </titleStmt>
          <publicationStmt>
             <publisher>
@@ -63,13 +52,8 @@
                      <title key="work_12857" type="desc">Life of St. Edward the Confessor</title>
                      <incipit>Quid faciat uirtus, que spes speciosa beatis</incipit>
                      <note>Written in the reign of Henry VI</note>
-<<<<<<< HEAD
                      <rubric>Vita beati Edwardi regis &amp; confessoris</rubric>
                      <note>This metrical Life is based on <persName key="person_39386818">Aelred</persName>'s Latin prose Life, and contains no original matter</note> 
-=======
-                     <note>Has a late 15th century title: 'Vita beati Edwardi regis &amp; confessoris'</note>
-                     <note>This metrical Life is based on <persName key="person_39386818">Aelred</persName>'s Latin prose Life, and contains no original matter</note>                     
->>>>>>> a869480b
                      <textLang mainLang="la">Latin</textLang>
                   </msItem>
                   
@@ -78,10 +62,6 @@
                   <objectDesc form="codex">
                      <supportDesc material="perg">
                         <support>parchment</support>
-<<<<<<< HEAD
-=======
-                    
->>>>>>> a869480b
                         <extent>
                            26 leaves
                            <dimensions unit="in" type="binding">
@@ -90,27 +70,15 @@
                            </dimensions>
                         </extent>
                         
-<<<<<<< HEAD
-                        
-=======
->>>>>>> a869480b
                      </supportDesc>
                      
                   </objectDesc>
-<<<<<<< HEAD
                   <decoDesc resp="#PA">
                      <summary><ref target="https://catalog.hathitrust.org/Record/000468709">Pächt and Alexander</ref> iii. 941
                      </summary>
                      
                      <decoNote type="border">Good border</decoNote>
-=======
                     
-                  <decoDesc resp="#PA">
-                     <summary><ref target="https://catalog.hathitrust.org/Record/000468709">Pächt and Alexander</ref> iii. 941
-                     </summary>
-
-                  <decoNote type="border">Good border</decoNote>
->>>>>>> a869480b
                      <decoNote type="histInit"><ref target="https://archive.org/details/livesofedwardcon00luar/page/n14/mode/1up">Good historiated initial</ref> in antiquated style</decoNote>
                   </decoDesc>
                   
@@ -123,38 +91,24 @@
                      </origPlace>
                   </origin>
                   
-<<<<<<< HEAD
                   <provenance when="1552"><ref target="https://archive.org/details/livesofedwardcon00luar/page/n14/mode/1up">Fol. 9r</ref> has '<persName role="fmo" key="person_24516994">Roberti Hare</persName> 1552'
                   </provenance> 
-=======
-                  <provenance><ref target="https://archive.org/details/livesofedwardcon00luar/page/n14/mode/1up">Fol. 9r</ref> has '<persName role="fmo">Roberti Hare</persName> 1552'
-                  </provenance> 
                   
-                  <!-- Add authority record. There doesn't seem to be a VIAF, but see Hare in Watson, 'Hare's Books' -->
                   
->>>>>>> a869480b
                   <provenance notAfter="1654" notBefore="1584" resp="#MMM"><persName key="person_51728429" role="fmo">John Selden, 1584–1654</persName></provenance>
                   <acquisition resp="#MMM" when="1659">Acquired by the Bodleian in 1659</acquisition>
                </history>
                <additional>
                   <adminInfo>
                      <recordHist>
-<<<<<<< HEAD
-                        <source>Description adapted (November 2023) by Stewart J. Brookes from the Summary Catalogue (1922). Decoration, localization and date follow Pächt and Alexander (1973) <listBibl>
-=======
                         <source>
                            Description adapted (November 2023) by Stewart J. Brookes from the Summary Catalogue (1922). Decoration, localization and date follow Pächt and Alexander (1973)
                            <listBibl>
->>>>>>> a869480b
                               <bibl facs="aap0657.gif" type="SC">Summary Catalogue, Vol. 2 Part 1, p. 636</bibl>
                            </listBibl>
                         </source>
                      </recordHist>
                   </adminInfo>
-<<<<<<< HEAD
-=======
-                  
->>>>>>> a869480b
                   <listBibl type="WRAPPER">
                      <listBibl type="PRINT">
                         <head>Published descriptions:</head>
@@ -162,10 +116,6 @@
                            containing a miniature of the king and an illuminated border</bibl>
                      </listBibl>
                   </listBibl>
-<<<<<<< HEAD
-=======
-                  
->>>>>>> a869480b
                </additional>
             </msDesc>
          </sourceDesc>
