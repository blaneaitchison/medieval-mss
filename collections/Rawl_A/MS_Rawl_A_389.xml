--- conflicted
+++ resolved
@@ -81,19 +81,11 @@
                      <title key="work_4287">Form of Living</title>
                      <textLang mainLang="en">English</textLang>
                   </msItem>
-<<<<<<< HEAD
-                  <msItem class="#theologica #devotiones"
-                          n="10"
-                          xml:id="MS_Rawl_A_389-item10">
-                     <title key="work_14332" type="desc">Religious meditations</title>
-                     <textLang mainLang="en">English</textLang>
-=======
                   <msItem class="#theologica #devotiones" n="10" xml:id="MS_Rawl_A_389-item10">
                      <locus>(fols. 99ra-104va)</locus>
                      <title key="work_14332">Stimulus conscientie minor</title>
                      <rubric>Consciende to clere þis lessoun I rede þou lere</rubric>
                      <textLang mainLang="en" otherLangs="la">Middle English with Latin</textLang>
->>>>>>> 98c751ef
                   </msItem>
                </msContents>
                <physDesc>
