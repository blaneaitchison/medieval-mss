<?xml version="1.0" encoding="UTF-8"?><?xml-model href="https://raw.githubusercontent.com/bodleian/consolidated-tei-schema/master/msdesc.rng" type="application/xml" schematypens="http://relaxng.org/ns/structure/1.0"?>
<?xml-model href="https://raw.githubusercontent.com/bodleian/consolidated-tei-schema/master/msdesc.rng" type="application/xml" schematypens="http://purl.oclc.org/dsdl/schematron"?>
<TEI xmlns="http://www.tei-c.org/ns/1.0" xml:id="manuscript_2182">
   <teiHeader>
      <fileDesc>
         <titleStmt>
            <title>MS. Canon. Class. Lat. 167</title>
            <title type="collection">MSS. Canon. Class. Lat. (Canonici Latin Classical)</title>
            <respStmt>
               <resp>Summary description</resp>
               <persName>Elizabeth Solopova</persName><persName>Matthew Holford</persName>
            </respStmt>
            <respStmt xml:id="BCBB">
               <resp when="2020">Cataloguer</resp>
               <persName>B. C. Barker-Benfield</persName>
            </respStmt>
         </titleStmt>
         <editionStmt>
            <edition>TEI P5</edition>
            <respStmt>
               <resp>Conversion to TEI based on earlier work for the ENRICH project (enrich@oucs.ox.ac.uk; http://tei.oucs.ox.ac.uk/ENRICH/)</resp>
               <persName>Matthew Holford</persName>
            </respStmt>
         </editionStmt>
         <publicationStmt>
            <publisher>Special Collections, Bodleian Libraries</publisher>
            <address>
               <orgName type="department">Special Collections</orgName>
               <orgName type="unit">Bodleian Libraries</orgName>
               <orgName type="institution">University of Oxford</orgName>
               <street>Weston Library, Broad Street</street>
               <settlement key="place_7011931">Oxford</settlement>
               <postCode>OX1 3BG</postCode>
               <country>United Kingdom</country>
            </address>
            <distributor>
               <email>specialcollections.enquiries@bodleian.ox.ac.uk</email>
            </distributor>
            <!--Availability statement will be added here-->
            <idno type="msID">MS_Canon_Class_Lat_167</idno>
            <idno type="collection">Canon Class Lat</idno>
            <idno type="catalogue">Western</idno>
         </publicationStmt>
         <sourceDesc>
            <msDesc xml:id="MS_Canon_Class_Lat_167" xml:lang="en">
               <msIdentifier>
                  <country>United Kingdom</country>
                  <region type="county">Oxfordshire</region>
                  <settlement>Oxford</settlement>
                  <institution>University of Oxford</institution>
                  <repository>Bodleian Library</repository>
                  <idno type="shelfmark">MS. Canon. Class. Lat. 167</idno>
                  <altIdentifier type="internal">
                     <idno type="SCN">18748</idno>
                  </altIdentifier>
               </msIdentifier>
               <msContents>
                  <msItem xml:id="MS_Canon_Class_Lat_167-item1" n="1">
                     <author key="person_268955446">
                        
                        Plutarch
                     
                     </author>
                     <title key="work_3708">De capienda ex inimicis
              utilitate</title>
                     <note>(Latin tr.)</note>
                     <textLang mainLang="la">Latin</textLang>
                  </msItem>
                  <msItem xml:id="MS_Canon_Class_Lat_167-item2" n="2">
                     <author key="person_195718548">
                        
                        Censorinus
                     
                     </author>
                     <title key="work_1222">De die
              natali</title>
                     <textLang mainLang="la">Latin</textLang>
                  </msItem>
               </msContents>
               <physDesc>
                  <objectDesc form="codex">
                     <supportDesc material="perg">
                        <support>parchment</support>
                     </supportDesc>
                  </objectDesc>
                  <decoDesc>
                     <decoNote type="border">Fine borders.</decoNote><decoNote type="decInit">Initials. Humanistic script attributable to
                        <persName role="scr" key="person_280960981">
                           Pierantonio Sallando of Reggio
                        </persName>. (P&amp;A ii. 669, pl. LXIV)
                     </decoNote>
                  </decoDesc>
                  <bindingDesc resp="#BCBB">
                     <binding notAfter="1500" notBefore="1490">
                        <p>15th century, end, <placeName key="place_1000080">Italian</placeName>, <placeName key="place_7004847">Bologna</placeName> (as MS.): wood boards, inside bevel; dark brown leather with large gilt-tooled panels edged by blind lines (also on inside bevels) and strapwork; gilt gauffered edges; spine and two clasps or sets of ties lost. Rebacked, 18th century, Italian. <dimensions type="binding" unit="mm">
                           <height min="214" max="215">214-215</height>
                           <width min="131" max="132">131-132</width>
                           <depth min="23" precision="medium" max="25">c. 23-25</depth>
                        </dimensions> (book closed). Cf. MS. Canon. Class. Lat. 168.</p>
                       
                     </binding>
                  </bindingDesc>
               </physDesc>
               <history>
                  <origin>
                     <origDate calendar="Gregorian" notAfter="1500" notBefore="1490">15th century, end</origDate>
                     <origPlace>
                        <country key="place_1000080">Italian</country>, <settlement key="place_7004847">Bologna</settlement>
                        <!--ORIGINAL: Italian, Bologna-->
                     </origPlace>
                  </origin>
               <provenance notBefore="1727" notAfter="1805" resp="#MMM"><persName role="fmo" key="person_2384880">Matteo Luigi Canonici, 1727-1805</persName></provenance><provenance notAfter="1807" resp="#MMM"><persName role="fmo" key="person_446">Giuseppe Canonici , -1807</persName></provenance><acquisition when="1817" resp="#MMM">Purchased by the Bodleian in 1817</acquisition></history>
               <additional><adminInfo>
                     <recordHist>
                        <source><ref target="https://medieval.bodleian.ox.ac.uk/about">Summary description</ref> abbreviated from the Quarto Catalogue (H. O. Coxe,  <title>Catalogi codicum manuscriptorum Bibliothecæ Bodleianæ pars tertia codices Græcos et Latinos Canonicianos complectens</title>, Quarto Catalogues III, 1854). Decoration, localization and date follow Pächt and Alexander (1970). Binding: <bibl>B. C. Barker-Benfield, <title>Bookbindings of Canonici manuscripts : a survey of early and non-standard bindings, mostly Italian, in the Canonici collection of the Bodleian Library, University of Oxford</title> (Oxford, privately printed, 2020).</bibl> 
                            
                           
                           
                        <listBibl>
                              <bibl type="QUARTO" facs="abz0098.gif">
                              Quarto Catalogue, vol. 3, cols. 183-4
                           </bibl>
                              <bibl type="SC" facs="aaz0340.gif">Summary Catalogue, vol. 4, p. 321</bibl>
                           </listBibl>
                        </source>
                     </recordHist>
<<<<<<< HEAD
                  </adminInfo><surrogates><bibl type="digital-facsimile" subtype="full"><ref target="https://digital.bodleian.ox.ac.uk/inquire/p/756bac87-9f6e-405c-8629-37661c747a32"><title>Digital Bodleian</title> <note>(full digital facsimile)</note></ref></bibl><bibl type="digital-facsimile" subtype="partial"><ref target="https://digital.bodleian.ox.ac.uk/inquire/p/45ee835c-84d5-4104-a19d-bab2872dc200"><title>Digital Bodleian</title></ref> <note>(3 images from 35mm slides)</note></bibl></surrogates>
               <listBibl type="WRAPPER"><listBibl type="BINDING"><head>Binding:</head>
                  <bibl>Tammaro de Marinis, <title>La legatura artistica in Italia nei secoli XV e XVI</title>, 3 vols., Florence 1960, II no. 1406 C, Tav. A11 (under Bologna).</bibl></listBibl></listBibl>
               </additional>
=======
                  </adminInfo><surrogates><bibl type="digital-facsimile" subtype="partial"><ref target="https://digital.bodleian.ox.ac.uk/inquire/p/756bac87-9f6e-405c-8629-37661c747a32"><title>Digital Bodleian</title> <note>(binding)</note></ref></bibl><bibl type="digital-facsimile" subtype="partial"><ref target="https://digital.bodleian.ox.ac.uk/inquire/p/45ee835c-84d5-4104-a19d-bab2872dc200"><title>Digital Bodleian</title></ref> <note>(3 images from 35mm slides)</note></bibl></surrogates></additional>
>>>>>>> abe79ef2
            </msDesc>
         </sourceDesc>
      </fileDesc>       
      <revisionDesc>
         <change when="2020-04">Binding description added.</change>
         <change when="2018-10-14" xml:id="MMM"><persName>Mitch Fraas/Mapping Manuscript Migrations</persName>
      Provenance and acquisition information added using <ref target="https://github.com/littlegustv/oxfordupdates/blob/master/test_case_for_oxford_prov.rb">https://github.com/littlegustv/oxfordupdates/blob/master/test_case_for_oxford_prov.rb</ref>
      in collaboration with the <ref target="http://mappingmanuscriptmigrations.org/">Mapping Manuscript Migrations</ref> project.'
    </change>          <change when="2017-07-01">First online publication.</change>

         <change when="2017-05-29">
            <persName>James Cummings</persName> Up-converted the markup using <ref target="https://github.com/jamescummings/Bodleian-msDesc-ODD/blob/master/convertTolkien2Bodley.xsl">https://github.com/jamescummings/Bodleian-msDesc-ODD/blob/master/convertTolkien2Bodley.xsl</ref>
         </change>
         <change when="2017-05-25">
            <persName>James Cummings</persName> Up-converted the markup using <ref target="https://github.com/jamescummings/Bodleian-msDesc-ODD/blob/master/convertTolkien2Bodley.xsl">https://github.com/jamescummings/Bodleian-msDesc-ODD/blob/master/convertTolkien2Bodley.xsl</ref>
         </change>
      </revisionDesc>
   </teiHeader>
   <text>
      <body>
         <p><!--Body paragraph provided for validation and future transcription--></p>
      </body>
   </text>
</TEI><|MERGE_RESOLUTION|>--- conflicted
+++ resolved
@@ -124,14 +124,12 @@
                            </listBibl>
                         </source>
                      </recordHist>
-<<<<<<< HEAD
-                  </adminInfo><surrogates><bibl type="digital-facsimile" subtype="full"><ref target="https://digital.bodleian.ox.ac.uk/inquire/p/756bac87-9f6e-405c-8629-37661c747a32"><title>Digital Bodleian</title> <note>(full digital facsimile)</note></ref></bibl><bibl type="digital-facsimile" subtype="partial"><ref target="https://digital.bodleian.ox.ac.uk/inquire/p/45ee835c-84d5-4104-a19d-bab2872dc200"><title>Digital Bodleian</title></ref> <note>(3 images from 35mm slides)</note></bibl></surrogates>
+
+                  </adminInfo><surrogates><bibl type="digital-facsimile" subtype="partial"><ref target="https://digital.bodleian.ox.ac.uk/inquire/p/45ee835c-84d5-4104-a19d-bab2872dc200"><title>Digital Bodleian</title></ref> <note>(3 images from 35mm slides)</note></bibl></surrogates>
                <listBibl type="WRAPPER"><listBibl type="BINDING"><head>Binding:</head>
                   <bibl>Tammaro de Marinis, <title>La legatura artistica in Italia nei secoli XV e XVI</title>, 3 vols., Florence 1960, II no. 1406 C, Tav. A11 (under Bologna).</bibl></listBibl></listBibl>
                </additional>
-=======
-                  </adminInfo><surrogates><bibl type="digital-facsimile" subtype="partial"><ref target="https://digital.bodleian.ox.ac.uk/inquire/p/756bac87-9f6e-405c-8629-37661c747a32"><title>Digital Bodleian</title> <note>(binding)</note></ref></bibl><bibl type="digital-facsimile" subtype="partial"><ref target="https://digital.bodleian.ox.ac.uk/inquire/p/45ee835c-84d5-4104-a19d-bab2872dc200"><title>Digital Bodleian</title></ref> <note>(3 images from 35mm slides)</note></bibl></surrogates></additional>
->>>>>>> abe79ef2
+
             </msDesc>
          </sourceDesc>
       </fileDesc>       
