--- conflicted
+++ resolved
@@ -40,15 +40,9 @@
             <msDesc xml:lang="en" xml:id="St_Johns_College_MS_203">
                <msIdentifier>
                   <settlement>Oxford</settlement>
-<<<<<<< HEAD
-                  <repository>St John's College (in progress)</repository>
+                  <repository>St John's College</repository>
                   <idno type="shelfmark">St John's College MS. 203</idno>
                <idno type="ieArk">ark:29072/a8jh343r12th</idno><idno type="crArk">ark:29072/a8jd472v29hs</idno></msIdentifier>
-=======
-                  <repository>St John's College</repository>
-                  <idno type="shelfmark">St John's College MS 203</idno>
-               </msIdentifier>
->>>>>>> 1dd00991
                <head>Sermon outlines and themata; Guillaume de Conches, ‘Moralium dogma
                   philosophorum’</head>
                <physDesc>
