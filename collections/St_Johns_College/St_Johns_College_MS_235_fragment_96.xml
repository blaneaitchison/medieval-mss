--- conflicted
+++ resolved
@@ -40,15 +40,9 @@
             <msDesc xml:lang="en" xml:id="St_Johns_College_MS_235_fragment_96">
                <msIdentifier>
                   <settlement>Oxford</settlement>
-<<<<<<< HEAD
-                  <repository>St John's College (in progress)</repository>
+                  <repository>St John's College</repository>
                   <idno type="shelfmark">St John's College MS. 235 (fragment 96)</idno>
                <idno type="ieArk">ark:29072/a81z40ks6677</idno><idno type="crArk">ark:29072/a81v53jw82x1</idno></msIdentifier>
-=======
-                  <repository>St John's College</repository>
-                  <idno type="shelfmark">St John's College MS 235 (fragment 96)</idno>
-               </msIdentifier>
->>>>>>> 1dd00991
                <head>RAYMUND OF PEÑAFORTE, <title>Extra</title> (canons of Gregory IX), 5.19.14–20.1
                   (binding fragment)</head>
                <msContents>
