<?xml-model href="https://raw.githubusercontent.com/msDesc/consolidated-tei-schema/master/msdesc.rng" type="application/xml" schematypens="http://relaxng.org/ns/structure/1.0"?><?xml-model href="https://raw.githubusercontent.com/msDesc/consolidated-tei-schema/master/msdesc.rng" type="application/xml" schematypens="http://purl.oclc.org/dsdl/schematron"?><TEI xmlns="http://www.tei-c.org/ns/1.0" xmlns:tei="http://www.tei-c.org/ns/1.0" xml:id="manuscript_12503">
   <teiHeader xml:lang="en">
      <fileDesc>
         <titleStmt>
            <title>St John's College MS. 235 (fragments 4 and 24[b])</title>
            <title type="collection">St John's College MSS</title>
            <respStmt xml:id="RM">
               <resp when="2002">Cataloguer</resp>
               <persName>Ralph Hanna</persName>
            </respStmt>
            <respStmt xml:id="SJC">
               <resp when="2021">Encoding</resp>
               <persName>Sian Witherden</persName>
            </respStmt>
         </titleStmt>
         <editionStmt>
            <edition>TEI P5</edition>
            <funder>Conversion of the printed catalogue to TEI funded by <orgName>the Thompson Family Charitable Trust</orgName></funder>
         </editionStmt>
         <publicationStmt>
            <publisher>Special Collections, Bodleian Libraries</publisher>
            <address>
               <orgName type="department">Special Collections</orgName>
               <orgName type="unit">Bodleian Libraries</orgName>
               <orgName type="institution">University of Oxford</orgName>
               <street>Weston Library, Broad Street</street>
               <settlement>Oxford</settlement>
               <postCode>OX1 3BG</postCode>
               <country>United Kingdom</country>
            </address>
            <distributor>
               <email>specialcollections.enquiries@bodleian.ox.ac.uk</email>
            </distributor>
            <idno type="msID">St_Johns_College_MS_235_fragments_4_and_24B</idno>
            <idno type="collection">St_Johns_College</idno>
            <idno type="catalogue">Western</idno>
         </publicationStmt>
         <sourceDesc>
            <msDesc xml:id="St_Johns_College_MS_235_fragments_4_and_24B" xml:lang="en">
               <msIdentifier>
                  <settlement>Oxford</settlement>
<<<<<<< HEAD
                  <repository>St John's College (in progress)</repository>
                  <idno type="shelfmark">St John's College MS. 235 (fragments 4 and 24[b])</idno>
               <idno type="ieArk">ark:29072/a8pv63fx78gj</idno><idno type="crArk">ark:29072/a8pr76f1955x</idno></msIdentifier>
=======
                  <repository>St John's College</repository>
                  <idno type="shelfmark">St John's College MS 235 (fragments 4 and 24[b])</idno>
               </msIdentifier>
>>>>>>> 1dd00991
               <head>Psalter (binding fragments)</head>
               <msContents>
                  <textLang mainLang="la">Latin</textLang>
                  <msItem n="1" xml:id="St_Johns_College_MS_235_fragments_4_and_24B-item1">
                     <title key="work_14114" type="desc">A psalter:</title>
                     <note>Ps. 137:4–139:10 (the single leaf of no. 24[b]), 145:2–end and the three canticles ‘Te deum’, ‘Benedicite’, and ‘Nunc dimittis’ (the bifolium), most of the Athanasian Creed and the opening of the Litany (no. 4).</note>
                  </msItem>
               </msContents>
               <physDesc>
                  <objectDesc form="codex">
                     <supportDesc material="perg">
                        <support>Vellum.</support>
                        <extent>Fols. <measure quantity="4" type="leaf">4</measure> (an originally central bifolium and a loose leaf comprise no. 24[b]).<dimensions type="leaf" unit="mm">
                              <height quantity="132">132</height>
                              <width quantity="94">94</width>
                           </dimensions>
                        </extent>
                     </supportDesc>
                     <layoutDesc>
                        <layout columns="2" writtenLines="34">In double columns, each column <dimensions type="written" unit="mm">
                              <height quantity="103">103</height>
                              <width max="33" min="30">30–3</width>
                           </dimensions>, with <dimensions type="intercolumn" unit="mm">
                              <width max="8" min="5">5–8</width>
                           </dimensions> mm between columns, in 34 lines to the column. No prickings; bounds and rules faded.</layout>
                     </layoutDesc>
                  </objectDesc>
                  <handDesc>
                     <handNote script="textualisNorthern">Written in England in <term type="script">gothic textura semiquadrata</term>, <date calendar="Gregorian" notAfter="1500" notBefore="1400">s. xv.</date></handNote>
                  </handDesc>
                  <decoDesc>
                     <decoNote type="colInit">Nine 1-line lombards to introduce sections, usually purple on red flourishing, in a few cases the colours reversed; a 6-line space at the head of the Litany filled with a violet lombard.</decoNote>
                     <decoNote type="rubrication">Headings in red.</decoNote>
                     <decoNote type="colInit">One-line red lombards at versals.</decoNote>
                  </decoDesc>
               </physDesc>
               <history>
                  <origin>
                     <origDate calendar="Gregorian" notAfter="1500" notBefore="1400">s. xv</origDate>
                     <origPlace>
                        <country key="place_7002445">England</country>
                     </origPlace>
                  </origin>
                  <provenance>MS 235 is a collection of binding fragments removed from College books (medieval portions only). This entry is for fragments 4 and 24[b] only.</provenance>
               </history>
               <additional>
                  <adminInfo>
                     <recordHist>
                        <source>
                           <bibl>Ralph Hanna, <title>A descriptive catalogue of the western medieval manuscripts of St. John's College, Oxford</title> (Oxford: Oxford University Press, 2002)</bibl>
                        </source>
                     </recordHist>
                     <availability>
                        <p>For enquiries relating to this manuscript please contact <ref target="https://www.sjc.ox.ac.uk/discover/library/special-collections">St John's College Library</ref>.</p>
                     </availability>
                  </adminInfo>
               </additional>
            </msDesc>
         </sourceDesc>
      </fileDesc>
      <revisionDesc>
         <change when="2021-10">First online publication</change>
         <!--This will need to be adjusted-->
      </revisionDesc>
   </teiHeader>
   <text>
      <body>
         <p><!--Body paragraph provided for validation and future transcription--></p>
      </body>
   </text>
</TEI><|MERGE_RESOLUTION|>--- conflicted
+++ resolved
@@ -39,15 +39,9 @@
             <msDesc xml:id="St_Johns_College_MS_235_fragments_4_and_24B" xml:lang="en">
                <msIdentifier>
                   <settlement>Oxford</settlement>
-<<<<<<< HEAD
-                  <repository>St John's College (in progress)</repository>
+                  <repository>St John's College</repository>
                   <idno type="shelfmark">St John's College MS. 235 (fragments 4 and 24[b])</idno>
                <idno type="ieArk">ark:29072/a8pv63fx78gj</idno><idno type="crArk">ark:29072/a8pr76f1955x</idno></msIdentifier>
-=======
-                  <repository>St John's College</repository>
-                  <idno type="shelfmark">St John's College MS 235 (fragments 4 and 24[b])</idno>
-               </msIdentifier>
->>>>>>> 1dd00991
                <head>Psalter (binding fragments)</head>
                <msContents>
                   <textLang mainLang="la">Latin</textLang>
