<?xml-model href="https://raw.githubusercontent.com/msDesc/consolidated-tei-schema/master/msdesc.rng" type="application/xml" schematypens="http://relaxng.org/ns/structure/1.0"?><?xml-model href="https://raw.githubusercontent.com/msDesc/consolidated-tei-schema/master/msdesc.rng" type="application/xml" schematypens="http://purl.oclc.org/dsdl/schematron"?><TEI xmlns="http://www.tei-c.org/ns/1.0" xmlns:tei="http://www.tei-c.org/ns/1.0" xml:id="manuscript_12056">
   <teiHeader xml:lang="en">
      <fileDesc>
         <titleStmt>
            <title>St John's College MS. 56</title>
            <title type="collection">St John's College MSS</title>
            <respStmt xml:id="RM">
               <resp when="2002">Cataloguer</resp>
               <persName>Ralph Hanna</persName>
            </respStmt>
            <respStmt xml:id="SJC">
               <resp when="2022">Encoding</resp>
               <persName>Sian Witherden</persName>
            </respStmt>
         </titleStmt>
         <editionStmt>
            <edition>TEI P5</edition>
            <funder>Conversion of the printed catalogue to TEI funded by <orgName>the Thompson
                  Family Charitable Trust</orgName></funder>
         </editionStmt>
         <publicationStmt>
            <publisher>Special Collections, Bodleian Libraries</publisher>
            <address>
               <orgName type="department">Special Collections</orgName>
               <orgName type="unit">Bodleian Libraries</orgName>
               <orgName type="institution">University of Oxford</orgName>
               <street>Weston Library, Broad Street</street>
               <settlement>Oxford</settlement>
               <postCode>OX1 3BG</postCode>
               <country>United Kingdom</country>
            </address>
            <distributor>
               <email>specialcollections.enquiries@bodleian.ox.ac.uk</email>
            </distributor>
            <idno type="msID">St_Johns_College_MS_56</idno>
            <idno type="collection">St_Johns_College</idno>
            <idno type="catalogue">Western</idno>
         </publicationStmt>
         <sourceDesc>
            <msDesc xml:lang="en" xml:id="St_Johns_College_MS_56">
               <msIdentifier>
                  <settlement>Oxford</settlement>
<<<<<<< HEAD
                  <repository>St John's College (in progress)</repository>
                  <idno type="shelfmark">St John's College MS. 56</idno>
               <idno type="ieArk">ark:29072/a89g54xg97ts</idno><idno type="crArk">ark:29072/a89c67wm14h3</idno></msIdentifier>
=======
                  <repository>St John's College</repository>
                  <idno type="shelfmark">St John's College MS 56</idno>
               </msIdentifier>
>>>>>>> 1dd00991
               <head>John Lydgate, <title>Life of our Lady</title>, etc</head>
               <msContents>
                  <textLang mainLang="enm" otherLangs="la">English with some Latin. LALME (1:153)
                     identifies the language of the final leaves <locus from="83r" to="84v">(fols.
                           83–4<hi rend="superscript">v</hi>)</locus> as ‘north-western’.</textLang>
                  <msItem n="1" xml:id="St_Johns_College_MS_56-item1">
                     <locus from="1r" to="71r">Fols. 1–71:</locus>
                     <rubric>LYTGATE Here begynnethe the prolog of the ber<supplied>t</supplied>he
                           o<supplied>f</supplied> oure ladye </rubric>
                     <incipit><supplied>O</supplied> thoughtfull hert plownge<damage><gap unit="char" quantity="2"/></damage>n dystresse | With slomber of
                        slowthe this lon<damage><gap unit="char" quantity="2"/></damage></incipit>
                     <explicit>To kepe and saue from all aduersyte Amen</explicit>
                     <author key="person_22158282">JOHN LYDGATE</author>
                     <title key="work_2725">The Life of Our Lady</title>
                     <note><bibl><ref target="https://www.dimev.net/record.php?recID=4080">(IMEV
                              2574)</ref></bibl>, <bibl>ed. Joseph A. Lauritis, Ralph A.
                           Klinefelter, and Vernon F Gallagher, <title>A Critical Edition of John
                              Lydgate’s Life of our Lady</title> (Pittsburgh, 1961), with a
                           description of our MS at 48–9.</bibl> The MS lacks partial lines from
                        1.673–739, and 2.1053–1137 is completely lost, with its leaf. The text is
                        followed <locus from="71v" to="73">(fols. 71<hi rend="superscript">v</hi>–3)</locus> by a table of chapters, introduced by the more
                        explicit rubric: ‘<supplied>T</supplied>his book was compyled be IOHAN
                        LYDGATE monke of Bury at the excitacioun and stering of oure worschepfull
                        Prince king henry þe fyfte <gap reason="editorial"/>’ On the presentation of
                        the text, see <bibl>George R. Keiser, ‘Ordinatio in the Manuscripts of John
                           Lydgate’s <title>Lyf of Our Lady</title>... ’, in Tim William Machan
                           (ed.), <title>Medieval Literature: Texts and Interpretation</title>
                           (Binghamton, NY, 1991), 139–57, our MS mentioned at 149–50 n. 25.</bibl>
                        There is a fair amount of marginal annotation in the text ink.</note>
                  </msItem>
                  <msItem n="2" xml:id="St_Johns_College_MS_56-item2">
                     <locus from="73v" to="75r">Fols. 73<hi rend="superscript">v</hi>–5:</locus>
                     <incipit>Quis dabit capiti meo fontem lacrimarum Who schall yeue to myne heed a
                        welle | Off bytter teeris</incipit>
                     <explicit>That for ther loue was nayled to a tree Amen Explicit</explicit>
                     <author key="person_22158282">LYDGATE</author>
                     <title type="desc" key="work_6778">‘A lamentacioun of our lady Maria’</title>
                     <note><bibl><ref target="https://www.dimev.net/record.php?recID=6561">(IMEV
                              4099)</ref></bibl>, <bibl>ed. Henry Noble MacCracken, <title>The Minor
                              Poems of John Lydgate</title>, EETS ES 107 (1911),
                        324–9.</bibl></note>
                  </msItem>
                  <msItem n="3" xml:id="St_Johns_College_MS_56-item3">
                     <locus from="75v" to="83v">Fols. 75<hi rend="superscript">v</hi>–83<hi rend="superscript">v</hi>:</locus>
                     <rubric>Hic incipit interpretacio Misse in lingua materna secundum IOHANNEM
                        LITGATE Monachum de Buria ad rogatum domine Comitesse de
                           <del>Suthefolke</del> Suthefolchia</rubric>
                     <incipit><supplied>T</supplied>he folkes alle whiche han deuocioune | To here
                        messe Ffyrst dothe</incipit>
                     <explicit>The to <del>re</del> reforme wheras they see nede</explicit>
                     <finalRubric>Quod IOHANNES LYDGATE under Correccioun</finalRubric>
                     <author key="person_22158282">LYDGATE</author>
                     <title key="work_2735" type="desc">'Virtues of the Mass'</title>
                     <note><bibl><ref target="https://www.dimev.net/record.php?recID=6820">IMEV
                              4246</ref></bibl>, <bibl>ed. MacCracken 86–115</bibl>.</note>
                  </msItem>
                  <msItem n="4" xml:id="St_Johns_College_MS_56-item4">
                     <locus from="84r" to="84r">Fol. 84:</locus>
                     <incipit defective="true"> I hadde on <damage> </damage> | For þe consi
                           <damage> </damage> | Seynt Thom <damage> </damage> | he putte his han
                           <damage> </damage></incipit>
                     <explicit defective="true">nowe for thy modrys n <damage> </damage> | atte her
                        request be to vs <damage> </damage>
                     </explicit>
                     <author key="person_22158282">LYDGATE</author>
                     <title type="desc" key="work_6779">‘Whi artow froward sith I am mercyable’</title>
                     <note><bibl><ref target="https://www.dimev.net/record.php?recID=6132">(IMEV
                              3845)</ref></bibl>, fragments of lines 17–40 only, <bibl>ed.
                           MacCracken, 253–4.</bibl></note>
                  </msItem>
                  <msItem n="5" xml:id="St_Johns_College_MS_56-item5">
                     <locus from="84v" to="84v">Fol. 84<hi rend="superscript">v</hi></locus>
                     <explicit><gap reason="editorial"/> good | <damage> </damage> oun
                           <damage> </damage> diatricem Amen</explicit>
                     <title type="desc">The fragmentary explicit of a poem</title>
                     <note>apparently three stanzas of rime royale</note>
                  </msItem>
                  <msItem n="6" xml:id="St_Johns_College_MS_56-item6">
                     <locus from="84v" to="85v">Fols. 84<hi rend="superscript">v</hi>–5<hi rend="superscript">v</hi>:</locus>
                     <incipit defective="true">
                        <damage> </damage> meke and mylde | <damage> </damage> abriell the tolde |
                           <damage> </damage> ne and be with chylde | <damage> </damage> þat ys oure
                        lord ryght bolde</incipit>
                     <explicit defective="true"><damage> </damage> e borne | <damage> </damage>
                        nygnyte | <damage> </damage> beforne | <damage> </damage> duplycite |
                           <damage> </damage> plycite | <damage> </damage> vsage </explicit>
                     <title type="desc">Hail blessed Mary</title>
                     <note><bibl><ref target="https://www.dimev.net/record.php?recID=1700">IMEV Sup.
                              1037.5</ref></bibl>, unedited fragments from twelve eight-line stanzas
                        of a Marian lyric, each stanza beginning ‘Heyll blessid Marie’.</note>
                  </msItem>
                  <msItem>
                     <note>Added text:</note>
                     <msItem n="a">
                        <locus from="83v" to="83v">fol. 83<hi rend="superscript">v</hi>, lower
                           margin</locus>
                        <title key="work_15420" type="desc">Verse</title>
                        <note>‘Adde Ihesus fine quociens tu dixeris Aue | Bis triginta dies venie
                           fiet cibi merces’ (in a contemporary hand), not in
                           <bibl>Walther.</bibl></note>
                     </msItem>
                  </msItem>
               </msContents>
               <physDesc>
                  <p><secFol>Yiff for the</secFol></p>
                  <objectDesc form="codex">
                     <supportDesc material="chart">
                        <support>Paper: the quires, excluding losses, are regular groups of six
                           sheets (seven in quire 6) folded in <measure>folio</measure>. There are
                           three paper stocks: <p><material><hi rend="italic">A</hi>:
                                       <watermark><term type="watermarkMotif">Stern/Étoile</term>:
                                    not in Briquet, but most closely resembles <ref target="www.briquet-online.at/6046">no. 6046</ref>, dated
                                    1453; the sole stock of quires 1–4 (twenty-four
                                    sheets).</watermark></material></p>
                           <p><material><hi rend="italic">B</hi>: <watermark><term type="watermarkMotif">Lilie/Fleur de lis</term>: certainly of
                                    the type Piccard XIII, nos. 715–21, German, in the main 1447 x
                                    1453, but with later examples 1458, 1469, 1472; the sole stock
                                    in quire 5 and on three sheets, the two outside and the fifth
                                    from the outside in quire 6 (ten
                              sheets).</watermark></material></p>
                           <p><material><hi rend="italic">C</hi>: <watermark><term type="watermarkMotif">Croissant</term>: cf. <ref target="www.briquet-online.at/5291">Briquet, no. 5291</ref>,
                                    from Grenoble and other southern French localities 1443 x 1457;
                                    the fourth sheet from the outside and the central bifolium of
                                    quire 7 (two sheets; the now mainly lost fol. 84 had a
                                    watermark, presumably either this one or stock
                                 B).</watermark></material></p></support>
                        <extent>Fols. i + <measure type="leaf" quantity="85">85</measure> + iii
                           (numbered fols. 86–7, ii). <dimensions type="leaf" unit="mm">
                              <height quantity="295">295</height>
                              <width quantity="215">215</width>
                           </dimensions>
                           <dimensions type="written" unit="mm">
                              <height min="203" max="207">203–7</height>
                              <width quantity="120">120</width>
                           </dimensions>(to the rules, not the ragged ends of the verses) </extent>
                        <collation mainStructures="12"><formula>1<hi rend="superscript">12</hi> 2<hi rend="superscript">12</hi> (12, fol. 24, mostly torn away, only
                              part of the first stanza on the recto present) 3–15<hi rend="superscript">12</hi> 6<hi rend="superscript">14</hi> 7<hi rend="superscript">12</hi> (10 and 11, fols. 84 and 85, fragments
                              only, –12).</formula>
                           <catchwords>Catchwords at the centre of the leaf or towards the gutter;
                              after quire 1</catchwords>, <signatures type="quire">all leaves in the
                              first half of each quire signed with a letter and roman numeral
                              (quires 2–7 = <hi rend="italic">b–g</hi>).</signatures></collation>
                        <condition><locus from="1" to="2">Fols. 1 and 2</locus> mounted and with
                           reconstructed margins; <locus from="9" to="9">fol. 9</locus> also mounted
                           and with a tear, about 50 mm wide, running from the upper margin to
                           mid-leaf, with text loss. <locus from="81" to="83">Fols. 81–3</locus>
                           have substantial repairs to the leading edge, and <locus from="84" to="85">fols. 84–5</locus> are only fragments.</condition>
                     </supportDesc>
                     <layoutDesc>
                        <layout writtenLines="47">In long lines, 47 lines (six stanzas plus
                           inter-stanzaic blanks) to the page. No prickings or rules; bounded in
                           purplish-brown ink.</layout>
                     </layoutDesc>
                  </objectDesc>
                  <handDesc>
                     <handNote script="cursiva">Written in <term type="script">secretary</term>.
                        Punctuation by <term type="punctuation">virgula</term> at mid-line and a
                        descendant of the <term type="punctuation">punctus versus</term> at line
                        ends.</handNote>
                  </handDesc>
                  <decoDesc>
                     <decoNote type="unfilled">Three- and four-line blank spaces for capitals at the
                        heads of texts, all unfilled with guide letters; some red underlining and
                        rubrics on <locus from="1r" to="1r">fols. 1</locus> and <locus from="31r" to="31r">31</locus>.</decoNote>
                     <decoNote type="paratext">Occasional running titles and divisions marked in the
                        margins, all in text ink. </decoNote>
                  </decoDesc>
                  <bindingDesc>
                     <binding notBefore="1750" notAfter="1950">
                        <p>A modern replacement. Sewn on five thongs. At the front and rear, one
                           modern paper flyleaf (the rear ii).</p>
                     </binding>
                  </bindingDesc>
               </physDesc>
               <history>
                  <origin>
                     <origDate calendar="Gregorian" notBefore="1450" notAfter="1475">s.xv<hi rend="superscript">3/4</hi></origDate>
                     <origPlace>
                        <country key="place_7002445">England</country>
                     </origPlace>
                  </origin>
                  <provenance notBefore="1490" notAfter="1510">A variety of pen-trials and
                     signatures, all s. xv/xvi (<locus from="1r" to="1r">fols. 1</locus>, <locus from="15v" to="15v">15<hi rend="superscript">v</hi></locus>, <locus from="84v" to="84v">84<hi rend="superscript">v</hi></locus>); names include:
                     ‘<persName role="sgn" key="person_4752">Thomas Pope</persName>’ (<locus from="56v" to="56v">fol. 56<hi rend="superscript">v</hi></locus>, lower margin); ‘<persName role="sgn" key="person_4753">Allgernone? Togess?</persName>’ (<locus from="74v" to="74v">fol. 74</locus>, leading edge margin). </provenance>
                  <provenance notBefore="1575" notAfter="1600"><locus from="86" to="87">Fols. 86 and
                        87</locus> are added materials, two letters, s. xvi ex., sent from
                     <placeName key="place_7010874">Cambridge</placeName> by <persName key="person_4754">Thomas Elmes</persName> to
                     <persName key="person_4622">Mr. Bachouse</persName>, Dean of Oundhill (he was the source of
                     several of Richard Butler’s donations); and to <persName key="person_4755">Robart Andrewe</persName> at Peterborough. </provenance>
                  <provenance notBefore="1600" notAfter="1700">A note identifying the texts (<locus from="1r" to="1r">fol. 1</locus>, upper margin, s. xvii ex.).</provenance>
                  <acquisition>‘Liber Collegii Sancti Joannis Baptistae Ex dono Venerabiis Viri
                        <persName key="person_59434961" role="dnr">Richardi Tilesly</persName>
                     Sacrae Theologiae Doctoris Archidiaconi Roffensis et Quondam Socij’ (<locus from="1r" to="1r">fol. 1</locus>, margin).</acquisition>
               </history>
               <additional>
                  <adminInfo>
                     <recordHist>
                        <source>
                           <bibl>Ralph Hanna, <title>A descriptive catalogue of the western medieval
                                 manuscripts of St. John's College, Oxford</title> (Oxford: Oxford
                              University Press, 2002) (with a revised transcription for the explicit
                              of item 3 and corrections of typographical errors relating to the
                              rubric on fol. 71<hi rend="superscript">v</hi> and the incipits of
                              items 4 and 6)</bibl>
                        </source>
                     </recordHist>
                     <availability>
                        <p>For enquiries relating to this manuscript please contact <ref target="https://www.sjc.ox.ac.uk/discover/library/special-collections">St John's College Library</ref>.</p>
                     </availability>
                  </adminInfo>
                  <listBibl>
                     <bibl>C-M Briquet, ed. Allan Stevenson, <title>Les filigranes: Dictionnaire
                           historique des marques du papier des leur apparition vers 1292 jusqu'en
                           1600: A Facsimile of the 1907 edition with supplementary material
                           contributed by a number of scholars</title>, 4 vols. (Amsterdam,
                        1968)</bibl>
                     <bibl>Carleton Brown and Rossell Hope Robbins, <title>Index of Middle English
                           Verse</title> (New York, 1943); Robbins and John Cutler (eds.)
                           <title>Supplement</title> (Lexington, Ken., 1965).</bibl>
                     <bibl>George R. Keiser, ‘Ordinatio in the Manuscripts of John Lydgate’s
                           <title>Lyf of Our Lady</title>... ’, in Tim William Machan (ed.),
                           <title>Medieval Literature: Texts and Interpretation</title> (Binghamton,
                        NY, 1991), 139–57.</bibl>
                     <bibl>Joseph A. Lauritis, Ralph A. Klinefelter, and Vernon F Gallagher (eds.),
                           <title>A Critical Edition of John Lydgate’s Life of our Lady</title>
                        (Pittsburgh, 1961).</bibl>
                     <bibl>Henry Noble MacCracken (ed.), <title>The Minor Poems of John
                           Lydgate</title>, Early English Text Society Extra Series 107
                        (1911).</bibl>
                     <bibl>Angus McIntosh, M. L. Samuels, et al., <title>A Linguistic Atlas of Later
                           Mediaeval English</title>, 4 vols. (Aberdeen, 1988).</bibl>
                     <bibl>Gerhard Piccard, <title>Die Wasserzeichenkartei Piccard im
                           Hauptstadts-archiv Stuttgart: Findbuch</title>, currently 17 vols.
                        (Stuttgard, 1961– ).</bibl>
                     <bibl>Hans Walther, <title>Initia carminum ac versuum Medii Aevi posterioris
                           Latinorum</title>, 2nd edn (Göttingen, 1969).</bibl>
                  </listBibl>
               </additional>
            </msDesc>
         </sourceDesc>
      </fileDesc>
      <revisionDesc>
         <change when="2022-12">First online publication</change>
      </revisionDesc>
   </teiHeader>
   <text>
      <body>
         <p><!--Body paragraph provided for validation and future transcription--></p>
      </body>
   </text>
</TEI><|MERGE_RESOLUTION|>--- conflicted
+++ resolved
@@ -40,15 +40,9 @@
             <msDesc xml:lang="en" xml:id="St_Johns_College_MS_56">
                <msIdentifier>
                   <settlement>Oxford</settlement>
-<<<<<<< HEAD
-                  <repository>St John's College (in progress)</repository>
+                  <repository>St John's College</repository>
                   <idno type="shelfmark">St John's College MS. 56</idno>
                <idno type="ieArk">ark:29072/a89g54xg97ts</idno><idno type="crArk">ark:29072/a89c67wm14h3</idno></msIdentifier>
-=======
-                  <repository>St John's College</repository>
-                  <idno type="shelfmark">St John's College MS 56</idno>
-               </msIdentifier>
->>>>>>> 1dd00991
                <head>John Lydgate, <title>Life of our Lady</title>, etc</head>
                <msContents>
                   <textLang mainLang="enm" otherLangs="la">English with some Latin. LALME (1:153)
