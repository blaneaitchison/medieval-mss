--- conflicted
+++ resolved
@@ -40,15 +40,9 @@
             <msDesc xml:lang="en" xml:id="St_Johns_College_MS_23">
                <msIdentifier>
                   <settlement>Oxford</settlement>
-<<<<<<< HEAD
-                  <repository>St John's College (in progress)</repository>
+                  <repository>St John's College</repository>
                   <idno type="shelfmark">St John's College MS. 23</idno>
                <idno type="ieArk">ark:29072/a8m326m045sf</idno><idno type="crArk">ark:29072/a8m039k362gk</idno></msIdentifier>
-=======
-                  <repository>St John's College</repository>
-                  <idno type="shelfmark">St John's College MS 23</idno>
-               </msIdentifier>
->>>>>>> 1dd00991
                <head>Genealogical chronicle, Kings of England</head>
                <msContents>
                   <textLang mainLang="la">Latin</textLang>
