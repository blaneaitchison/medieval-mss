<<<<<<< HEAD
<?xml-model href="https://raw.githubusercontent.com/msDesc/consolidated-tei-schema/master/msdesc.rng" type="application/xml" schematypens="http://relaxng.org/ns/structure/1.0"?><?xml-model href="https://raw.githubusercontent.com/msDesc/consolidated-tei-schema/master/msdesc.rng" type="application/xml" schematypens="http://purl.oclc.org/dsdl/schematron"?><TEI xmlns="http://www.tei-c.org/ns/1.0" xmlns:tei="http://www.tei-c.org/ns/1.0" xml:id="manuscript_12028">
=======
<?xml version="1.0" encoding="UTF-8"?>
<?xml-model href="https://raw.githubusercontent.com/msDesc/consolidated-tei-schema/master/msdesc.rng" type="application/xml" schematypens="http://relaxng.org/ns/structure/1.0"?>
<?xml-model href="https://raw.githubusercontent.com/msDesc/consolidated-tei-schema/master/msdesc.rng" type="application/xml" schematypens="http://purl.oclc.org/dsdl/schematron"?>
<TEI xml:id="manuscript_12028" xmlns="http://www.tei-c.org/ns/1.0"
   xmlns:tei="http://www.tei-c.org/ns/1.0">
>>>>>>> 1dd00991
   <teiHeader>
      <fileDesc>
         <titleStmt>
            <title>St John's College MS. 28</title>
            <title type="collection">St John's College MSS</title>
            <respStmt xml:id="RM">
               <resp when="2002">Cataloguer</resp>
               <persName>Ralph Hanna</persName>
            </respStmt>
            <respStmt xml:id="SJC">
               <resp when="2020">Encoding</resp>
               <persName>Nadia Azimikorf</persName>
            </respStmt>
         </titleStmt>
         <editionStmt>
            <edition/>
            <funder>Conversion of the printed catalogue to TEI funded by the Thompson Family
               Charitable Trust.</funder>
         </editionStmt>
         <publicationStmt>
            <publisher>
               <orgName type="department">Special Collections</orgName>
               <orgName type="unit">Bodleian Libraries</orgName>
               <orgName type="institution">University of Oxford</orgName>
               <email>specialcollections.enquiries@bodleian.ox.ac.uk</email>
            </publisher>
            <idno type="msID">St_Johns_College_MS_28</idno>
            <idno type="collection">St_Johns_College</idno>
            <idno type="catalogue">Western</idno>
         </publicationStmt>
         <sourceDesc>
            <msDesc xml:id="St_Johns_College_MS_28" xml:lang="en">
               <msIdentifier>
                  <settlement>Oxford</settlement>
<<<<<<< HEAD
                  <repository>St John's College (in progress)</repository>
                  <idno type="shelfmark">St John's College MS. 28</idno>
               <idno type="ieArk">ark:29072/a844558c9921</idno><idno type="crArk">ark:29072/a841687h15r0</idno></msIdentifier>
=======
                  <repository>St John's College</repository>
                  <idno type="shelfmark">St John's College MS 28</idno>
               </msIdentifier>
               <head>Gregory the Great, <title>Cura pastoralis</title></head>
>>>>>>> 1dd00991
               <msContents>
                  <textLang mainLang="la" otherLangs="en">Latin with some Old English
                     glosses</textLang>
                  <msItem n="1" xml:id="St_Johns_College_MS_28-item1">
                     <locus from="6v" to="6v">Fol. 6v:</locus>
                     <incipit>Gregorius urbis romȩ aepiscopus hunc librum pastoralis curȩ scripsit
                        pro excusatione</incipit>
                     <explicit>tantam unitatem multarum animarum et multorum cordium
                        facit</explicit>
                     <note>An unidentified preface to item 2. The text follows a table for the next
                        item (fols. 5–6v); the first four folios were originally blank.</note>
                  </msItem>
                  <msItem n="2" xml:id="St_Johns_College_MS_28-item2">
                     <locus from="8" to="77v">Fols. 8–77v:</locus>
                     <incipit>Nulla ars doceri praesumi<del>a</del>tur nisi intenta <add>id est
                           sollerti</add> prius meditatione <add>perscrutatu</add>
                        discatur</incipit>
                     <explicit>pondus proprium deprimit tui meriti manus leuet</explicit>
                     <author key="person_100184667">Gregory the Great</author>
                     <title key="work_1862">Cura pastoralis</title>
                     <note>(<ref
                           target="https://clavis.brepols.net/clacla/OA/link.aspx?clavis=CPL&amp;number=1712"
                              ><title>CPL</title> 1712</ref>), ed. Floribert Rommel, SC 38 1–2
                        (1992); the text lacks the prefatory letter. Because of a lost quire
                        following fol. 13, the MS also lacks ed. cit. 158/29–200/66. A good many
                        added glosses, generally ceasing after fol. 14, the end of 2.5. The form of
                        our text is that of a superseded Gregorian ‘first edition’; see Richard W.
                        Clement, ‘Two Contemporary Gregorian Editions of Pope Gregory the Great’s
                           <title>Regula pastoralis</title> in Troyes MS 504’,
                           <title>Scriptorium</title> 39 (1985), 89–97 (especially 90 n. 8).</note>
                  </msItem>
                  <msItem>
                     <note>Added texts:</note>
                     <msItem n="a">
                        <locusGrp>
                           <locus from="1ra" to="4vb">Fols. 1ra-4vb,</locus>
                           <locus from="7rab" to="7rab">fol. 7rab:</locus>
                        </locusGrp>
                        <rubric>Precibus clauigeri etherii mereamur conciti poenis eximii flammi
                              uom<del>o</del>i eius martirium suscipiamus <gap reason="editorial"/>
                              hab<supplied>ent</supplied>es <supplied>e</supplied>x aratum
                              for<supplied>e</supplied> ve<supplied>ne</supplied>rabilis LINI stilo
                           episcopi Romani <gap reason="editorial"/></rubric>
                        <incipit>Post multimoda et multifaria uie uiteque salutaris documenta et
                           eximia</incipit>
                        <explicit>cui est gloria et potestas uirtus et eternitas et <choice>
                              <sic>horatio</sic>
                              <corr>hortatio</corr>
                           </choice> et iubilatio decus et imperium per eternorum secula seculorum
                           amen</explicit>
                        <finalRubric>Explicit martyrium sancti petri principȩ <add>i</add>s
                           apostolorum</finalRubric>
                        <author key="person_3389">Pseudo-Linus</author>
                        <title key="work_6460">Martyrium beati Petri apostoli</title>
                        <note>‘Martyrus petri et pauli per Linum Romae papae’ (a note of contents,
                           s. xvii in., in lower margin, fol. 1), <ref
                              target="https://clavis.brepols.net/clacla/OA/link.aspx?clavis=BHL&amp;number=6655"
                                 ><title>BHL</title> 6655</ref> (967), ed. MBVP 2.1:67–70. The first
                           seven lines, as well as the head of item (b) (fol. 7rb) are very faded;
                           the red ink has oxidized and flaked away. This has also affected the only
                           decoration, a 2-line red capital at the head of each item. Notes in brown
                           ink (anglicana, s. xiv in.) on fols. 1, 4vb and 78ra direct the reader
                           through the non-continuous text.</note>
                     </msItem>
                     <msItem n="b">
                        <locusGrp>
                           <locus from="7rb" to="7vb">Fols. 7rb-vb,</locus>
                           <locus from="78rb" to="81ra">fols. 78rb-81ra:</locus>
                        </locusGrp>
                        <rubric>Incipit martirvm beati pauli apostoli a Lino <note type="editorial"
                              >[the last three letters re-inked over erasure]</note> episcopo romano
                           conscriptum</rubric>
                        <incipit>Cum uenisse<add>n</add>t romam lucas a galatia at a dalmatia
                           expectauerunt paulum in urbe</incipit>
                        <explicit>baptizati sunt in nomine domini nostri ihesu cristi cui cum <note
                              type="editorial">[form ending]</note> amen</explicit>
                        <finalRubric>Explicit martirium beati pauli apostoli deo gratias
                           amen</finalRubric>
                        <author key="person_3389">Pseudo-Linus</author>
                        <title key="work_6461">Martyrium beati Pauli apostoli</title>
                        <note><ref
                              target="https://clavis.brepols.net/clacla/OA/link.aspx?clavis=BHL&amp;number=6570"
                                 ><title>BHL</title> 6570</ref> (953), ed. as in (a), 2.1:70–3. Only
                           eight lines appear on fol. 81ra; the remainder and the verso were
                           originally blank. The glossing hand added the explicit.</note>
                     </msItem>
                     <msItem n="c">
                        <note>Two Old English glosses: <locus from="14" to="14">fol. 14/14</locus>
                           (ed. cit. 200/70): ‘luterem <add>id est ceac</add>’; <locus from="49"
                              to="31">fol. 49/31</locus> (388/84): ‘<add>hi</add>striones <add>id
                              est fæþelas mimarii grece</add>’, with a marginal direction to correct
                           the reading to ‘histriones <add>id est ioculatores</add>’.</note>
                        <note>Ed. A. S. Napier, <title>Old English Glosses</title>, Anecdota
                           Oxoniensia, Medieval and Modern Series 11 (Oxford, 1900), no. 39. Hence
                           described Ker, Cat no. 361 (435).</note>
                     </msItem>
                  </msItem>
               </msContents>
               <physDesc>
                  <p><secFol>quod aliter <locus from="6" to="6">Fol. 6</locus>, queritur <locus
                           from="9" to="9">(fol. 9)</locus></secFol></p>
                  <objectDesc form="codex">
                     <supportDesc material="perg">
                        <support>Vellum.</support>
                        <extent> i + 77 + vi (numbered 78–81, ii–iii) <dimensions type="leaf"
                              unit="mm">
                              <height quantity="333">333</height>
                              <width quantity="240">240</width>
                           </dimensions>
                           <dimensions type="written" unit="mm">
                              <height quantity="237">237</height>
                              <width quantity="145">145</width>
                           </dimensions>
                        </extent>
                        <collation mainStructures="8">Following T. A. M. Bishop, <title>English
                              Caroline Minuscule</title> (Oxford: Clarendon, 1971), <formula>3,
                              probably 1<hi rend="superscript">6</hi> 2<hi rend="superscript">8</hi>
                              (–2, a bit of the leaf showing before its conjoint fol. 12) [a lost
                              quire], 3–10<hi rend="superscript">8</hi> with the added 11<hi
                                 rend="superscript">4</hi>.</formula> There are, however, some
                           complications which this reconstruction, predicated upon the sewings,
                           does not fully accommodate, for fols. 41 and 44 appear to be singles. The
                           bifolium fols. 71 + 76 is on a heavier vellum than the remainder.
                              <signatures>No signatures.</signatures>
                           <catchwords>No catchwords.</catchwords>
                        </collation>
                        <condition>The bottom edges of many leaves are water-spotted and, in some
                           cases, eaten away.</condition>
                     </supportDesc>
                     <layoutDesc>
                        <layout ruledLines="32" rulingMedium="stylus">In long lines, 32 to the page.
                              <seg type="pricking">Extensive prickings</seg>; bounded and ruled in
                           stylus.</layout>
                        <layout columns="2" writtenLines="32">The added materials (fols. 1–4v, 7rv,
                           78–81v) are in double columns, each column <dimensions type="column"
                              unit="mm">
                              <height quantity="243">243</height>
                              <width quantity="90">90</width>
                           </dimensions>, with <dimensions type="intercolumn" unit="mm">
                              <width quantity="13">13</width>
                           </dimensions> mm. between columns, in 32 lines to the column. <seg
                              type="pricking">Prickings; no bounds or rules.</seg></layout>
                     </layoutDesc>
                  </objectDesc>
                  <handDesc>
                     <handNote script="minusculeInsular">Written in <term type="script">insular
                           square minuscule</term> with both long and 8-shaped caroline s
                        alternating with the insular form. Punctuation by <term type="punctuation"
                           >double point, punctus versus, punctus elevatus, and occasional point and
                           medial point.</term> As one expects in this script at this date, the book
                        was produced in the insular manner, and it is difficult to be certain which
                        side of the skin appears on the outside of the quires. </handNote>
                     <handNote script="minusculeCaroline">The added materials written in <term
                           type="script">caroline</term>. <seg type="punctuation">Punctuation as in
                           the main portion of the MS, but lacking the medial point.</seg>
                     </handNote>
                  </handDesc>
                  <decoDesc>
                     <decoNote type="rubrication">Red headings in rustic capitals at chapter
                        divisions.</decoNote>
                     <decoNote type="colInit">At the heads of chapters, 4- and 6-line green extended
                        rustic capitals; enlarged capitals in text ink to divide
                        sentences.</decoNote>
                     <decoNote type="decInit">Exceptionally, two chapters have branch and interlace
                        initials with animal forms, on fol. 8 four lines high with a marginal
                        extender in ink with red highlights; on fol. 27 a 6-line A in
                        green.</decoNote>
                     <decoNote type="drawing">On fol. 2 (plate III), a full-page drawing of Christ
                        in red with a book and cross; on fol. 81v, a blank page, three sketches of
                        figures (one an angel) and two sketches of interlace patterns. The
                        illustration of Christ was drawn before the text was written (the scribe
                        carefully tried to avoid the figure, but in three minor instances wrote over
                        the paint).</decoNote>
                     <decoNote type="bibliography">For discussion of the drawings, major pieces of
                        mid to late tenth-century illumination, see most recently Temple, no. 13
                        (42), heavily dependant upon Francis Wormald, English Drawings of the Tenth
                        and Eleventh Centuries (London, 1952), esp. 25, 63, and 74. Wormald draws
                        attention to the similarity of the figure to that of the slightly earlier
                        ‘Dunstan miniature’ in BodL, MS Auct. F.4.32 and further notes connections
                        with the drawing of Boethius’s Philosophy in Cambridge, Trinity College MS
                        O.3.7 and of the Trinity in Paris, BN, MS lat. 943 (the Sherborne
                        Pontifical, probably a direct copy). Temple identifies the initials with
                        Wormald’s ‘Type II (b)’. Further discussions appear in Barbara Raw, ‘The
                        drawing of an angel in MS. 28, St John’s College, Oxford’, Journal of the
                        Warburg and Courtauld Institute 18 (1955) 318–19; and Robert Deshman, ‘The
                        Leofric Missal and Tenth-Century English Art’, Anglo-Saxon England 6 (1977),
                        145–73; and a cautionary note, Richard Gameson, ‘La Bible de Saint-Vaast
                        d’Arras et un manuscrit anglo-saxon de Boéce’, Scriptorium 52 (1998), 316–21
                        at 318 n. 15.</decoNote>
                     <decoNote type="bibliography">Illuminations and decoration of our MS are
                        frequently discussed and reproduced, e.g., Temple figs. 42 (fol. 2), 43
                        (fol. 81v); Bishop 3 and the accompanying plate 5 (fol. 6v); Wormald, no. 51
                        (77) and plate 2 (fol. 2); ASIllum 7–8,9 and plates 7, 8, 14a and b (fols.
                        2, 81v, 26, 27); J. J. G. Alexander and C. M. Kauffmann, English illuminated
                        Manuscripts 700–1500 (Brussels: Bibliotheque royale, 1973), no. 3 (22–3); 0.
                        Pächt, Hunt Exhib, xvii.1 (73); Janet Backhouse et al., The Golden Age of
                        Anglo-Saxon Art 966–1066 (London, 1984), no. 32 (55) and fig. 32 (54). See
                        also AT nos. 2 and 4 (3) and plate i (fol. 2). Alexander and Temple are
                        certainly wrong to separate fols. 1–4 categorically from the remainder (and
                        appear to have thoroughly missed the text run-over on fol. 7); on this
                        basis, the drawing may have been part of the original Gregorian programme,
                        protected, just like the contents table (and the head of Cura pastoralis, if
                        fol. 7 is integral) by blank leaves. Thus, the drawing might be dissociated
                        from those on fol. 81v, on leaves supplied when the MS was expanded to
                        include the two saints’ lives.</decoNote>
                  </decoDesc>
                  <bindingDesc>
                     <binding notBefore="1600" notAfter="1700">
                        <p>A modern replacement, probably s. xvii. Sewn on five thongs. At the
                           front, one modern paper flyleaf; at the rear, two modern paper flyleaves
                           (ii–iii), following the added eleventh-century materials.</p>
                     </binding>
                  </bindingDesc>
               </physDesc>
               <history>
                  <origin>
                     <origDate calendar="Gregorian" notAfter="1100" notBefore="0975">s. x<hi
                           rend="superscript">2</hi> and x/xi</origDate>
                     <origPlace>
                        <country key="place_7002445">English</country>, <settlement
                           key="place_7012044">Canterbury</settlement>, <orgName key="org_165174766"
                           >St Augustine's</orgName>
                     </origPlace>
                  </origin>
                  <provenance>Although not listed in Ker, MLGB, both script and decoration point to
                     production at <orgName key="org_165174766">St Augustine’s, Canterbury</orgName>
                     (OSB). Bishop (3) finds the scribe again in Cambridge, Corpus Christi College
                     MS 389, certainly a St Augustine’s book (Ker, Cat no.66 [113], MLGB 41). Our MS
                     appears as no. 25 in Bishop’s listing of twenty-eight books produced at St
                     Augustine’s, s.x med.–ex., <title>Aethici Istrici Cosmographia...</title> ,
                     Umbrae codicum occidentalium 10 (Amsterdam, 1966), pp. xix–xx. And Wormald
                     makes the same identifications on the basis of the style of the
                     initials.</provenance>
                  <provenance>'Sed meritis pauli capiamus dona salutis | Hec davno uerbum sed
                     scriptum metrice uersum', not in Walther (fol. 81rb, lower margin; in the
                     glossing hand). Below this, another glossing hand has added 'Sancti vincentii
                     meritis capiamus dona salutis', which Wormald suggests (77) would point to
                     ownership at <orgName cert="low" key="org_141158386" role="fmo">Abingdon
                        (OSB)</orgName>, where, at least after the Conquest, there was a cult of St
                     Vincent.</provenance>
                  <acquisition when="1553">'<persName key="person_4600" type="dnr">Iohannes
                        White</persName> de Suthwyke in Comitatu Suth’ armiger dedit hunc librum
                        <persName key="person_78340758">Thome White</persName> de london’ militi ad
                     vsum colegij per ipsum de nouo erecti in Oxon’ Anno 1553' (fol. 1 upper
                     margin); at the foot of the page, '76', perhaps an old shelfmark.</acquisition>
               </history>
               <additional>
                  <adminInfo>
                     <recordHist>
                        <source>
                           <bibl>Ralph Hanna, <title>A descriptive catalogue of the western medieval
                                 manuscripts of St. John's College, Oxford</title> (Oxford: Oxford
                              University Press, 2002)</bibl>
                        </source>
                     </recordHist>
                     <availability>
                        <p>For enquiries relating to this manuscript please contact <ref
                              target="https://www.sjc.ox.ac.uk/discover/library/special-collections"
                              >St John's College Library</ref>.</p>
                     </availability>
                  </adminInfo>
               </additional>
            </msDesc>
         </sourceDesc>
      </fileDesc>
      <revisionDesc>
         <change when="2020-11">First online publication</change>
      </revisionDesc>
   </teiHeader>
   <text>
      <body>
         <p/>
      </body>
   </text>
</TEI><|MERGE_RESOLUTION|>--- conflicted
+++ resolved
@@ -1,12 +1,8 @@
-<<<<<<< HEAD
-<?xml-model href="https://raw.githubusercontent.com/msDesc/consolidated-tei-schema/master/msdesc.rng" type="application/xml" schematypens="http://relaxng.org/ns/structure/1.0"?><?xml-model href="https://raw.githubusercontent.com/msDesc/consolidated-tei-schema/master/msdesc.rng" type="application/xml" schematypens="http://purl.oclc.org/dsdl/schematron"?><TEI xmlns="http://www.tei-c.org/ns/1.0" xmlns:tei="http://www.tei-c.org/ns/1.0" xml:id="manuscript_12028">
-=======
 <?xml version="1.0" encoding="UTF-8"?>
 <?xml-model href="https://raw.githubusercontent.com/msDesc/consolidated-tei-schema/master/msdesc.rng" type="application/xml" schematypens="http://relaxng.org/ns/structure/1.0"?>
 <?xml-model href="https://raw.githubusercontent.com/msDesc/consolidated-tei-schema/master/msdesc.rng" type="application/xml" schematypens="http://purl.oclc.org/dsdl/schematron"?>
 <TEI xml:id="manuscript_12028" xmlns="http://www.tei-c.org/ns/1.0"
    xmlns:tei="http://www.tei-c.org/ns/1.0">
->>>>>>> 1dd00991
    <teiHeader>
       <fileDesc>
          <titleStmt>
@@ -41,16 +37,10 @@
             <msDesc xml:id="St_Johns_College_MS_28" xml:lang="en">
                <msIdentifier>
                   <settlement>Oxford</settlement>
-<<<<<<< HEAD
-                  <repository>St John's College (in progress)</repository>
+                  <repository>St John's College</repository>
                   <idno type="shelfmark">St John's College MS. 28</idno>
                <idno type="ieArk">ark:29072/a844558c9921</idno><idno type="crArk">ark:29072/a841687h15r0</idno></msIdentifier>
-=======
-                  <repository>St John's College</repository>
-                  <idno type="shelfmark">St John's College MS 28</idno>
-               </msIdentifier>
                <head>Gregory the Great, <title>Cura pastoralis</title></head>
->>>>>>> 1dd00991
                <msContents>
                   <textLang mainLang="la" otherLangs="en">Latin with some Old English
                      glosses</textLang>
