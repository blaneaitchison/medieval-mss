<?xml-model href="https://raw.githubusercontent.com/msDesc/consolidated-tei-schema/master/msdesc.rng" type="application/xml" schematypens="http://relaxng.org/ns/structure/1.0"?><?xml-model href="https://raw.githubusercontent.com/msDesc/consolidated-tei-schema/master/msdesc.rng" type="application/xml" schematypens="http://purl.oclc.org/dsdl/schematron"?><TEI xmlns="http://www.tei-c.org/ns/1.0" xmlns:tei="http://www.tei-c.org/ns/1.0" xml:id="manuscript_12100">
   <teiHeader xml:lang="en">
      <fileDesc>
         <titleStmt>
            <title>St John's College MS. 100</title>
            <title type="collection">St John's College MSS</title>
            <respStmt xml:id="RM">
               <resp when="2002">Cataloguer</resp>
               <persName>Ralph Hanna</persName>
            </respStmt>
            <respStmt xml:id="SJC">
               <resp when="2021">Encoding</resp>
               <persName>Sian Witherden</persName>
            </respStmt>
         </titleStmt>
         <editionStmt>
            <edition>TEI P5</edition>
            <funder>Conversion of the printed catalogue to TEI funded by <orgName>the Thompson Family Charitable Trust</orgName></funder>
         </editionStmt>
         <publicationStmt>
            <publisher>Special Collections, Bodleian Libraries</publisher>
            <address>
               <orgName type="department">Special Collections</orgName>
               <orgName type="unit">Bodleian Libraries</orgName>
               <orgName type="institution">University of Oxford</orgName>
               <street>Weston Library, Broad Street</street>
               <settlement>Oxford</settlement>
               <postCode>OX1 3BG</postCode>
               <country>United Kingdom</country>
            </address>
            <distributor>
               <email>specialcollections.enquiries@bodleian.ox.ac.uk</email>
            </distributor>
            <idno type="msID">St_Johns_College_MS_100</idno>
            <idno type="collection">St_Johns_College</idno>
            <idno type="catalogue">Western</idno>
         </publicationStmt>
         <sourceDesc>
            <msDesc xml:id="St_Johns_College_MS_100" xml:lang="en">
               <msIdentifier>
                  <settlement>Oxford</settlement>
<<<<<<< HEAD
                  <repository>St John's College (in progress)</repository>
                  <idno type="shelfmark">St John's College MS. 100</idno>
               <idno type="ieArk">ark:29072/a80g354f16j1</idno><idno type="crArk">ark:29072/a80c483j3375</idno></msIdentifier>
=======
                  <repository>St John's College</repository>
                  <idno type="shelfmark">St John's College MS 100</idno>
               </msIdentifier>
>>>>>>> 1dd00991
               <head>Vulgate Bible</head>
               <msContents>
                  <textLang mainLang="la">Latin</textLang>
                  <msItem n="1" xml:id="St_Johns_College_MS_100-item1">
                     <locus from="1ra" to="332r">Fols. 1<hi rend="superscript">ra</hi>–332<hi rend="superscript">vb</hi></locus>
                     <rubric>Incipit prologus b<damage> </damage></rubric>
                     <incipit>Desiderii mei vesideratas accepi epistolas qui quondam presagio futurorum cum daniele <gap reason="editorial"/></incipit>
                     <rubric><note type="editorial">[<locus from="1rb" to="1rb">fol. 1<hi rend="superscript">rb</hi></locus>, the text]</note> Incipit liber Bresith id est Genesis |</rubric>
                     <incipit><note type="editorial"><locus>[fol. 1<hi rend="superscript">va</hi>]</locus></note> In principio creauit deus celum et terram <gap reason="editorial"/></incipit>
                     <rubric><note type="editorial"><locus from="266rb" to="266rb">[fol. 266<hi rend="superscript">rb</hi>]</locus></note> Incipit euangelium secundum Matheum</rubric>
                     <incipit>Liber generationis ihesu cristi filii dauid filii abraam</incipit>
                     <explicit defective="true">expectantes beatam spem et aduentum glorie magni dei et saluatoris </explicit>
                     <title key="work_10455" type="desc">The Vulgate Bible</title>
                     <note><p>in Ker’s ‘usual order’ <bibl>(<title>MMBL</title> 1:96–7)</bibl>, breaking off in Titus 2:13. With the following exceptions:</p>
                        <p>The MS omits the prayer of Manasses after 2 Chron., as well as 2/3 Ezra and Psalms. But it includes the Prayer of Solomon at the end of Ecclus. Deviations from the standard text order include: 1 and 2 Mac. follow Job; Lam. and Baruch appear in reverse order; Acts, the Catholic Epistles, and Apoc. follow the Gospels and precede the Pauline epistles.</p>
                        <p>The MS lacks prologues, except in prophets. There the following standard prologues are absent: <bibl><ref target="http://www.repbib.uni-trier.de/cgi-bin/rebiIndex.tcl?ac=searchlist&amp;tlnr=491">Stegmüller, <title>Bibl.</title> 491</ref></bibl> to Baruch <locus from="277ra" to="277ra">(fol. 227<hi rend="superscript">ra</hi>)</locus>, <bibl><ref target="http://www.repbib.uni-trier.de/cgi-bin/rebiIndex.tcl?ac=searchlist&amp;tlnr=515">Stegmüller, <title>Bibl.</title> 515</ref> and 513</bibl> to Amos <locus from="256rb" to="256rb">(fol. 256<hi rend="superscript">rb</hi>)</locus>. On several occasions, prologues other than the standard set occur: for Obadiah, <bibl><ref target="http://www.repbib.uni-trier.de/cgi-bin/rebiIndex.tcl?ac=searchlist&amp;tlnr=516">Stegmüller, <title>Bibl.</title> 516</ref></bibl> (<locus from="258ra" to="258ra">fol. 258<hi rend="superscript">ra</hi></locus>, perhaps added later in a blank space); for Jonah, <bibl><ref target="http://www.repbib.uni-trier.de/cgi-bin/rebiIndex.tcl?ac=searchlist&amp;tlnr=522">Stegmüller, <title>Bibl.</title> 522</ref></bibl> (<locus from="258rb" to="258rb">fol. 258<hi rend="superscript">rb</hi></locus>; for Micah, <bibl><title>RB 525</title></bibl>
                           <locus>(fol. 259<hi rend="superscript">ra</hi>)</locus>; for Nahum, <bibl><ref target="http://www.repbib.uni-trier.de/cgi-bin/rebiIndex.tcl?ac=searchlist&amp;tlnr=527">Stegmüller, <title>Bibl.</title> 527</ref></bibl>
                           <locus from="260ra" to="260ra">(fol. 260<hi rend="superscript">ra</hi>)</locus>; for Habakkuk, <bibl><ref target="http://www.repbib.uni-trier.de/cgi-bin/rebiIndex.tcl?ac=searchlist&amp;tlnr=529">Stegmüller, <title>Bibl.</title> 529</ref></bibl>
                           <locus from="260vb" to="260vb">(fol. 260<hi rend="superscript">vb</hi>)</locus>; for Zephaniah, <bibl><ref target="http://www.repbib.uni-trier.de/cgi-bin/rebiIndex.tcl?ac=searchlist&amp;tlnr=532">Stegmüller, <title>Bibl.</title> 532</ref></bibl>
                           <locus from="261va" to="261va">(fol. 261<hi rend="superscript">va</hi>)</locus>; for Haggai, <bibl><ref target="http://www.repbib.uni-trier.de/cgi-bin/rebiIndex.tcl?ac=searchlist&amp;tlnr=535">Stegmüller, <title>Bibl.</title> 535</ref></bibl>
                           <locus from="262rb" to="262rb">(fol. 262<hi rend="superscript">rb</hi>)</locus>; for Zechariah, <bibl><ref target="http://www.repbib.uni-trier.de/cgi-bin/rebiIndex.tcl?ac=searchlist&amp;tlnr=540">Stegmüller, <title>Bibl.</title> 540</ref></bibl>
                           <locus from="262vb" to="262vb">(fol. 262<hi rend="superscript">vb</hi>)</locus>; for Malachi, <bibl><ref target="http://www.repbib.uni-trier.de/cgi-bin/rebiIndex.tcl?ac=searchlist&amp;tlnr=544">Stegmüller, <title>Bibl.</title> 544</ref></bibl>
                           <locus from="265va" to="265va">(fol. 265<hi rend="superscript">va</hi>)</locus>.</p>
                        <p>Further, four prologues include additional material. The standard prologue to Daniel, <bibl><ref target="http://www.repbib.uni-trier.de/cgi-bin/rebiIndex.tcl?ac=searchlist&amp;tlnr=494">Stegmüller, <title>Bibl.</title> 494</ref></bibl>, is preceded by a section beginning <locus from="245va" to="245va">(fol. 245<hi rend="superscript">va</hi>)</locus> ‘Raphael interpretatur curatio uel medicina dei vbi autem uel…’; and three other prologues have additional short paragraphs: Obadiah, ‘Arguuntur ui qui populum…’; Jonah, ‘De iona misso niniue orta…’; Micah, ‘Propter ydolatriam samarie…’ Only the first of these has been identified; cf. <bibl><ref target="http://www.repbib.uni-trier.de/cgi-bin/rebiIndex.tcl?ac=searchlist&amp;tlnr=2628">Stegmüller, <title>Bibl.</title> 2628</ref>.1 (9:40)</bibl>, among the fragments ascribed to <persName key="person_12472617" role="aut">GREGORY OF ELVIRA</persName> (or to <persName key="person_95155322" role="aut">ORIGEN</persName>).</p>
                        <p>There are considerable marginalia, especially <foreign>distinctiones</foreign> added by later users.</p>
                     </note>
                  </msItem>
               </msContents>
               <physDesc>
                  <p><secFol>autem uterque</secFol></p>
                  <objectDesc form="codex">
                     <supportDesc material="perg">
                        <support>Vellum (HSOS/<term type="disposition">HFFH</term>).</support>
                        <extent>Fols. iii + <measure quantity="332" type="leaf">332</measure> + iii (numbered fols. iv–vi). <dimensions type="leaf" unit="mm">
                              <height quantity="262">262</height>
                              <width quantity="170">170</width>
                           </dimensions>
                        </extent>
                        <collation mainStructures="12"><formula>1–6<hi rend="superscript">12</hi> 7<hi rend="superscript">12</hi> (lacks an indeterminate leaf, a cancel without text loss, in the first half) 8–16<hi rend="superscript">12</hi> 17<hi rend="superscript">6</hi> [fol. 197, the end of scribe 1’s stint] | 18–28<hi rend="superscript">12</hi> 29<hi rend="superscript">?</hi> (three single leaves, fols. 330–2).</formula>
                           <catchwords>Catchwords, usually under the inner columns, but nearly all cut away;</catchwords>
                           <signatures>only two signatures (fols. 61–2 = <hi rend="italic">a</hi>, <hi rend="italic">b</hi>).</signatures> The end of 2 Macc. corresponds to a quire bound (fol. 167) and might be a subsidiary booklet.</collation>
                     </supportDesc>
                     <layoutDesc>
                        <layout columns="2" writtenLines="54 57">
                           <p>In double columns.</p>
                           <p>Scribe 1 in double columns, each <dimensions type="written" unit="mm">
                                 <height max="178" min="170">170–8</height>
                                 <width quantity="48">48</width>
                              </dimensions>, with <dimensions type="intercolumn" unit="mm">
                                 <width quantity="7">7</width>
                              </dimensions> mm between columns, in 54 lines to the column;</p>
                           <p>Scribe 2 in double columns, each column <dimensions type="written" unit="mm">
                                 <height max="170" min="165">165–70</height>
                                 <width quantity="47">47</width>
                              </dimensions>, with <dimensions type="intercolumn" unit="mm">
                                 <width quantity="5">5</width>
                              </dimensions> mm between columns, in 57 lines to the column;</p>
                           <p>Scribe 3 in double columns, each column <dimensions type="written" unit="mm">
                                 <height quantity="178">178</height>
                                 <width quantity="49">49</width>
                              </dimensions>, with <dimensions type="intercolumn" unit="mm">
                                 <width quantity="8">8</width>
                              </dimensions> mm between columns, in 54 lines to the column.</p>
                           <p>Frequent prickings; bounded and ruled in black ink.</p>
                        </layout>
                     </layoutDesc>
                  </objectDesc>
                  <handDesc hands="3">
                     <handNote script="textualisNorthern">Written in <term type="script">gothic textura semiquadrata</term> by three scribes, all writing above top line:</handNote>
                     <handNote xml:id="hand-1">Scribe 1 copied <locus from="1r" to="197vb">fols. 1–197<hi rend="superscript">vb</hi></locus> (the end of Ecclus.)</handNote>
                     <handNote xml:id="hand-2">Scribe 2 copied to the end of the Old Testament <locus from="198ra" to="266rb">(fol. 266<hi rend="superscript">rb</hi>)</locus></handNote>
                     <handNote xml:id="hand-3">Scribe 3 copied the New Testament, usually in brown ink</handNote>
                     <handNote>Punctuation by <term type="punctuation">point</term> and <term type="punctuation">punctus elevatus</term> (all three scribes). </handNote>
                  </handDesc>
                  <decoDesc>
                     <decoNote type="rubrication">Headings in red.</decoNote>
                     <decoNote type="flourInit">On <locus from="1ra" to="1ra">fol. 1<hi rend="superscript">ra</hi></locus>, a 6-line red and blue arabesque capital with floral infill in blue and white; on <locus from="1va" to="1va">fol. 1<hi rend="superscript">va</hi></locus>, a red and blue I on a green ground, with a nimbed angel at the top and a floral spray at the foot.</decoNote>
                     <decoNote type="flourInit">Books introduced by 4- to 6-line blue or red and blue lombards on red flourishing; chapters sometimes have 1-line red lombards at the head, more usually only marked by marginal numbering, typically in one colour, blue, or red, or (early on) green, sometimes with a paraph in the contrasting colour.</decoNote>
                     <decoNote type="paratext">Running titles similarly in red or blue lombards, often with contrasting paraph.</decoNote>
                     <decoNote type="bibliography"><bibl>See <title>AT</title>, no. 179 (20).</bibl></decoNote>
                  </decoDesc>
                  <bindingDesc>
                     <binding notBefore="1750" notAfter="1950">
                     <p>A modern replacement. Sewn on five thongs. At the front, a marbled paper leaf and two modern paper flyleaves; at the rear, two modern paper flyleaves and another marbled paper leaf <locus from="iv" to="vi">(iv–vi)</locus>.</p>
                     </binding>
                  </bindingDesc>
               </physDesc>
               <history>
                  <origin>
                     <origDate calendar="Gregorian" notAfter="1225" notBefore="1200">s. xiii in.</origDate>
                     <origPlace>
                        <country key="place_7002445">England</country>
                     </origPlace>
                  </origin>
                  <provenance>‘dauid’ (<locus from="179r" to="179r">fol. 179</locus>, lower margin).</provenance>
                  <provenance notAfter="1600" notBefore="1575">‘Liber <persName key="person_4635" role="fmo">Joannis Ryngrosij</persName> ex dono <persName key="person_4636" role="fmo">Domini Ricardi de Westowre</persName>’ (<locus from="1r" to="1r">fol. 1</locus>, upper margin, s. xvi ex.). </provenance>
                  <acquisition when="1613">‘Liber Collegii Sanctj Johannis Baptistae Oxon ex dono <persName key="person_4611" role="dnr">Richardi Butler</persName> Doctoris Theologiae Archidiaconi Northampt <damage> </damage> rogatu Reuerendo Patre <persName key="person_49548280">Episcopo Roffensi</persName> 1613’ (<locus from="2r" to="2r">fol. 2</locus>, upper margin).</acquisition>
               </history>
               <additional>
                  <adminInfo>
                     <recordHist>
                        <source>
                           <bibl>Ralph Hanna, <title>A descriptive catalogue of the western medieval manuscripts of St. John's College, Oxford</title> (Oxford: Oxford University Press, 2002)</bibl>
                        </source>
                     </recordHist>
                     <availability>
                        <p>For enquiries relating to this manuscript please contact <ref target="https://www.sjc.ox.ac.uk/discover/library/special-collections">St John's College Library</ref>.</p>
                     </availability>
                  </adminInfo>
                  <listBibl type="PRINT">
                     <bibl>J. J. G. Alexander and Elźbieta Temple, <title><ref target="https://catalog.hathitrust.org/Record/000387352">Illuminated manuscripts in Oxford college libraries, the University Archives and the Taylor Institution</ref></title> (Oxford, 1985).</bibl>
                     <bibl>N. R. Ker, <title>Medieval Manuscripts in British Libraries.</title> 4 vols. (Oxford, 1969–92).</bibl>
                     <bibl>Friederich Stegmüller, <title>Repertorium Biblicum Medii Aevi</title>, 11 vols. (Madrid, 1950–80).</bibl>
                  </listBibl>
               </additional>
            </msDesc>
         </sourceDesc>
      </fileDesc>
      <revisionDesc>
         <change when="2021-07">First online publication</change>
      </revisionDesc>
   </teiHeader>
   <text>
      <body>
         <p><!--Body paragraph provided for validation and future transcription--></p>
      </body>
   </text>
</TEI><|MERGE_RESOLUTION|>--- conflicted
+++ resolved
@@ -39,15 +39,9 @@
             <msDesc xml:id="St_Johns_College_MS_100" xml:lang="en">
                <msIdentifier>
                   <settlement>Oxford</settlement>
-<<<<<<< HEAD
-                  <repository>St John's College (in progress)</repository>
+                  <repository>St John's College</repository>
                   <idno type="shelfmark">St John's College MS. 100</idno>
                <idno type="ieArk">ark:29072/a80g354f16j1</idno><idno type="crArk">ark:29072/a80c483j3375</idno></msIdentifier>
-=======
-                  <repository>St John's College</repository>
-                  <idno type="shelfmark">St John's College MS 100</idno>
-               </msIdentifier>
->>>>>>> 1dd00991
                <head>Vulgate Bible</head>
                <msContents>
                   <textLang mainLang="la">Latin</textLang>
