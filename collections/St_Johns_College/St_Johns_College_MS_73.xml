<?xml version="1.0" encoding="UTF-8"?>
<?xml-model href="https://raw.githubusercontent.com/msDesc/consolidated-tei-schema/master/msdesc.rng" type="application/xml" schematypens="http://relaxng.org/ns/structure/1.0"?>
<?xml-model href="https://raw.githubusercontent.com/msDesc/consolidated-tei-schema/master/msdesc.rng" type="application/xml" schematypens="http://purl.oclc.org/dsdl/schematron"?>
<TEI xml:id="manuscript_12073" xmlns="http://www.tei-c.org/ns/1.0"
   xmlns:tei="http://www.tei-c.org/ns/1.0">
   <teiHeader xml:lang="en">
      <fileDesc>
         <titleStmt>
            <title>St John's College MS. 73</title>
            <title type="collection">St John's College MSS. (in progress)</title>
            <respStmt xml:id="RM">
               <resp when="2002">Cataloguer</resp>
               <persName>Ralph Hanna</persName>
            </respStmt>
            <respStmt xml:id="SJC">
               <resp when="2021">Encoding</resp>
               <persName>Sian Witherden</persName>
            </respStmt>
         </titleStmt>
         <editionStmt>
            <edition>TEI P5</edition>
            <funder>Conversion of the printed catalogue to TEI funded by <orgName>the Thompson
                  Family Charitable Trust</orgName></funder>
         </editionStmt>
         <publicationStmt>
            <publisher>Special Collections, Bodleian Libraries</publisher>
            <address>
               <orgName type="department">Special Collections</orgName>
               <orgName type="unit">Bodleian Libraries</orgName>
               <orgName type="institution">University of Oxford</orgName>
               <street>Weston Library, Broad Street</street>
               <settlement>Oxford</settlement>
               <postCode>OX1 3BG</postCode>
               <country>United Kingdom</country>
            </address>
            <distributor>
               <email>specialcollections.enquiries@bodleian.ox.ac.uk</email>
            </distributor>
            <idno type="msID">St_Johns_College_MS_73</idno>
            <idno type="collection">St_Johns_College</idno>
            <idno type="catalogue">Western</idno>
         </publicationStmt>
         <sourceDesc>
            <msDesc xml:id="St_Johns_College_MS_73" xml:lang="en">
               <msIdentifier>
                  <settlement>Oxford</settlement>
                  <repository>St John's College (in progress)</repository>
                  <idno type="shelfmark">St John's College MS. 73</idno>
               </msIdentifier>
               <head>Berengaud on the Apocalypse</head>
               <msContents>
                  <textLang mainLang="la">Latin</textLang>
                  <msItem n="1" xml:id="St_Johns_College_MS_73-item1">
                     <locus from="1r" to="139r">Fols. 1–139</locus>
                     <rubric>Incipit prima uisio Apocalipsis</rubric>
                     <incipit>Apocalypsis ihesv cristi quam dedit illi deus palam facere <gap
                           reason="editorial"/></incipit>
                     <rubric><note type="editorial">[<locus from="3r" to="3r">fol. 3</locus>, the
                           text]</note> Incipit expositio primę uisionis in apocalipsin </rubric>
                     <incipit>Beatvm Iohannem apostolum et euangelistam hunc librum apocalipsin
                        edidisse constat</incipit>
                     <explicit>Quod funditus esse delendum de cerno uel certe in melius
                        commutandum</explicit>
                     <finalRubric>Explicit</finalRubric>
                     <author key="person_110145542406196640685">BERENGAUD, monk of
                        Ferrières</author>
                     <title key="work_1007">Expositio in Apocalypsim</title>
<<<<<<< HEAD
                     <note>(<bibl>Stegmüller, <title>RB</title> 1711 [2:196–7])</bibl>, <bibl>ed.
                              <title>PL</title> 17:765–970</bibl>, preceded <locus from="1r" to="3r"
                           >(fols. 1–3)</locus> by the text of the ‘prima uisio’, Apoc. 1:1–3:22.
                        The text has been very carefully corrected, with a number of readings
                        supplied in the margin, as well as erasures and rewriting in the
                        text.</note>
=======
                     <note>(<bibl><ref target="http://www.repbib.uni-trier.de/cgi-bin/rebiIndex.tcl?ac=searchlist&amp;tlnr=1711">Stegmüller, <title>Bibl.</title> 1711</ref> [2:196–7])</bibl>, <bibl>ed. <title>PL</title> 17:765–970</bibl>, preceded <locus from="1r" to="3r">(fols. 1–3)</locus> by the text of the ‘prima uisio’, Apoc. 1:1–3:22. The text has been very carefully corrected, with a number of readings supplied in the margin, as well as erasures and rewriting in the text.</note>
>>>>>>> 11e2e5a7
                  </msItem>
                  <msItem>
                     <note>Added text:</note>
                     <msItem n="a">
                        <locus from="139r" to="145v">fols. 139–45<hi rend="superscript"
                           >v</hi></locus>
                        <rubric>Incipit tractatus domni ODDONIS CAMERACENSIS episcopi de canone
                           misse Prima periodus</rubric>
                        <incipit>Quia dignum et iustum est nos agere tibi gratias e igitur
                           clementissime pater</incipit>
                        <explicit>cola et comata confusis distinccionibus sententias non
                           conturbent</explicit>
                        <finalRubric>finit opus</finalRubric>
                        <author key="person_264871019">ODO OF CAMBRAI</author>
                        <title key="work_3363" type="desc">'Expositio in canonem missae’</title>
                        <note><bibl>ed. <title>PL</title> 160:1055–70</bibl>. Added <date
                              calendar="Gregorian" notAfter="1225" notBefore="1200">s. xiii
                              in.</date> or <date calendar="Gregorian" notAfter="1230"
                              notBefore="1220">xiii<hi rend="superscript">1</hi></date> (above top
                           line), first by filling the blank portions of <locus from="139rv"
                              to="139rv">fol. 139<hi rend="superscript">rv</hi></locus>, then by
                           adding extra leaves. The added portions have a writing area <dimensions
                              type="written" unit="mm">
                              <height quantity="191">191</height>
                              <width quantity="130">130</width>
                           </dimensions>. In long lines, 31 to the page. No prickings, except on the
                           inherited leaf; bounded and ruled in pencil. There are two hands; the
                           second scribe, who writes <term type="script">transitional
                              caroline</term> / <term type="script">textura quadrata</term>, takes
                           over in the top line of <locus from="141v" to="141v">fol. 141<hi
                                 rend="superscript">v</hi></locus>.</note>
                     </msItem>
                  </msItem>
               </msContents>
               <physDesc>
                  <p><secFol>sathanas</secFol></p>
                  <objectDesc form="codex">
                     <supportDesc material="perg">
                        <support>Vellum (HSOS/<term type="disposition">HFFH</term>).</support>
                        <extent>Fols. v + <measure quantity="145" type="leaf">145</measure> + iii
                           (numbered fols. vi–viii). <dimensions type="leaf" unit="mm">
                              <height quantity="290">290</height>
                              <width quantity="198">198</width>
                           </dimensions>
                           <dimensions type="written" unit="mm">
                              <height quantity="195">195</height>
                              <width quantity="120">120</width>
                           </dimensions>
                        </extent>
                        <collation mainStructures="8">1–17<hi rend="superscript">8</hi> 18<hi
                              rend="superscript">4</hi> 19<hi rend="superscript">6</hi> (–6,
                           probably blank). <catchwords>Catchwords, the great majority cut away, at
                              the centre of the last folio</catchwords>; <signatures>no
                              signatures</signatures>. </collation>
                     </supportDesc>
                     <layoutDesc>
                        <layout writtenLines="33">In long lines, 33 lines to the page. Regular
                           prickings; bounded and ruled in stylus.</layout>
                     </layoutDesc>
                  </objectDesc>
                  <handDesc>
                     <handNote script="minusculeCaroline">Written in <term type="script"
                           >caroline</term>, the main text by two scribes, the second beginning at
                        the foot of <locus from="109r" to="109r">fol. 109</locus>. Punctuation by
                           <term type="punctuation">point</term> and <term type="punctuation"
                           >punctus elevatus</term>.</handNote>
                  </handDesc>
                  <decoDesc>
                     <decoNote type="rubrication">Widely dispersed red headings to set off the
                        separate ‘visions’.</decoNote>
                     <decoNote type="flourInit">At <locus from="1r" to="1r">fols. 1</locus> and
                           <locus from="3r" to="3r">3</locus>, 8-line arabesque capitals in blue
                        with green and touches of red and in green with blue and gold
                        respectively.</decoNote>
                     <decoNote type="flourInit">At the start of the ‘visions’, 2-line arabesque
                        capitals in red, green, and gold. </decoNote>
                  </decoDesc>
                  <bindingDesc>
                     <p>A modern replacement. Sewn on five thongs. At the front, one marbled paper
                        leaf, two modern paper flyleaves, and two medieval vellum flyleaves; at the
                        rear, two modern paper flyleaves and another marbled paper leaf <locus
                           from="vi" to="viii">(vi–viii)</locus>. </p>
                  </bindingDesc>
               </physDesc>
               <history>
                  <origin>
                     <origDate calendar="Gregorian" notAfter="1175" notBefore="1125">s. xii
                        med.</origDate>
                     <origPlace>
                        <country key="place_7002445">England</country>
                     </origPlace>
                  </origin>
                  <provenance>‘Hic est liber <orgName key="org_139637930" role="fmo">sancte Marie de
                        Rading’</orgName> Qui eum celauerit uel fraudem de eo fecerit anathema sit’
                        <locus from="ivr" to="ivr">(fol. iv)</locus>. <bibl>Ker, <title>MLGB</title>
                        158</bibl>; <bibl><title>Registrum</title> R.49.2 (197)</bibl>, but not
                     noting this copy.</provenance>
                  <provenance>Notes on the texts by <persName cert="medium" key="person_59434961"
                        role="ann">R.T.</persName> and <persName cert="medium" key="person_59446973"
                        role="ann">C.W.</persName>, both librarians of St John’s, with particular
                     attention to the author of the commentary, including explanations of the
                     cryptogram identifying him at the explicit <locus from="vr" to="vr">(fol.
                        v).</locus></provenance>
                  <acquisition>‘Liber Collegij Sancti Ioannis Baptistae Oxon’ ex Dono Magistri
                        <persName key="person_4604" role="dnr">Ioannis Stonor de Northstoke in
                        Comitatu Oxon</persName>’ Generosi’ (<locus from="1r" to="1r">fol. 1</locus>
                     upper margin).</acquisition>
               </history>
               <additional>
                  <adminInfo>
                     <recordHist>
                        <source>
                           <bibl>Ralph Hanna, <title>A descriptive catalogue of the western medieval
                                 manuscripts of St. John's College, Oxford</title> (Oxford: Oxford
                              University Press, 2002)</bibl>
                        </source>
                     </recordHist>
                     <availability>
                        <p>For enquiries relating to this manuscript please contact <ref
                              target="https://www.sjc.ox.ac.uk/discover/library/special-collections"
                              >St John's College Library</ref>.</p>
                     </availability>
                  </adminInfo>
<<<<<<< HEAD
                  <listBibl>
                     <bibl>N. R. Ker, <title>Medieval Libraries of Great Britain: A List of
                           Surviving Books.</title> Royal Historical Society Guides and Handbooks.
                        2nd edn. (London, 1964), extended by Andrew G. Watson, <title>MLGB:
                           Supplement to the Second Edition</title>. RHS Guides and Handbooks 15
                        (1987).</bibl>
=======
                  <listBibl type="PRINT">
                     <bibl>N. R. Ker, <title>Medieval Libraries of Great Britain: A List of Surviving Books.</title> Royal Historical Society Guides and Handbooks. 2nd edn. (London, 1964), extended by Andrew G. Watson, <title>MLGB: Supplement to the Second Edition</title>. RHS Guides and Handbooks 15 (1987).</bibl>
>>>>>>> 11e2e5a7
                     <bibl>Jacques-Paul Migne (ed.), <title>S. Ambrosii.</title>
                        <title>Patrologia Latina</title> 17 (Paris, 1845).</bibl>
                     <bibl>Jacques-Paul Migne (ed.), <title>Sigebertus Gemblacensis Monachus. /
                           Anonymus. / B. Odo Cameracensis / Walterus Cabilonensis / J. Marsicanus /
                           Berengosus Abbas S. Maximi Trevirensis / Radulfus Tortarius Floriacensis
                           Monachus.</title>
                        <title>Patrologia Latina</title> 160 (Paris, 1854).</bibl>
                     <bibl>Richard H. and Mary A. Rouse and R. A. B. Mynors (eds.), <title>Registrum
                           Anglie de libris doctorum et auctorum veterum.</title> Corpus of British
                        Medieval Library Catalogues 2 (London, 1991).</bibl>
                     <bibl>Friederich Stegmüller, <title>Repertorium Biblicum Medii Aevi</title>, 11
                        vols. (Madrid, 1950–80).</bibl>
                  </listBibl>
               </additional>
            </msDesc>
         </sourceDesc>
      </fileDesc>
      <revisionDesc>
         <change when="2021-07">First online publication</change>
      </revisionDesc>
   </teiHeader>
   <text>
      <body>
         <p><!--Body paragraph provided for validation and future transcription--></p>
      </body>
   </text>
</TEI><|MERGE_RESOLUTION|>--- conflicted
+++ resolved
@@ -65,16 +65,7 @@
                      <author key="person_110145542406196640685">BERENGAUD, monk of
                         Ferrières</author>
                      <title key="work_1007">Expositio in Apocalypsim</title>
-<<<<<<< HEAD
-                     <note>(<bibl>Stegmüller, <title>RB</title> 1711 [2:196–7])</bibl>, <bibl>ed.
-                              <title>PL</title> 17:765–970</bibl>, preceded <locus from="1r" to="3r"
-                           >(fols. 1–3)</locus> by the text of the ‘prima uisio’, Apoc. 1:1–3:22.
-                        The text has been very carefully corrected, with a number of readings
-                        supplied in the margin, as well as erasures and rewriting in the
-                        text.</note>
-=======
                      <note>(<bibl><ref target="http://www.repbib.uni-trier.de/cgi-bin/rebiIndex.tcl?ac=searchlist&amp;tlnr=1711">Stegmüller, <title>Bibl.</title> 1711</ref> [2:196–7])</bibl>, <bibl>ed. <title>PL</title> 17:765–970</bibl>, preceded <locus from="1r" to="3r">(fols. 1–3)</locus> by the text of the ‘prima uisio’, Apoc. 1:1–3:22. The text has been very carefully corrected, with a number of readings supplied in the margin, as well as erasures and rewriting in the text.</note>
->>>>>>> 11e2e5a7
                   </msItem>
                   <msItem>
                      <note>Added text:</note>
@@ -198,17 +189,8 @@
                               >St John's College Library</ref>.</p>
                      </availability>
                   </adminInfo>
-<<<<<<< HEAD
-                  <listBibl>
-                     <bibl>N. R. Ker, <title>Medieval Libraries of Great Britain: A List of
-                           Surviving Books.</title> Royal Historical Society Guides and Handbooks.
-                        2nd edn. (London, 1964), extended by Andrew G. Watson, <title>MLGB:
-                           Supplement to the Second Edition</title>. RHS Guides and Handbooks 15
-                        (1987).</bibl>
-=======
                   <listBibl type="PRINT">
                      <bibl>N. R. Ker, <title>Medieval Libraries of Great Britain: A List of Surviving Books.</title> Royal Historical Society Guides and Handbooks. 2nd edn. (London, 1964), extended by Andrew G. Watson, <title>MLGB: Supplement to the Second Edition</title>. RHS Guides and Handbooks 15 (1987).</bibl>
->>>>>>> 11e2e5a7
                      <bibl>Jacques-Paul Migne (ed.), <title>S. Ambrosii.</title>
                         <title>Patrologia Latina</title> 17 (Paris, 1845).</bibl>
                      <bibl>Jacques-Paul Migne (ed.), <title>Sigebertus Gemblacensis Monachus. /
