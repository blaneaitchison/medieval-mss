--- conflicted
+++ resolved
@@ -39,15 +39,9 @@
             <msDesc xml:id="St_Johns_College_MS_235_fragments_7_and_27" xml:lang="en">
                <msIdentifier>
                   <settlement>Oxford</settlement>
-<<<<<<< HEAD
-                  <repository>St John's College (in progress)</repository>
+                  <repository>St John's College</repository>
                   <idno type="shelfmark">St John's College MS. 235 (fragments 7 and 27)</idno>
                <idno type="ieArk">ark:29072/a8qv33rv11km</idno><idno type="crArk">ark:29072/a8qr46qz288w</idno></msIdentifier>
-=======
-                  <repository>St John's College</repository>
-                  <idno type="shelfmark">St John's College MS 235 (fragments 7 and 27)</idno>
-               </msIdentifier>
->>>>>>> 1dd00991
                <head>Luke 11:16–28 and 28–42, with the ordinary gloss (binding fragments)</head>
                <msContents>
                   <textLang mainLang="la">Latin</textLang>
