<?xml-model href="https://raw.githubusercontent.com/msDesc/consolidated-tei-schema/master/msdesc.rng" type="application/xml" schematypens="http://relaxng.org/ns/structure/1.0"?><?xml-model href="https://raw.githubusercontent.com/msDesc/consolidated-tei-schema/master/msdesc.rng" type="application/xml" schematypens="http://purl.oclc.org/dsdl/schematron"?><TEI xmlns="http://www.tei-c.org/ns/1.0" xmlns:tei="http://www.tei-c.org/ns/1.0" xml:id="manuscript_12255">
   <teiHeader xml:lang="en">
      <fileDesc>
         <titleStmt>
            <title>St John's College MS. 255</title>
            <title type="collection">St John's College MSS</title>
            <respStmt xml:id="RM">
               <resp when="2002">Cataloguer</resp>
               <persName>Ralph Hanna</persName>
            </respStmt>
            <respStmt xml:id="SJC">
               <resp when="2021">Encoding</resp>
               <persName>Sian Witherden</persName>
            </respStmt>
         </titleStmt>
         <editionStmt>
            <edition>TEI P5</edition>
            <funder>Conversion of the printed catalogue to TEI funded by <orgName>the Thompson Family Charitable Trust</orgName></funder>
         </editionStmt>
         <publicationStmt>
            <publisher>Special Collections, Bodleian Libraries</publisher>
            <address>
               <orgName type="department">Special Collections</orgName>
               <orgName type="unit">Bodleian Libraries</orgName>
               <orgName type="institution">University of Oxford</orgName>
               <street>Weston Library, Broad Street</street>
               <settlement>Oxford</settlement>
               <postCode>OX1 3BG</postCode>
               <country>United Kingdom</country>
            </address>
            <distributor>
               <email>specialcollections.enquiries@bodleian.ox.ac.uk</email>
            </distributor>
            <idno type="msID">St_Johns_College_MS_255</idno>
            <idno type="collection">St_Johns_College</idno>
            <idno type="catalogue">Western</idno>
         </publicationStmt>
         <sourceDesc>
            <msDesc xml:id="St_Johns_College_MS_255" xml:lang="en">
               <msIdentifier>
                  <settlement>Oxford</settlement>
<<<<<<< HEAD
                  <repository>St John's College (in progress)</repository>
                  <idno type="shelfmark">St John's College MS. 255</idno>
               <idno type="ieArk">ark:29072/a82z10wp99b8</idno><idno type="crArk">ark:29072/a82v23vt161k</idno></msIdentifier>
=======
                  <repository>St John's College</repository>
                  <idno type="shelfmark">St John's College MS 255</idno>
               </msIdentifier>
>>>>>>> 1dd00991
               <head>[Missing] A genealogical table showing Henry VI's descent from Adam</head>
               <msContents>
                  <msItem n="1" xml:id="St_Johns_College_MS_255-item1">
                     <title type="desc">A genealogical table showing Henry VI’s descent from Adam</title>
                     <note>The final membrane, illustrating the kings from Henry IV to Henry VII, is missing. The whole was noted as missing 1980–6 and has probably been lost since at least 1971. The MS is not with Pointer’s other book, <bibl type="MS">MS 252</bibl>, on permanent loan to the Museum of the History of Science (Old Ashmolean), Oxford.</note>
                  </msItem>
               </msContents>
               <physDesc>
                  <objectDesc form="roll">
                     <supportDesc material="unknown">
                        <extent>
                           <dimensions type="other" unit="mm">
                              <height quantity="11200">11200</height>
                              <width quantity="483">483</width>
                           </dimensions>
                        </extent>
                     </supportDesc>
                  </objectDesc>
               </physDesc>
               <history>
                  <origin>
                     <origDate calendar="Gregorian" notAfter="1510" notBefore="1475">s. xv ex. or xv/xvi.</origDate>
                    <!-- <origPlace>
                        <country><!-\-insert, add attributes-\-></country>
                     </origPlace>-->
                  </origin>
                  <provenance when="1754">Part of the collection of curiosities bequeathed by <persName key="person_76629747" role="dnr">John Pointer</persName> in 1754; see his <bibl><title>Oxoniensis Academia</title> (London, 1749), 94</bibl>, where ‘A large Chronological Table in Vellum of all the Kings and Princes etc., from Adam to King Henry VII’ is listed among the ‘curiosities’ of St John’s College. </provenance>
               </history>
               <additional>
                  <adminInfo>
                     <recordHist>
                        <source>
                           <bibl>Ralph Hanna, <title>A descriptive catalogue of the western medieval manuscripts of St. John's College, Oxford</title> (Oxford: Oxford University Press, 2002)</bibl>
                        </source>
                     </recordHist>
                     <availability>
                        <p>For enquiries relating to this manuscript please contact <ref target="https://www.sjc.ox.ac.uk/discover/library/special-collections">St John's College Library</ref>.</p>
                     </availability>
                  </adminInfo>
                  <listBibl type="PRINT">
                     <bibl>John Pointer, <title>Oxoniensis Academia</title> (London, 1749).</bibl>
                  </listBibl>
               </additional>
            </msDesc>
         </sourceDesc>
      </fileDesc>
      <revisionDesc>
         <change when="2021-10">First online publication</change>
         <!--This will need to be adjusted-->
      </revisionDesc>
   </teiHeader>
   <text>
      <body>
         <p><!--Body paragraph provided for validation and future transcription--></p>
      </body>
   </text>
</TEI><|MERGE_RESOLUTION|>--- conflicted
+++ resolved
@@ -39,15 +39,9 @@
             <msDesc xml:id="St_Johns_College_MS_255" xml:lang="en">
                <msIdentifier>
                   <settlement>Oxford</settlement>
-<<<<<<< HEAD
-                  <repository>St John's College (in progress)</repository>
+                  <repository>St John's College</repository>
                   <idno type="shelfmark">St John's College MS. 255</idno>
                <idno type="ieArk">ark:29072/a82z10wp99b8</idno><idno type="crArk">ark:29072/a82v23vt161k</idno></msIdentifier>
-=======
-                  <repository>St John's College</repository>
-                  <idno type="shelfmark">St John's College MS 255</idno>
-               </msIdentifier>
->>>>>>> 1dd00991
                <head>[Missing] A genealogical table showing Henry VI's descent from Adam</head>
                <msContents>
                   <msItem n="1" xml:id="St_Johns_College_MS_255-item1">
