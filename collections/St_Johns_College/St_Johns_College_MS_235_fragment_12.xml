<?xml-model href="https://raw.githubusercontent.com/msDesc/consolidated-tei-schema/master/msdesc.rng" type="application/xml" schematypens="http://relaxng.org/ns/structure/1.0"?><?xml-model href="https://raw.githubusercontent.com/msDesc/consolidated-tei-schema/master/msdesc.rng" type="application/xml" schematypens="http://purl.oclc.org/dsdl/schematron"?><TEI xmlns="http://www.tei-c.org/ns/1.0" xmlns:tei="http://www.tei-c.org/ns/1.0" xml:id="manuscript_12509">
   <teiHeader xml:lang="en">
      <fileDesc>
         <titleStmt>
            <title>St John's College MS. 235 (fragment 12)</title>
            <title type="collection">St John's College MSS</title>
            <respStmt xml:id="RM">
               <resp when="2002">Cataloguer</resp>
               <persName>Ralph Hanna</persName>
            </respStmt>
            <respStmt xml:id="SJC">
               <resp when="2021">Encoding</resp>
               <persName>Sian Witherden</persName>
            </respStmt>
         </titleStmt>
         <editionStmt>
            <edition>TEI P5</edition>
            <funder>Conversion of the printed catalogue to TEI funded by <orgName>the Thompson
                  Family Charitable Trust</orgName></funder>
         </editionStmt>
         <publicationStmt>
            <publisher>Special Collections, Bodleian Libraries</publisher>
            <address>
               <orgName type="department">Special Collections</orgName>
               <orgName type="unit">Bodleian Libraries</orgName>
               <orgName type="institution">University of Oxford</orgName>
               <street>Weston Library, Broad Street</street>
               <settlement>Oxford</settlement>
               <postCode>OX1 3BG</postCode>
               <country>United Kingdom</country>
            </address>
            <distributor>
               <email>specialcollections.enquiries@bodleian.ox.ac.uk</email>
            </distributor>
            <idno type="msID">St_Johns_College_MS_235_fragment_12</idno>
            <idno type="collection">St_Johns_College</idno>
            <idno type="catalogue">Western</idno>
         </publicationStmt>
         <sourceDesc>
            <msDesc xml:lang="en" xml:id="St_Johns_College_MS_235_fragment_12">
               <msIdentifier>
                  <settlement>Oxford</settlement>
<<<<<<< HEAD
                  <repository>St John's College (in progress)</repository>
                  <idno type="shelfmark">St John's College MS. 235 (fragment 12)</idno>
               <idno type="ieArk">ark:29072/a8sn009w115f</idno><idno type="crArk">ark:29072/a8sj139027vm</idno></msIdentifier>
=======
                  <repository>St John's College</repository>
                  <idno type="shelfmark">St John's College MS 235 (fragment 12)</idno>
               </msIdentifier>
>>>>>>> 1dd00991
               <head>Mark 4:24–8, 33–7, 5:33–7, 5:40–6:3, with the ordinary gloss (binding
                  fragments)</head>
               <msContents>
                  <textLang mainLang="la">Latin</textLang>
                  <msItem n="1" xml:id="St_Johns_College_MS_235_fragment_12-item1">
                     <title key="work_13134" type="desc">Mark 4:24–8, 33–7, 5:33–7, 5:40–6:3, with
                        the ordinary gloss</title>
                     <note><bibl>(<ref target="http://www.repbib.uni-trier.de/cgi-bin/rebiIndex.tcl?ac=searchlist&amp;tlnr=11828">Stegmüller, <title>Bibl.</title> 11828</ref> [9:523–5]).</bibl></note>
                  </msItem>
               </msContents>
               <physDesc>
                  <objectDesc form="codex">
                     <supportDesc material="perg">
                        <support>Vellum.</support>
                        <extent>Two fragments, one from the foot of a page<dimensions type="fragment" unit="mm">
                              <height min="115" max="118">115–18</height>
                              <width quantity="137">137</width>
                           </dimensions>
                        </extent>
                     </supportDesc>
                     <layoutDesc>
                        <layout type="fragment" writtenLines="16">Two fragments, one from the foot
                           of a page, from a central text column flanked with glosses. On the fuller
                           leaf, 16 text lines, the gloss in half-sized script.</layout>
                     </layoutDesc>
                  </objectDesc>
                  <handDesc>
                     <handNote script="protogothic">Written in England in transitional <term type="script">protogothic bookhand</term>/<term type="script">textura</term>, <date calendar="Gregorian" notBefore="1175" notAfter="1225">s. xii ex. or xiii in.</date></handNote>
                  </handDesc>
                  <decoDesc>
                     <decoNote type="paraph">Paraphs in text ink, red-slashed; red-slashed capitals
                        at the heads of versals alternating with 1-line red lombards.</decoNote>
                  </decoDesc>
               </physDesc>
               <history>
                  <origin>
                     <origDate calendar="Gregorian" notBefore="1175" notAfter="1225">s. xii ex. or
                        xiii in.</origDate>
                     <origPlace>
                        <country key="place_7002445">England</country>
                     </origPlace>
                  </origin>
                  <provenance>MS 235 is a collection of binding fragments removed from College books
                     (medieval portions only). This entry is for fragment 12 only.</provenance>
               </history>
               <additional>
                  <adminInfo>
                     <recordHist>
                        <source>
                           <bibl>Ralph Hanna, <title>A descriptive catalogue of the western medieval
                                 manuscripts of St. John's College, Oxford</title> (Oxford: Oxford
                              University Press, 2002)</bibl>
                        </source>
                     </recordHist>
                     <availability>
                        <p>For enquiries relating to this manuscript please contact <ref target="https://www.sjc.ox.ac.uk/discover/library/special-collections">St John's College Library</ref>.</p>
                     </availability>
                  </adminInfo>
                  <listBibl type="PRINT">
                     <bibl>Friederich Stegmüller, <title>Repertorium Biblicum Medii Aevi</title>, 11
                        vols. (Madrid, 1950–80).</bibl>
                  </listBibl>
               </additional>
            </msDesc>
         </sourceDesc>
      </fileDesc>
      <revisionDesc>
         <change when="2021-10">First online publication</change>
      </revisionDesc>
   </teiHeader>
   <text>
      <body>
         <p><!--Body paragraph provided for validation and future transcription--></p>
      </body>
   </text>
</TEI><|MERGE_RESOLUTION|>--- conflicted
+++ resolved
@@ -40,15 +40,9 @@
             <msDesc xml:lang="en" xml:id="St_Johns_College_MS_235_fragment_12">
                <msIdentifier>
                   <settlement>Oxford</settlement>
-<<<<<<< HEAD
-                  <repository>St John's College (in progress)</repository>
+                  <repository>St John's College</repository>
                   <idno type="shelfmark">St John's College MS. 235 (fragment 12)</idno>
                <idno type="ieArk">ark:29072/a8sn009w115f</idno><idno type="crArk">ark:29072/a8sj139027vm</idno></msIdentifier>
-=======
-                  <repository>St John's College</repository>
-                  <idno type="shelfmark">St John's College MS 235 (fragment 12)</idno>
-               </msIdentifier>
->>>>>>> 1dd00991
                <head>Mark 4:24–8, 33–7, 5:33–7, 5:40–6:3, with the ordinary gloss (binding
                   fragments)</head>
                <msContents>
