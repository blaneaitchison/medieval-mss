--- conflicted
+++ resolved
@@ -39,15 +39,9 @@
             <msDesc xml:id="St_Johns_College_MS_346" xml:lang="en">
                <msIdentifier>
                   <settlement>Oxford</settlement>
-<<<<<<< HEAD
-                  <repository>St John's College (in progress)</repository>
+                  <repository>St John's College</repository>
                   <idno type="shelfmark">St John's College MS. 346</idno>
                <idno type="ieArk">ark:29072/a85q47rn321n</idno><idno type="crArk">ark:29072/a85m60qr48qp</idno></msIdentifier>
-=======
-                  <repository>St John's College</repository>
-                  <idno type="shelfmark">St John's College MS 346</idno>
-               </msIdentifier>
->>>>>>> 1dd00991
                <head>Indenture</head>
                <msContents>
                   <textLang mainLang="la">Latin</textLang>
