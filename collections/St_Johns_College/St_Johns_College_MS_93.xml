--- conflicted
+++ resolved
@@ -40,15 +40,9 @@
             <msDesc xml:lang="en" xml:id="St_Johns_College_MS_93">
                <msIdentifier>
                   <settlement>Oxford</settlement>
-<<<<<<< HEAD
-                  <repository>St John's College (in progress)</repository>
+                  <repository>St John's College</repository>
                   <idno type="shelfmark">St John's College MS. 93</idno>
                <idno type="ieArk">ark:29072/a8jd472v29j5</idno><idno type="crArk">ark:29072/a8j9601z467d</idno></msIdentifier>
-=======
-                  <repository>St John's College</repository>
-                  <idno type="shelfmark">St John's College MS 93</idno>
-               </msIdentifier>
->>>>>>> 1dd00991
                <head><title>Gesta Romanorum</title>; Grosseteste, <title>Templum dei</title></head>
                <physDesc>
                   <p><note>Comprising two originally separate MSS</note></p>
