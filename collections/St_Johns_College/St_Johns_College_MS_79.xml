--- conflicted
+++ resolved
@@ -40,30 +40,18 @@
             <msDesc xml:id="St_Johns_College_MS_79" xml:lang="en">
                <msIdentifier>
                   <settlement>Oxford</settlement>
-<<<<<<< HEAD
-                  <repository>St John's College (in progress)</repository>
+                  <repository>St John's College</repository>
                   <idno type="shelfmark">St John's College MS. 79</idno>
                <idno type="ieArk">ark:29072/a8ft848p63g2</idno><idno type="crArk">ark:29072/a8fq977s8056</idno></msIdentifier>
-=======
-                  <repository>St John's College</repository>
-                  <idno type="shelfmark">St John's College MS 79</idno>
-               </msIdentifier>
->>>>>>> 1dd00991
                <head>Wycliffite Gospels</head>
                <msContents>
                   <textLang mainLang="enm">Middle English</textLang>
                   <msItem n="1" xml:id="St_Johns_College_MS_79-item1">
-<<<<<<< HEAD
-                     <locus from="1ra" to="127vb">Fols. 1<hi rend="superscript">ra</hi>–127<hi rend="superscript">vb</hi></locus>
-                     <rubric>Here bigynneƿ ƿe prolog on mathew</rubric>
-                     <incipit>Mathew ƿat was of Iudee as he is sett first in ordre <gap reason="editorial"/>
-=======
                      <locus from="1ra" to="127vb">Fols. 1<hi rend="superscript">ra</hi>–127<hi
                            rend="superscript">vb</hi></locus>
                      <rubric>Here bigynneþ þe prolog on mathew</rubric>
                      <incipit>Mathew þat was of Iudee as he is sett first in ordre <gap
                            reason="editorial"/>
->>>>>>> 1dd00991
                         <locus from="1va" to="1va">[fol. 1<hi rend="superscript">va</hi>]</locus>
                         The book of þe generacioun of ihesu crist þe sone of dauiþ</incipit>
                      <explicit defective="true">he risiþ fro þe soper and doiþ of hise cloþis
