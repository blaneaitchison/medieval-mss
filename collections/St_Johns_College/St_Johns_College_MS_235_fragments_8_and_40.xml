--- conflicted
+++ resolved
@@ -39,15 +39,9 @@
             <msDesc xml:id="St_Johns_College_MS_235_fragments_8_and_40" xml:lang="en">
                <msIdentifier>
                   <settlement>Oxford</settlement>
-<<<<<<< HEAD
-                  <repository>St John's College (in progress)</repository>
+                  <repository>St John's College</repository>
                   <idno type="shelfmark">St John's College MS. 235 (fragments 8 and 40)</idno>
                <idno type="ieArk">ark:29072/a8r207tm786h</idno><idno type="crArk">ark:29072/a8qz20sq94w9</idno></msIdentifier>
-=======
-                  <repository>St John's College</repository>
-                  <idno type="shelfmark">St John's College MS 235 (fragments 8 and 40)</idno>
-               </msIdentifier>
->>>>>>> 1dd00991
                <head>An unidentified medical text (binding fragments)</head>
                <msContents>
                   <textLang mainLang="la">Latin</textLang>
