--- conflicted
+++ resolved
@@ -40,15 +40,9 @@
             <msDesc xml:lang="en" xml:id="St_Johns_College_MS_158">
                <msIdentifier>
                   <settlement>Oxford</settlement>
-<<<<<<< HEAD
-                  <repository>St John's College (in progress)</repository>
+                  <repository>St John's College</repository>
                   <idno type="shelfmark">St John's College MS. 158</idno>
                <idno type="ieArk">ark:29072/a89z902z14bk</idno><idno type="crArk">ark:29072/a89w0322311c</idno></msIdentifier>
-=======
-                  <repository>St John's College</repository>
-                  <idno type="shelfmark">St John's College MS 158</idno>
-               </msIdentifier>
->>>>>>> 1dd00991
                <head>Anselm of Bec, ? <title>Poenitentiale Egberti</title>, Ivo of Chartres, Peter
                   Damian </head>
                <msContents> </msContents>
