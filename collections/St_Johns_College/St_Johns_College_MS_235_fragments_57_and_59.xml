<?xml-model href="https://raw.githubusercontent.com/msDesc/consolidated-tei-schema/master/msdesc.rng" type="application/xml" schematypens="http://relaxng.org/ns/structure/1.0"?><?xml-model href="https://raw.githubusercontent.com/msDesc/consolidated-tei-schema/master/msdesc.rng" type="application/xml" schematypens="http://purl.oclc.org/dsdl/schematron"?><TEI xmlns="http://www.tei-c.org/ns/1.0" xmlns:tei="http://www.tei-c.org/ns/1.0" xml:id="manuscript_12539">
   <teiHeader xml:lang="en">
      <fileDesc>
         <titleStmt>
            <title>St John's College MS. 235 (fragments 57 and 59)</title>
            <title type="collection">St John's College MSS</title>
            <respStmt xml:id="RM">
               <resp when="2002">Cataloguer</resp>
               <persName>Ralph Hanna</persName>
            </respStmt>
            <respStmt xml:id="SJC">
               <resp when="2022">Encoding</resp>
               <persName>Sian Witherden</persName>
            </respStmt>
         </titleStmt>
         <editionStmt>
            <edition>TEI P5</edition>
            <funder>Conversion of the printed catalogue to TEI funded by <orgName>the Thompson
                  Family Charitable Trust</orgName></funder>
         </editionStmt>
         <publicationStmt>
            <publisher>Special Collections, Bodleian Libraries</publisher>
            <address>
               <orgName type="department">Special Collections</orgName>
               <orgName type="unit">Bodleian Libraries</orgName>
               <orgName type="institution">University of Oxford</orgName>
               <street>Weston Library, Broad Street</street>
               <settlement>Oxford</settlement>
               <postCode>OX1 3BG</postCode>
               <country>United Kingdom</country>
            </address>
            <distributor>
               <email>specialcollections.enquiries@bodleian.ox.ac.uk</email>
            </distributor>
            <idno type="msID">St_Johns_College_MS_235_fragments_57_and_59</idno>
            <idno type="collection">St_Johns_College</idno>
            <idno type="catalogue">Western</idno>
         </publicationStmt>
         <sourceDesc>
            <msDesc xml:lang="en" xml:id="St_Johns_College_MS_235_fragments_57_and_59">
               <msIdentifier>
                  <settlement>Oxford</settlement>
<<<<<<< HEAD
                  <repository>St John's College (in progress)</repository>
                  <idno type="shelfmark">St John's College MS. 235 (fragments 57 and 59)</idno>
               <idno type="ieArk">ark:29072/a8q811kh11q2</idno><idno type="crArk">ark:29072/a8q524jm28db</idno></msIdentifier>
=======
                  <repository>St John's College</repository>
                  <idno type="shelfmark">St John's College MS 235 (fragments 57 and 59)</idno>
               </msIdentifier>
>>>>>>> 1dd00991
               <head>Breviary (binding fragments)</head>
               <msContents>
                  <textLang mainLang="la">Latin</textLang>
                  <msItem n="1" xml:id="St_Johns_College_MS_235_fragments_57_and_59-item1">
                     <title key="work_10641" type="desc">Breviary </title>
                     <note>from the sanctorale, services for the Nativity of John the Baptist and
                        John and Paul martyrs, <bibl>ed. BrevSar 2:344–6, 355.</bibl></note>
                  </msItem>
               </msContents>
               <physDesc>
                  <objectDesc form="codex">
                     <supportDesc material="perg">
                        <support>Vellum.</support>
                        <extent>Fols. <measure type="leaf" quantity="2">2</measure>. <dimensions type="leaf" unit="mm">
                              <height>275</height>
                              <width>195</width>
                           </dimensions>
                        </extent>
                     </supportDesc>
                     <layoutDesc>
                        <layout type="fragment" columns="2" writtenLines="24">In double columns,
                           each column <dimensions type="column" unit="mm">
                              <height quantity="215">215</height>
                              <width quantity="65">65</width>
                           </dimensions>, with <dimensions type="intercolumn" unit="mm">
                              <width quantity="18">18</width>
                           </dimensions> mm between columns, in 24 lines to the column. No
                           prickings; bounded and ruled in lead.</layout>
                     </layoutDesc>
                  </objectDesc>
                  <handDesc>
                     <handNote>Written in <term type="script">gothic textura quadrata</term>, <date calendar="Gregorian" notBefore="1300" notAfter="1400">s.
                        xiv.</date></handNote>
                  </handDesc>
                  <decoDesc>
                     <decoNote type="rubrication">Alternate 2-line red and blue lombards; headings
                        and liturgical directions in red.</decoNote>
                  </decoDesc>
               </physDesc>
               <history>
                  <origin>
                     <origDate calendar="Gregorian" notBefore="1300" notAfter="1400">s.
                        xiv</origDate>
                  </origin>
                  <provenance>MS 235 is a collection of binding fragments removed from College books
                     (medieval portions only). This entry is for fragments 57 and 59
                     only.</provenance>
               </history>
               <additional>
                  <adminInfo>
                     <recordHist>
                        <source>
                           <bibl>Ralph Hanna, <title>A descriptive catalogue of the western medieval
                                 manuscripts of St. John's College, Oxford</title> (Oxford: Oxford
                              University Press, 2002)</bibl>
                        </source>
                     </recordHist>
                     <availability>
                        <p>For enquiries relating to this manuscript please contact <ref target="https://www.sjc.ox.ac.uk/discover/library/special-collections">St John's College Library</ref>.</p>
                     </availability>
                  </adminInfo>
                  <listBibl>
                     <bibl>Francis Proctor and Christopher Wordsworth (eds.), <title>Breviarum ad
                           usum insignis ecclesiae Sarum</title>, 3 vols. (Cambridge,
                        1882–6).</bibl>
                  </listBibl>
               </additional>
            </msDesc>
         </sourceDesc>
      </fileDesc>
      <revisionDesc>
         <change when="2022-04">First online publication</change>
      </revisionDesc>
   </teiHeader>
   <text>
      <body>
         <p><!--Body paragraph provided for validation and future transcription--></p>
      </body>
   </text>
</TEI><|MERGE_RESOLUTION|>--- conflicted
+++ resolved
@@ -40,15 +40,9 @@
             <msDesc xml:lang="en" xml:id="St_Johns_College_MS_235_fragments_57_and_59">
                <msIdentifier>
                   <settlement>Oxford</settlement>
-<<<<<<< HEAD
-                  <repository>St John's College (in progress)</repository>
+                  <repository>St John's College</repository>
                   <idno type="shelfmark">St John's College MS. 235 (fragments 57 and 59)</idno>
                <idno type="ieArk">ark:29072/a8q811kh11q2</idno><idno type="crArk">ark:29072/a8q524jm28db</idno></msIdentifier>
-=======
-                  <repository>St John's College</repository>
-                  <idno type="shelfmark">St John's College MS 235 (fragments 57 and 59)</idno>
-               </msIdentifier>
->>>>>>> 1dd00991
                <head>Breviary (binding fragments)</head>
                <msContents>
                   <textLang mainLang="la">Latin</textLang>
