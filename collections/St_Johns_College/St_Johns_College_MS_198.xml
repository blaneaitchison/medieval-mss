--- conflicted
+++ resolved
@@ -40,15 +40,9 @@
             <msDesc xml:lang="en" xml:id="St_Johns_College_MS_198">
                <msIdentifier>
                   <settlement>Oxford</settlement>
-<<<<<<< HEAD
-                  <repository>St John's College (in progress)</repository>
+                  <repository>St John's College</repository>
                   <idno type="shelfmark">St John's College MS. 198</idno>
                <idno type="ieArk">ark:29072/a8hh63st79q7</idno><idno type="crArk">ark:29072/a8hd76rx96dc</idno></msIdentifier>
-=======
-                  <repository>St John's College</repository>
-                  <idno type="shelfmark">St John's College MS 198</idno>
-               </msIdentifier>
->>>>>>> 1dd00991
                <head>William Heytesbury, <title>Sophismata</title></head>
                <physDesc>
                   <p><note>Comprising three originally separate MSS</note></p>
