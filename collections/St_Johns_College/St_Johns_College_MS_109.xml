--- conflicted
+++ resolved
@@ -1,12 +1,8 @@
-<<<<<<< HEAD
-<?xml-model href="https://raw.githubusercontent.com/msDesc/consolidated-tei-schema/master/msdesc.rng" type="application/xml" schematypens="http://relaxng.org/ns/structure/1.0"?><?xml-model href="https://raw.githubusercontent.com/msDesc/consolidated-tei-schema/master/msdesc.rng" type="application/xml" schematypens="http://purl.oclc.org/dsdl/schematron"?><TEI xmlns="http://www.tei-c.org/ns/1.0" xmlns:tei="http://www.tei-c.org/ns/1.0" xml:id="manuscript_12109">
-=======
 <?xml version="1.0" encoding="UTF-8"?>
 <?xml-model href="https://raw.githubusercontent.com/msDesc/consolidated-tei-schema/master/msdesc.rng" type="application/xml" schematypens="http://relaxng.org/ns/structure/1.0"?>
 <?xml-model href="https://raw.githubusercontent.com/msDesc/consolidated-tei-schema/master/msdesc.rng" type="application/xml" schematypens="http://purl.oclc.org/dsdl/schematron"?>
 <TEI xml:id="manuscript_12109" xmlns="http://www.tei-c.org/ns/1.0"
    xmlns:tei="http://www.tei-c.org/ns/1.0">
->>>>>>> 1dd00991
    <teiHeader>
       <fileDesc>
          <titleStmt>
@@ -41,16 +37,10 @@
             <msDesc xml:id="St_Johns_College_MS_109" xml:lang="en">
                <msIdentifier>
                   <settlement>Oxford</settlement>
-<<<<<<< HEAD
-                  <repository>St John's College (in progress)</repository>
+                  <repository>St John's College</repository>
                   <idno type="shelfmark">St John's College MS. 109</idno>
                <idno type="ieArk">ark:29072/a81n79h4168g</idno><idno type="crArk">ark:29072/a81j92g732zc</idno></msIdentifier>
-=======
-                  <repository>St John's College</repository>
-                  <idno type="shelfmark">St John's College MS 109</idno>
-               </msIdentifier>
                <head>John Felton (?) <title>Pera peregrini</title></head>
->>>>>>> 1dd00991
                <msContents>
                   <textLang mainLang="la">Latin</textLang>
                   <msItem n="1" xml:id="St_Johns_College_MS_109-item1">
