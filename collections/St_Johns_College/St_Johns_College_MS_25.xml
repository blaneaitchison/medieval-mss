--- conflicted
+++ resolved
@@ -40,15 +40,9 @@
             <msDesc xml:lang="en" xml:id="St_Johns_College_MS_25">
                <msIdentifier>
                   <settlement>Oxford</settlement>
-<<<<<<< HEAD
-                  <repository>St John's College (in progress)</repository>
+                  <repository>St John's College</repository>
                   <idno type="shelfmark">St John's College MS. 25</idno>
                <idno type="ieArk">ark:29072/a82r36tx32qc</idno><idno type="crArk">ark:29072/a82n49t149dw</idno></msIdentifier>
-=======
-                  <repository>St John's College</repository>
-                  <idno type="shelfmark">St John's College MS 25</idno>
-               </msIdentifier>
->>>>>>> 1dd00991
                <head>W. monk of Durham, <title>Compilatio ex sacris scripturis</title></head>
                <msContents>
                   <textLang mainLang="la">Latin</textLang>
