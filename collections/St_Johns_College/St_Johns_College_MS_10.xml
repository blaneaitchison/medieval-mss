--- conflicted
+++ resolved
@@ -40,15 +40,9 @@
             <msDesc xml:lang="en" xml:id="St_Johns_College_MS_10">
                <msIdentifier>
                   <settlement>Oxford</settlement>
-<<<<<<< HEAD
-                  <repository>St John's College (in progress)</repository>
+                  <repository>St John's College</repository>
                   <idno type="shelfmark">St John's College MS. 10</idno>
                <idno type="ieArk">ark:29072/a808612n49x6</idno><idno type="crArk">ark:29072/a805741r66mb</idno></msIdentifier>
-=======
-                  <repository>St John's College</repository>
-                  <idno type="shelfmark">St John's College MS 10</idno>
-               </msIdentifier>
->>>>>>> 1dd00991
                <head>Hippocrates, with Galen’s Commentaries and <title>Tegny</title>
                </head>
                <msContents>
