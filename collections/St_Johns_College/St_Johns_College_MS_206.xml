<?xml-model href="https://raw.githubusercontent.com/msDesc/consolidated-tei-schema/master/msdesc.rng" type="application/xml" schematypens="http://relaxng.org/ns/structure/1.0"?><?xml-model href="https://raw.githubusercontent.com/msDesc/consolidated-tei-schema/master/msdesc.rng" type="application/xml" schematypens="http://purl.oclc.org/dsdl/schematron"?><TEI xmlns="http://www.tei-c.org/ns/1.0" xmlns:tei="http://www.tei-c.org/ns/1.0" xml:id="manuscript_12206">
   <teiHeader xml:lang="en">
      <fileDesc>
         <titleStmt>
            <title>St John's College MS. 206</title>
            <title type="collection">St John's College MSS</title>
            <respStmt xml:id="RM">
               <resp when="2002">Cataloguer</resp>
               <persName>Ralph Hanna</persName>
            </respStmt>
            <respStmt xml:id="SJC">
               <resp when="2022">Encoding</resp>
               <persName>Sian Witherden</persName>
            </respStmt>
         </titleStmt>
         <editionStmt>
            <edition>TEI P5</edition>
            <funder>Conversion of the printed catalogue to TEI funded by <orgName>the Thompson
                  Family Charitable Trust</orgName></funder>
         </editionStmt>
         <publicationStmt>
            <publisher>Special Collections, Bodleian Libraries</publisher>
            <address>
               <orgName type="department">Special Collections</orgName>
               <orgName type="unit">Bodleian Libraries</orgName>
               <orgName type="institution">University of Oxford</orgName>
               <street>Weston Library, Broad Street</street>
               <settlement>Oxford</settlement>
               <postCode>OX1 3BG</postCode>
               <country>United Kingdom</country>
            </address>
            <distributor>
               <email>specialcollections.enquiries@bodleian.ox.ac.uk</email>
            </distributor>
            <idno type="msID">St_Johns_College_MS_206</idno>
            <idno type="collection">St_Johns_College</idno>
            <idno type="catalogue">Western</idno>
         </publicationStmt>
         <sourceDesc>
            <msDesc xml:lang="en" xml:id="St_Johns_College_MS_206">
               <msIdentifier>
                  <settlement>Oxford</settlement>
<<<<<<< HEAD
                  <repository>St John's College (in progress)</repository>
                  <idno type="shelfmark">St John's College MS. 206</idno>
               <idno type="ieArk">ark:29072/a8k3569312pd</idno><idno type="crArk">ark:29072/a8k0698629cp</idno></msIdentifier>
=======
                  <repository>St John's College</repository>
                  <idno type="shelfmark">St John's College MS 206</idno>
               </msIdentifier>
>>>>>>> 1dd00991
               <head>Patristic miscellany: Bernard of Clairvaux, Augustine, Richard of St Victor,
                  etc.</head>
               <physDesc>
                  <p>Comprising four originally separate MSS</p>
                  <objectDesc form="codex">
                     <supportDesc material="perg">
                        <support>all on vellum (all FSOS/<term type="disposition">FHHF</term>)</support>
                        <extent>Fols. vii + <measure type="leaf" quantity="312">312</measure> + iv
                           (numbered fols. viii–xi). <dimensions type="leaf" unit="mm">
                              <height quantity="150">150</height>
                              <width quantity="105">105</width>
                           </dimensions></extent>
                        <foliation>A partial medieval pagination, in which <locus from="285r" to="312v">fols. 285–312<hi rend="superscript">v</hi></locus> =
                           357–412.</foliation>
                        <condition>Water damage to the upper half of the leading edges, generally
                           spotting but not obscuring the text.</condition>
                     </supportDesc>
                  </objectDesc>
                  <bindingDesc>
                     <binding notBefore="1750" notAfter="1950">
                        <p>A modern replacement. Sewn on four thongs. At the front, a marbled paper
                           leaf (dated ‘1856’ on the verso), two modern paper flyleaves, two vellum
                           stubs, and four medieval vellum flyleaves (a six-leaf quire with the
                           first two leaves excised); at the rear, a medieval vellum flyleaf
                           (probably a former pastedown), two modern paper flyleaves and another
                           marbled paper leaf (viii–xi).</p>
                     </binding>
                  </bindingDesc>
               </physDesc>
               <history>
                  <origin>
                     <origDate calendar="Gregorian" notBefore="1200" notAfter="1400">ss. xiii and
                        xiv</origDate>
                     <origPlace>
                        <country key="place_7002445">England</country>
                     </origPlace>
                  </origin>
                  <provenance notBefore="1470" notAfter="1480">A versus: ‘sicut ad omne quod est
                     mensuram ponere prodest | sic sine mensura deparit omne quod est’
                        (<bibl>Walther, <title>Sprichwörter</title>, no. 29566</bibl>; <locus from="viiiv" to="viiiv">fol. viii<hi rend="superscript">v</hi></locus> at
                     the top; secretary s. xv<hi rend="superscript">2</hi>).</provenance>
                  <provenance notBefore="1490" notAfter="1510">‘Graunte tims sum’ (<locus from="1r" to="1r">fol. 1</locus>, lower margin; in rubric); ‘<persName role="sgn" key="person_4665">Thomas Graunte</persName>’ (<locus from="312v" to="312v">fol. 312<hi rend="superscript">v</hi></locus>, lower margin; s. xv/xvi).
                     See <ref target="https://medieval.bodleian.ox.ac.uk/catalog/manuscript_12171">MS 171</ref>, which also bears his signature.</provenance>
                  <provenance when="1607">‘Liber <persName role="fmo" key="person_4611">Richardi
                        Butler</persName> Rectoris de Aston in le Walles ex dono M<hi rend="superscript">ri</hi>
                     <persName role="fmo" key="person_4640">Albani Butler senioris</persName> 21
                     Decembris 1607’ (<locus from="ivr" to="ivr">fol. iv</locus>, below some erased
                     material and indication of contents).</provenance>
                  <provenance>Extremely faded notes, written upside down (<locus from="vir" to="viiv">fols. vi–vii<hi rend="superscript">v</hi></locus>).</provenance>
               </history>
               <additional>
                  <adminInfo>
                     <recordHist>
                        <source>
                           <bibl>Ralph Hanna, <title>A descriptive catalogue of the western medieval
                                 manuscripts of St. John's College, Oxford</title> (Oxford: Oxford
                              University Press, 2002)</bibl>
                        </source>
                     </recordHist>
                     <availability>
                        <p>For enquiries relating to this manuscript please contact <ref target="https://www.sjc.ox.ac.uk/discover/library/special-collections">St John's College Library</ref>.</p>
                     </availability>
                  </adminInfo>
                  <listBibl>
                     <bibl>Morton W. Bloomfield et al., <title>Incipits of Latin Works on the
                           Virtues and Vices, 1100–1500 A.D., Including a Section of Incipits of
                           Works on the Pater Noster</title> (Cambridge Mass., 1979).</bibl>
                     <bibl>Eligius Dekkers and Aemilius Gaar, <title>Clavis patrum
                        latinorum</title>, 3rd edn. (Turnhout, 1995).</bibl>
                     <bibl> Al. Goldbacher (ed.), <title>S. Aureli Augustini Operum Sectio II. S
                           Augustini Epistulae.</title>
                        <title>Corpus Scriptorum ecclesiasticorum latinorum</title> 44
                        (1904).</bibl>
                     <bibl>John Holmberg (ed.), <title>Das Moralium dogma philosophorum des
                           Guillaume de Conches</title> (Uppsala, 1929).</bibl>
                     <bibl>Jacques-Paul Migne (ed.), <title>Patrologia Latina</title> 32 (Paris,
                        1845)</bibl>
                     <bibl>Jacques-Paul Migne (ed.), <title>Patrologia Latina</title> 39 (Paris,
                        1846).</bibl>
                     <bibl>Jacques-Paul Migne (ed.), <title>Patrologia Latina</title> 40 (Paris,
                        1845).</bibl>
                     <bibl>Jacques-Paul Migne (ed.), <title>Patrologia Latina</title> 176 (Paris,
                        1854). </bibl>
                     <bibl>Jacques-Paul Migne (ed.), <title>Patrologia Latina</title> 184 (Paris,
                        1854).</bibl>
                     <bibl>Jacques-Paul Migne (ed.), <title>Patrologia Latina</title> 189 (Paris,
                        1854).</bibl>
                     <bibl>Jacques-Paul Migne (ed.), <title>Patrologia Latina</title> 196 (Paris,
                        1855).</bibl>
                     <bibl>Lucas Verheijen (ed.), <title>Sancti Augustini Confessionum libri
                           XIII</title>, Corpus Christianorum 27 (1981).</bibl>
                     <bibl>Hans Walter, <title>Proverbia sententiaeque latinitatis medii aevi:
                           Lateinische Sprichwörter</title>, 5 vols. (Göttingen, 1963–7).</bibl>
                  </listBibl>
               </additional>
               <msPart>
                  <msIdentifier>
                     <altIdentifier>
                        <idno type="part">Manuscript 1 = Fols. 1–176</idno>
                     </altIdentifier>
                  </msIdentifier>
                  <msContents>
                     <textLang mainLang="la">Latin</textLang>
                     <msItem n="1" xml:id="St_Johns_College_MS_206-item1">
                        <locus from="27ra" to="168va">Fols. 27<hi rend="superscript">ra</hi>–168<hi rend="superscript">va</hi></locus>
                        <incipit>Pax est in uerbis id odoriferis opus herbis Nempe geris flores
                           BERNARDI nobiliores hic <damage><gap unit="char" quantity="6"/></damage>
                           Cvm non essem alicui excercicio magno opere occupatus placuit michi <gap reason="editorial"/></incipit>
                        <rubric><note type="editorial">[<locus from="31va" to="31va">fol. 31<hi rend="superscript">va</hi></locus>, the text]</note> Incipit
                           primus liber exceptionum collectarum de diuersis opusculis beati BERNARDI
                              <gap reason="editorial"/></rubric>
                        <incipit>Qvid est deus qui est merito quidem Nil conpetentius
                           eternitati</incipit>
                        <explicit>inpassibile <add place="margin">agile <note type="editorial">[marg. corr.]</note></add> configuratum temet corpori claritatis
                           sue</explicit>
                        <finalRubric>Explicit liber x<hi rend="superscript">us</hi>.</finalRubric>
                        <author key="person_268598459">WILLIAM OF TOURNAI</author>
                        <title key="work_5103">Flores Sancti Bernardi</title>
                        <note><bibl>(Bloomfield, no. 1155)</bibl>. <locus from="1r" to="26v">Fols.
                                 1–26<hi rend="superscript">v</hi></locus> have an alphabetical
                           table to the text in triple columns, <date calendar="Gregorian" notBefore="1275" notAfter="1300">s. xiii ex</date>. In addition, a
                           list of chapters intervenes between the preface and text on <locus from="27va" to="31rb">fols. 27<hi rend="superscript">va</hi>–31<hi rend="superscript">rb</hi></locus>. There is a number of marginal
                           finding aids and notes on relevant topics, added in hands of <date calendar="Gregorian" notBefore="1300" notAfter="1400">s.
                           xiv</date>.</note>
                     </msItem>
                     <msItem n="2" xml:id="St_Johns_College_MS_206-item2">
                        <locus from="168va" to="175vb">Fols. 168<hi rend="superscript">va</hi>–75<hi rend="superscript">vb</hi>:</locus>
                        <rubric>capitula subscripta excepta sunt de quibusdam sentenciis uenerabilis
                           patris beati BERNARDI <gap reason="editorial"/> De dignitate et
                           excellentia beate marie virginis in sermone de assumptione eiusdem </rubric>
                        <incipit>Non est quod me delectet magis non est quod terreat magis</incipit>
                        <explicit>paciuntur hic contemptui qui in sua non nisi contemptibiles esse
                           potuerunt</explicit>
                        <title type="desc">An appendix to item 1, emphasizing the Virgin.</title>
                        <note>A brief note, <date calendar="Gregorian" notBefore="1500" notAfter="1600">s. xvi</date>, added after the explicit in the blank
                           lower half of <locus from="175vb" to="175vb">fol. 175<hi rend="superscript">vb</hi></locus>; <locus from="176r" to="176v">fol. 176<hi rend="superscript">rv</hi></locus> is ruled but blank.
                        </note>
                     </msItem>
                  </msContents>
                  <physDesc>
                     <p><secFol>cristi</secFol></p>
                     <p><secFol>ix. de libertate <locus from="28r" to="28r">(fol.
                           28)</locus></secFol></p>
                     <objectDesc>
                        <supportDesc>
                           <extent>Fols. <measure type="leaf" quantity="176">176</measure>.</extent>
                           <collation mainStructures="16 12"><p><formula>1–2<hi rend="superscript">12</hi> 3<hi rend="superscript">2</hi> [fol. 26, the end of
                                    the contents table] | 4<hi rend="superscript">12</hi> 5–7<hi rend="superscript">16</hi> 8<hi rend="superscript">12</hi>
                                       9–11<hi rend="superscript">16</hi> 12<hi rend="superscript">20</hi> 13<hi rend="superscript">10</hi>.</formula>
                                 <catchwords>Catchwords under the inner columns, or later in them
                                    (all after quire 7 cut away).</catchwords>
                                 <signatures>In the table, each quire signed with a letter on the
                                    first recto, <date calendar="Gregorian" notBefore="1300" notAfter="1400">s. xiv</date> or <date calendar="Gregorian" notBefore="1400" notAfter="1500">xv</date>; in this system,
                                    quires 1–3 = <hi rend="italic">a–C</hi>. In later quires, the
                                    same letter system continues (quires 4–11 = <hi rend="italic">d–l</hi>), but quires 4–8 are also signed on all leaves in
                                    the first half with either a letter or an arabic number, and
                                    quires 5–7 have quire signatures / /– / / / /.</signatures></p>
                              <p><locus from="146v" to="146v">Fol. 146<hi rend="superscript">v</hi></locus> may be the end of a booklet; half of <locus from="146vb" to="146vb">fol. 146<hi rend="superscript">vb</hi></locus> is blank, with a rubric for the next section;
                                 this page has the mark ‘+’ to match a comparable mark on the
                                 following recto.</p></collation>
                        </supportDesc>
                        <layoutDesc>
                           <layout writtenLines="37" columns="2">Writing area in double columns,
                              each column <dimensions type="column" unit="mm">
                                 <height quantity="103">103</height>
                                 <width quantity="33">33</width>
                              </dimensions>, with <dimensions type="intercolumn" unit="mm">
                                 <width quantity="7">7</width>
                              </dimensions> mm between columns, in 37 lines. No prickings; bounded
                              and ruled in brown and black ink.</layout>
                        </layoutDesc>
                     </objectDesc>
                     <handDesc>
                        <handNote script="textualisNorthern">Written in two <term type="script">gothic texturas</term>, the first quadrata, <date calendar="Gregorian" notBefore="1250" notAfter="1300">s. xiii<hi rend="superscript">2/2</hi></date> or <date calendar="Gregorian" notBefore="1275" notAfter="1300">xiii ex.</date>; the second scribe,
                           writing textura semiquadrata, takes up in the eighth line from the foot
                           of <locus from="65ra" to="65ra">fol. 65<hi rend="superscript">ra</hi></locus>. Punctuation by <term type="punctuation">point</term>
                           and <term type="punctuation">punctus elevatus</term> (both scribes).
                        </handNote>
                     </handDesc>
                     <decoDesc>
                        <decoNote type="rubrication">Headings and running titles with book and
                           number in red.</decoNote>
                        <decoNote type="flourInit">At the heads of books, 3-line blue lombards on
                           red flourishing (4-line at the head of the text); 2-line alternate red
                           and blue lombards, on flourishing of the other colour, at chapter
                           divisions.</decoNote>
                        <decoNote type="highlightInit">The text divided, a bit fitfully, with
                           red-slashed capitals.</decoNote>
                     </decoDesc>
                  </physDesc>
                  <history>
                     <origin>
                        <origDate calendar="Gregorian" notBefore="1250" notAfter="1300">s. xiii<hi rend="superscript">2/2</hi> or xiii ex.</origDate>
                        <origPlace key="place_7002445">England</origPlace>
                     </origin>
                  </history>
               </msPart>
               <msPart>
                  <msIdentifier>
                     <altIdentifier>
                        <idno type="part">Manuscript 2 = Fols. 177–251 </idno>
                     </altIdentifier>
                  </msIdentifier>
                  <msContents>
                     <textLang mainLang="la">Latin</textLang>
                     <msItem n="3" xml:id="St_Johns_College_MS_206-item3">
                        <locus from="177r" to="193r">Fols. 177–93:</locus>
                        <incipit>Post regulas fidei ewangelico dogmate promulgatas post signa et
                           miracula et documenta</incipit>
                        <explicit>et qui diu fuerant cineres fiant doctores et qui sepulti
                           magistri</explicit>
                        <author key="person_55444954">ARNALDUS OF BONAVALLE</author>
                        <title type="desc" key="work_684">'Tractatus de septem verbis domini in
                           cruce'</title>
                        <note><bibl>ed. <title>PL</title> 189:1681–1726.</bibl></note>
                     </msItem>
                     <msItem n="4" xml:id="St_Johns_College_MS_206-item4">
                        <locus from="193r" to="196v">Fols. 193–6<hi rend="superscript">v</hi>:</locus>
                        <incipit>Si linguis hominum loquar et angelorum nichil digne nichil proprie
                           de sancte ac perpetue uirginis Gloria</incipit>
                        <explicit>ut sua dispendia non attenderet dum erroneum lucraretur</explicit>
                        <author key="person_55444954">ARNALDUS</author>
                        <title type="desc" key="work_685">‘De laudibus B. Mariae virginis’</title>
                        <note><bibl>ed. <title>PL</title> 189: 1725–34</bibl>, separated from the
                           preceding by an unfilled space for a rubric and a 2-line lombard at the
                           head.</note>
                     </msItem>
                     <msItem n="5" xml:id="St_Johns_College_MS_206-item5">
                        <locus from="197r" to="200r">Fols. 197–200:</locus>
                        <incipit>Mulier quedam familiaris erat ihesu que habebat septem
                              filio<add>s</add> qui omnes pariter unum moriebantur</incipit>
                        <explicit>in maria pie miratur et affectuose ueneratur et ardentissime
                           emulatur</explicit>
                        <title/>
                        <note>Excerpts marked as being from sections 20–30 of a larger text; about
                           half the last page blank.</note>
                     </msItem>
                     <msItem n="6" xml:id="St_Johns_College_MS_206-item6">
                        <locus from="200v" to="220v">Fols. 200<hi rend="superscript">v</hi>–20<hi rend="superscript">v</hi>:</locus>
                        <incipit>Moralium dogma philosophorum per multa dispersum volumina tuo
                           quidem instinctu uir optime et liberalis</incipit>
                        <explicit>illa quidem ut faciamus set rei magnitudo usum quoque
                           exercitacionemque desiderat</explicit>
                        <finalRubric>Explicit liber Moralis</finalRubric>
                        <author key="person_29521941">GUILLAUME DE CONCHES</author>
                        <title key="work_5064">Liber Moralis</title>
                        <note><bibl>ed. John Holmberg, <title>Das Moralium dogma philosophorum des
                                 Guillaume de Conches</title> (Uppsala, 1929), 5–74</bibl>. Half the
                           page is blank at the end.</note>
                     </msItem>
                     <msItem n="7" xml:id="St_Johns_College_MS_206-item7">
                        <locus from="221r" to="250v">Fols. 221–50<hi rend="superscript">v</hi>:</locus>
                        <incipit>Benjamin adolescentulus in mentis excessu Audiant adolescentes
                           sermonem de adolescente euigilent ad uocem prophete</incipit>
                        <explicit>imaginacionem descendit In deosculacione Benjamin et ioseph diuine
                           reuclacioni humana racio applaudit</explicit>
                        <author key="person_98148813">RICHARD OF ST VICTOR</author>
                        <title type="desc" key="work_4316">‘De praeparatione animi ad
                           contemplationem, dictus Beniamin minor’</title>
                        <note><bibl>ed. <title>PL</title> 196:1–64.</bibl> The author correctly
                           identified by a hand of <date calendar="Gregorian" notBefore="1400" notAfter="1500">s. xv</date>. <locus from="251r" to="251v">Fol. 251<hi rend="superscript">rv</hi></locus> is blank, the recto ruled.
                        </note>
                     </msItem>
                  </msContents>
                  <physDesc>
                     <p><secFol>nec vni</secFol></p>
                     <objectDesc>
                        <supportDesc>
                           <extent>Fols. <measure type="leaf" quantity="75">75</measure>.
                                 <dimensions type="written" unit="mm">
                                 <height quantity="113">113</height>
                                 <width quantity="83">83</width>
                              </dimensions></extent>
                           <collation mainStructures="16 18 12"><formula>15<hi rend="superscript">12</hi> (–1 through –3; fols. 18<hi rend="superscript">3–5</hi>
                                 appear to be singles pasted to each other and to fol. 182) 16–18<hi rend="superscript">16</hi> 19<hi rend="superscript">18</hi>.</formula>
                              <catchwords>Catchwords under the inner columns, nearly all cut
                                 away;</catchwords>
                              <signatures>no signatures.</signatures></collation>
                        </supportDesc>
                        <layoutDesc>
                           <layout writtenLines="34">In long lines, 34 lines to the page. Some
                              prickings; some bounds in black and brown ink but usually ruled in
                              lead or black ink.</layout>
                        </layoutDesc>
                     </objectDesc>
                     <handDesc hands="2">
                        <handNote script="textualisNorthern">Written in <term type="script">gothic
                              textura semiquadrata</term> with some <term type="script">anglicana</term> forms, <date calendar="Gregorian" notBefore="1290" notAfter="1310">s. xiii/xiv</date> (the first page in a more <term type="script">anglicana</term>-influenced script, and item 5 more
                           persistently <term type="script">anglicana</term> in duct); item 6 a
                           second scribe writing <term type="script">gothic textura quadrata</term>.
                           Punctuation by <term type="punctuation">point</term>, <term type="punctuation">punctus elevatus</term> (the first scribe only),
                           and <term type="punctuation">virgula</term> (a later
                           addition).</handNote>
                     </handDesc>
                     <decoDesc>
                        <decoNote type="flourInit">Comparable to the preceding MS, although the
                           flourishing is often in a different style with rectilinear marginal
                           extenders, rather than curved and floral ones.</decoNote>
                     </decoDesc>
                  </physDesc>
                  <history>
                     <origin>
                        <origDate calendar="Gregorian" notBefore="1290" notAfter="1310">s.
                           xiii/xiv</origDate>
                        <origPlace key="place_7002445">England</origPlace>
                     </origin>
                  </history>
               </msPart>
               <msPart>
                  <msIdentifier>
                     <altIdentifier>
                        <idno type="part">Manuscript 3 = Fols. 252–84</idno>
                     </altIdentifier>
                  </msIdentifier>
                  <msContents>
                     <textLang mainLang="la">Latin</textLang>
                     <msItem n="8" xml:id="St_Johns_College_MS_206-item8">
                        <locus from="253r" to="283v">Fols. 253–83<hi rend="superscript">v</hi>:</locus>
                        <rubric><note type="editorial">[rubric later, perhaps <date calendar="Gregorian" notBefore="1390" notAfter="1410">s.
                                 xiv/xv</date>]</note> Confessiones AUGUSTINI sub compendio</rubric>
                        <incipit>Magnus es domine et laudabilis ualde magna uirtus tua et sapiencie
                           tue</incipit>
                        <explicit>irrationabilibus animantibus ipsa tua ymagine et similitudine hec
                           est racionis et intelligentie uirtute preponi</explicit>
                        <finalRubric/>
                        <author key="person_66806872">AUGUSTINE</author>
                        <title key="work_832">Confessions</title>
                        <note><bibl><title>CPL</title> 251</bibl>, the full text <bibl>ed. Lucas
                              Verheijen, <title>CC</title> 27 (1981)</bibl>. Excerpts in blocks by
                           book, with some spaces in between; the final section follows the
                           virtually blank <locus from="281r" to="281v">fol. 281<hi rend="superscript">rv</hi>.</locus>
                           <locus from="252r" to="252v">Fol. 252<hi rend="superscript">rv</hi></locus> is blank, the verso with very faded notes; and most
                           of <locus from="283v" to="283v">fol. 283<hi rend="superscript">v</hi></locus> and all of <locus from="284r" to="284v">fol. 284<hi rend="superscript">rv</hi></locus> are blank. </note>
                     </msItem>
                  </msContents>
                  <physDesc>
                     <p><secFol>anni</secFol></p>
                     <objectDesc>
                        <supportDesc>
                           <extent>Fols. <measure type="leaf" quantity="33">33</measure>.
                                 <dimensions type="written" unit="mm">
                                 <height quantity="110">110</height>
                                 <width quantity="73">73</width>
                              </dimensions></extent>
                           <collation mainStructures="10 8 6">20<hi rend="superscript">10</hi> (–10,
                              a stub) 21<hi rend="superscript">10</hi> 22<hi rend="superscript">8</hi> 23<hi rend="superscript">6</hi>. <catchwords>One catchword
                                    <locus from="278v" to="278v">(fol. 278<hi rend="superscript">v</hi>)</locus></catchwords>; <signatures>no
                                 signatures.</signatures></collation>
                        </supportDesc>
                        <layoutDesc>
                           <layout writtenLines="33">In long lines, 33 lines to the page. No
                              prickings; bounded and ruled in brown ink.</layout>
                        </layoutDesc>
                     </objectDesc>
                     <handDesc>
                        <handNote script="cursivaAntiquior">Written in <term type="script">anglicana</term>, <date calendar="Gregorian" notBefore="1300" notAfter="1325">s. xiv in.</date> Punctuation by <term type="punctuation">point</term>, <term type="punctuation">punctus
                              elevatus</term>, and <term type="punctuation">punctus
                              interrogativus</term>.</handNote>
                     </handDesc>
                     <decoDesc>
                        <decoNote type="flourInit">No headings. At the head, a 2-line blue lombard
                           on red flourishing; spaces for others at the heads of the individual
                           books blank, some later filled in crayon.</decoNote>
                        <decoNote type="paraph">On <locus from="253r" to="253r">fol. 253</locus>
                           only, extended alternate red and blue paraphs to divide the text;
                           thereafter, only red-slashed capitals.</decoNote>
                     </decoDesc>
                  </physDesc>
                  <history>
                     <origin>
                        <origDate calendar="Gregorian" notBefore="1300" notAfter="1325">s. xiv
                           in.</origDate>
                        <origPlace key="place_7002445">England</origPlace>
                     </origin>
                  </history>
               </msPart>
               <msPart>
                  <msIdentifier>
                     <altIdentifier>
                        <idno type="part">Manuscript 4 = Fols. 285–312</idno>
                     </altIdentifier>
                  </msIdentifier>
                  <msContents>
                     <textLang mainLang="la">Latin</textLang>
                     <msItem n="9" xml:id="St_Johns_College_MS_206-item9">
                        <locus from="285ra" to="296ra">Fols. 285<hi rend="superscript">ra</hi>–96<hi rend="superscript">ra</hi></locus>
                        <incipit defective="true"> sed usque ad terminum perfecte sanitatis
                           medicinalis obediencie remedio utere nec abicias eam</incipit>
                        <explicit>in fronte celle semper habeat secretum meum michi Secretum meum
                           michi Amen</explicit>
                        <author key="person_5724165">WILLIAM OF ST THIERRY</author>
                        <title type="desc" key="work_5102">‘Epistola ad fratres Montis Dei’ </title>
                        <note><bibl><citedRange>1–2, beginning in 1.9</citedRange></bibl>, <bibl>ed.
                                 <title>PL</title> 184:324 C5–364</bibl>. Six lines at the foot of
                              <locus from="296ra" to="296ra">fol. 296<hi rend="superscript">ra</hi></locus> and the remainder of the page are blank. </note>
                     </msItem>
                     <msItem n="10" xml:id="St_Johns_College_MS_206-item10">
                        <locus from="296va" to="307rb">Fols. 296<hi rend="superscript">va</hi>–307<hi rend="superscript">rb</hi>:</locus>
                        <rubric>Incipit liber beati AUGUSTINI de spiritu et anima</rubric>
                        <incipit>Qvoniam dictum est michi ut meipsum cognoscam sustinere non possum
                           ut me habeam incognitum</incipit>
                        <explicit>Quod quidem in tantum sublime est ut quicquid supra illud est
                           aliud non sit quam racio</explicit>
                        <finalRubric>Explicit liber AUGUSTINI scilicet de spiritu et
                           anima</finalRubric>
                        <author key="person_7386286">PS.-AUGUSTINE</author>
                        <title key="work_3880">De spiritu et anima</title>
                        <note><bibl><citedRange>to ch. 33 only</citedRange></bibl>, <bibl>ed.
                                 <title>PL</title> 40:779–803.</bibl></note>
                     </msItem>
                     <msItem n="11" xml:id="St_Johns_College_MS_206-item11">
                        <locus from="307va" to="309va">Fols. 307<hi rend="superscript">va</hi>–9<hi rend="superscript">va</hi>:</locus>
                        <rubric>Incipit regula beati AUGUSTINI episcopi </rubric>
                        <incipit><supplied>A</supplied>nte omnia fratres karissimi diligatur deus et
                           deinde proximus quia ista precepta sunt nobis principaliter
                           data</incipit>
                        <explicit>ut ei debitum dimittatur et in temptationem non
                           inducatur</explicit>
                        <finalRubric>Explicit regula sancti AUGUSTINI</finalRubric>
                        <author key="person_66806872">Augustine</author>
                        <title type="desc" key="work_2123">The ‘Regula secunda’</title>
                        <note><bibl>ed. <title>PL</title> 32:1449–52</bibl>, but ending as the
                           version commented upon by <persName role="aut" key="person_9865788">HUGH
                              OF ST VICTOR</persName>, <bibl><title>PL</title>
                           176:924</bibl>.</note>
                     </msItem>
                     <msItem n="12" xml:id="St_Johns_College_MS_206-item12">
                        <locus from="309vb" to="311vb">Fols. 309<hi rend="superscript">vb</hi>–11<hi rend="superscript">vb</hi>:</locus>
                        <rubric>Incipit sermo beati AUGUSTINI de uita et moribus
                              <supplied>cleri</supplied>corum </rubric>
                        <incipit><supplied>P</supplied>ropter quod uolui et rogaui hesterno die ut
                           hodie frequencius conueniretis hoc est</incipit>
                        <explicit>et qualescumque uires suppetunt in uerbo dei seruiam uobis
                           Amen</explicit>
                        <author key="person_66806872">Augustine</author>
                        <title type="desc" key="work_820">Sermo</title>
                        <bibl>355</bibl>
                        <note><bibl>ed. <title>PL</title> 39:1568–74</bibl>. <locus from="311vb" to="311vb">Fol. 311<hi rend="superscript">vb</hi></locus> has only
                           four written lines, and the remainder was originally blank, but <locus from="312v" to="312v">fol. 312<hi rend="superscript">v</hi></locus> is
                           ruled.</note>
                     </msItem>
                     <msItem>
                        <note>Added text:</note>
                        <msItem n="a">
                           <locus from="312ra" to="312va">fols. 312<hi rend="superscript">ra–va</hi>:</locus>
                           <rubric>AUGUSTINUS ad armentarium et paulinam </rubric>
                           <incipit>Maioris sunt loci apud deum qui omnibus accionibus secularibus
                              delictis etiam summa continencia castitatis</incipit>
                           <explicit>in ewangelio reddite inquiens que sunt cesaris cesari et que
                              sunt dei deo</explicit>
                           <note>Given the rubric, this should be <title key="work_5805" type="desc">Epistola 127</title>, which does include the explicit, <bibl>ed.
                                 Al. Goldbacher, <title>CSEL</title> 44 (1904), 26/1</bibl>. But the
                              text here is, at best, a very free paraphrase. Written in contemporary
                                 <term type="script">textura semiquadrata.</term></note>
                        </msItem>
                     </msItem>
                  </msContents>
                  <physDesc>
                     <p><secFol>fruenda</secFol></p>
                     <objectDesc>
                        <supportDesc>
                           <extent>Fols. <measure type="leaf" quantity="28">28</measure>.</extent>
                           <collation mainStructures="16 12">24<hi rend="superscript">16</hi> 25<hi rend="superscript">12</hi>. <catchwords>No catchwords</catchwords>
                              <signatures>or signatures</signatures>.</collation>
                        </supportDesc>
                        <layoutDesc>
                           <layout columns="2" writtenLines="43">In double columns, each column
                                 <dimensions type="column" unit="mm">
                                 <height quantity="98">98</height>
                                 <width min="30" max="31">30–1</width>
                              </dimensions>, with <dimensions type="intercolumn" unit="mm">
                                 <width min="4" max="5">4–5</width>
                              </dimensions> mm between columns, in 43 lines to the page. To <locus from="296r" to="296r">fol. 296</locus>, lineation in five-line
                              units in the inter-columnar space, generally taken as indicative of
                                 <placeName key="place_7011931" cert="medium">Oxford</placeName>
                              work. No prickings; bounded in brown crayon, ruled in the same and in
                              black ink.</layout>
                        </layoutDesc>
                     </objectDesc>
                     <handDesc>
                        <handNote script="textualisNorthern">Written in <term type="script">gothic
                              textura semiquadrata</term>, <date calendar="Gregorian" notBefore="1270" notAfter="1280">s. xiii<hi rend="superscript">2</hi></date>. Punctuation by <term type="punctuation">point</term>
                           only.</handNote>
                     </handDesc>
                     <decoDesc>
                        <decoNote type="rubrication">In text 8, most headings left blank but red
                           sidenotes for finding topics; elsewhere headings in red.</decoNote>
                        <decoNote type="flourInit">At internal divisions, the text is divided by
                           2-line blue lombards on extended red flourishing.</decoNote>
                        <decoNote type="decInit">At the head of text 9, a 5-line painted champe in
                           blue, magenta, and gold leaf, with a green wash around (unfilled blank
                           spaces at the heads of texts 10 and 11).</decoNote>
                        <decoNote type="highlightInit">In some texts, red-slashed capitals break the
                           argument. </decoNote>
                     </decoDesc>
                  </physDesc>
                  <history>
                     <origin>
                        <origDate calendar="Gregorian" notBefore="1270" notAfter="1280">s. xiii<hi rend="superscript">2</hi></origDate>
                        <origPlace key="place_7002445">England</origPlace>
                     </origin>
                  </history>
               </msPart>
            </msDesc>
         </sourceDesc>
      </fileDesc>
      <revisionDesc>
         <change when="2022-08">First online publication</change>
      </revisionDesc>
   </teiHeader>
   <text>
      <body>
         <p><!--Body paragraph provided for validation and future transcription--></p>
      </body>
   </text>
</TEI><|MERGE_RESOLUTION|>--- conflicted
+++ resolved
@@ -40,15 +40,9 @@
             <msDesc xml:lang="en" xml:id="St_Johns_College_MS_206">
                <msIdentifier>
                   <settlement>Oxford</settlement>
-<<<<<<< HEAD
-                  <repository>St John's College (in progress)</repository>
+                  <repository>St John's College</repository>
                   <idno type="shelfmark">St John's College MS. 206</idno>
                <idno type="ieArk">ark:29072/a8k3569312pd</idno><idno type="crArk">ark:29072/a8k0698629cp</idno></msIdentifier>
-=======
-                  <repository>St John's College</repository>
-                  <idno type="shelfmark">St John's College MS 206</idno>
-               </msIdentifier>
->>>>>>> 1dd00991
                <head>Patristic miscellany: Bernard of Clairvaux, Augustine, Richard of St Victor,
                   etc.</head>
                <physDesc>
