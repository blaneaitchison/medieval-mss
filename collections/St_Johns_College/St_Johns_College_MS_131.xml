--- conflicted
+++ resolved
@@ -40,15 +40,9 @@
             <msDesc xml:lang="en" xml:id="St_Johns_College_MS_131">
                <msIdentifier>
                   <settlement>Oxford</settlement>
-<<<<<<< HEAD
-                  <repository>St John's College (in progress)</repository>
+                  <repository>St John's College</repository>
                   <idno type="shelfmark">St John's College MS. 131</idno>
                <idno type="ieArk">ark:29072/a86108v981xj</idno><idno type="crArk">ark:29072/a85x21td98mt</idno></msIdentifier>
-=======
-                  <repository>St John's College</repository>
-                  <idno type="shelfmark">St John's College MS 131</idno>
-               </msIdentifier>
->>>>>>> 1dd00991
                <head>Psalter and Hours of the Virgin</head>
                <msContents>
                   <textLang mainLang="la">Latin</textLang>
