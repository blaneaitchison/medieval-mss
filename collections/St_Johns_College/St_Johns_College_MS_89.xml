--- conflicted
+++ resolved
@@ -40,15 +40,9 @@
             <msDesc xml:lang="en" xml:id="St_Johns_College_MS_89">
                <msIdentifier>
                   <settlement>Oxford</settlement>
-<<<<<<< HEAD
-                  <repository>St John's College (in progress)</repository>
+                  <repository>St John's College</repository>
                   <idno type="shelfmark">St John's College MS. 89</idno>
                <idno type="ieArk">ark:29072/a8ht24wh29p9</idno><idno type="crArk">ark:29072/a8hq37vm46cf</idno></msIdentifier>
-=======
-                  <repository>St John's College</repository>
-                  <idno type="shelfmark">St John's College MS 89</idno>
-               </msIdentifier>
->>>>>>> 1dd00991
                <head>Bede and ps.-Augustine on the Apocalypse</head>
                <msContents>
                   <textLang mainLang="la">Latin</textLang>
