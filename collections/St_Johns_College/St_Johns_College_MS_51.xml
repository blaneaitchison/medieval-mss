--- conflicted
+++ resolved
@@ -33,16 +33,10 @@
             <msDesc xml:id="St_Johns_College_MS_51" xml:lang="en">
                <msIdentifier>
                   <settlement>Oxford</settlement>
-<<<<<<< HEAD
-                  <repository>St John's College (in progress)</repository>
+                  <repository>St John's College</repository>
                   <idno type="shelfmark">St John's College MS. 51</idno>
                <idno type="ieArk">ark:29072/a88w32r497z4</idno><idno type="crArk">ark:29072/a88s45q814nf</idno></msIdentifier>
-=======
-                  <repository>St John's College</repository>
-                  <idno type="shelfmark">St John's College MS 51</idno>
-               </msIdentifier>
                <head>Alexander Nequam, <title>De naturis rerum</title></head>
->>>>>>> 1dd00991
                <msContents>
                   <textLang mainLang="la">Latin</textLang>
                   <msItem n="1" xml:id="St_Johns_College_MS_51-item1">
@@ -123,14 +117,6 @@
                         <country key="place_7002445">English</country>
                      </origPlace>
                   </origin>
-<<<<<<< HEAD
-                  <provenance>‘Netlton Hnry Savil’ in shorthand, i.e. the early seventeenth-century
-                     collector <persName key="person_72196277" role="fmo">Henry Savile of
-                        Banke</persName> (fol. 1, upper margin). See Watson, Savile, no. 9
-                     (18).</provenance>
-                  <provenance>‘Liber Collegij Divi Johannis Baptistae Oxon’ ex dono Domini <persName key="person_49061771" role="dnr">Gulielmi Paddei</persName> Militis et
-                     eiusdem Collegii olim Convictoris 1634’ (fol. 2, upper margin).</provenance>
-=======
                   <provenance notBefore="1600" notAfter="1650">‘Netlton Hnry Savil’ in shorthand,
                      i.e. the early seventeenth-century collector <persName key="person_72196277"
                         role="fmo">Henry Savile of Banke</persName> (fol. 1, upper margin). See
@@ -139,7 +125,6 @@
                      Domini <persName key="person_49061771" role="dnr">Gulielmi Paddei</persName>
                      Militis et eiusdem Collegii olim Convictoris 1634’ (fol. 2, upper
                      margin).</acquisition>
->>>>>>> 1dd00991
                </history>
                <additional>
                   <adminInfo>
