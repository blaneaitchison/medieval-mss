--- conflicted
+++ resolved
@@ -87,7 +87,7 @@
                      12</locus>)</secFol></p>
                   <objectDesc form="codex">
                      <supportDesc material="chart">
-<<<<<<< HEAD
+
                         <support>Paper, folded in <measure>folio</measure>; all quires are normal
                            sequences of (usually five) bifolia. The paper is propably from a single
                            stock, with <watermark>a small mark of the type <term
@@ -100,10 +100,7 @@
                            (numbered fols. vii–x). There is also an original foliation in arabic, in
                            which fols. <locus from="11" to="260">11–260</locus> are
                               3–252.<dimensions type="leaf" unit="mm">
-=======
-                        <support>Paper, folded in <measure>folio</measure>; all quires are normal sequences of (usually five) bifolia. The paper is propably from a single stock, with <watermark>a small mark of the type <term type="watermarkMotif">Main/Hand</term>, <term type="watermarkVariation">with a prominent cuff</term>. This resembles a group of marks presented as Piccard XVII nos. 189–370, widespread in the period <date notAfter="1525" notBefore="1485">1485 × 1525</date> (in some cases, later).</watermark></support>
-                        <extent>Fols. vi + <measure quantity="260" type="leaf">260</measure> + iv (numbered fols. vii–x). There is also an original foliation in arabic, in which fols. <locus from="11" to="260">11–260</locus> are 3–252.<dimensions type="leaf" unit="mm">
->>>>>>> 0fc611fc
+
                               <height quantity="375">375</height>
                               <width quantity="260">260</width>
                            </dimensions>
