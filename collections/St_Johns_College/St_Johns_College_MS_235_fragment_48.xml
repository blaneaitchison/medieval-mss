<?xml-model href="https://raw.githubusercontent.com/msDesc/consolidated-tei-schema/master/msdesc.rng" type="application/xml" schematypens="http://relaxng.org/ns/structure/1.0"?><?xml-model href="https://raw.githubusercontent.com/msDesc/consolidated-tei-schema/master/msdesc.rng" type="application/xml" schematypens="http://purl.oclc.org/dsdl/schematron"?><TEI xmlns="http://www.tei-c.org/ns/1.0" xmlns:tei="http://www.tei-c.org/ns/1.0" xml:id="manuscript_12534">
   <teiHeader xml:lang="en">
      <fileDesc>
         <titleStmt>
            <title>St John's College MS. 235 (fragment 48)</title>
            <title type="collection">St John's College MSS</title>
            <respStmt xml:id="RM">
               <resp when="2002">Cataloguer</resp>
               <persName>Ralph Hanna</persName>
            </respStmt>
            <respStmt xml:id="SJC">
               <resp when="2022">Encoding</resp>
               <persName>Sian Witherden</persName>
            </respStmt>
         </titleStmt>
         <editionStmt>
            <edition>TEI P5</edition>
            <funder>Conversion of the printed catalogue to TEI funded by <orgName>the Thompson
                  Family Charitable Trust</orgName></funder>
         </editionStmt>
         <publicationStmt>
            <publisher>Special Collections, Bodleian Libraries</publisher>
            <address>
               <orgName type="department">Special Collections</orgName>
               <orgName type="unit">Bodleian Libraries</orgName>
               <orgName type="institution">University of Oxford</orgName>
               <street>Weston Library, Broad Street</street>
               <settlement>Oxford</settlement>
               <postCode>OX1 3BG</postCode>
               <country>United Kingdom</country>
            </address>
            <distributor>
               <email>specialcollections.enquiries@bodleian.ox.ac.uk</email>
            </distributor>
            <idno type="msID">St_Johns_College_MS_235_fragment_48</idno>
            <idno type="collection">St_Johns_College</idno>
            <idno type="catalogue">Western</idno>
         </publicationStmt>
         <sourceDesc>
            <msDesc xml:lang="en" xml:id="St_Johns_College_MS_235_fragment_48">
               <msIdentifier>
                  <settlement>Oxford</settlement>
<<<<<<< HEAD
                  <repository>St John's College (in progress)</repository>
                  <idno type="shelfmark">St John's College MS. 235 (fragment 48)</idno>
               <idno type="ieArk">ark:29072/a8xk81jh43k0</idno><idno type="crArk">ark:29072/a8xg94hm6084</idno></msIdentifier>
=======
                  <repository>St John's College</repository>
                  <idno type="shelfmark">St John's College MS 235 (fragment 48)</idno>
               </msIdentifier>
>>>>>>> 1dd00991
               <head>Sermons for feasts of (? John and) Paul and the nativity of John the Baptist
                  (binding fragment)</head>
               <msContents>
                  <textLang mainLang="la">Latin</textLang>
                  <msItem n="1" xml:id="St_Johns_College_MS_235_fragment_48-item1">
                     <title type="desc" key="work_14583">Sermons for feasts of (? John and) Paul and
                        the nativity of John the Baptist.</title>
                  </msItem>
               </msContents>
               <physDesc>
                  <objectDesc form="codex">
                     <supportDesc material="perg">
                        <support>Vellum.</support>
                        <extent>Fols. <measure type="leaf" quantity="2">2</measure> (a bifolium).
                              <dimensions type="leaf" unit="mm">
                              <height quantity="210">210</height>
                              <width quantity="165">165</width>
                           </dimensions>
                           <dimensions type="written" unit="mm">
                              <height quantity="165">165</height>
                              <width quantity="110">110</width>
                           </dimensions>
                        </extent>
                     </supportDesc>
                     <layoutDesc>
                        <layout writtenLines="36">In long lines, 36 lines to the page. No prickings;
                           bounds and rules faded.</layout>
                     </layoutDesc>
                  </objectDesc>
                  <handDesc>
                     <handNote script="curvisaAntiquior">Written in <term type="script">anglicana</term>, <date calendar="Gregorian" notBefore="1470" notAfter="1480">s. xv<hi rend="superscript">2</hi></date>.</handNote>
                  </handDesc>
                  <decoDesc>
                     <decoNote type="paratext">Running titles in text ink</decoNote>
                  </decoDesc>
               </physDesc>
               <history>
                  <origin>
                     <origDate calendar="Gregorian" notBefore="1470" notAfter="1480">s. xv<hi rend="superscript">2</hi></origDate>
                  </origin>
                  <provenance notBefore="1500" notAfter="1600">a considerable number of s. xvi
                     pen-trials.</provenance>
                  <provenance>MS 235 is a collection of binding fragments removed from College books
                     (medieval portions only). This entry is for fragment 48 only.</provenance>
               </history>
               <additional>
                  <adminInfo>
                     <recordHist>
                        <source>
                           <bibl>Ralph Hanna, <title>A descriptive catalogue of the western medieval
                                 manuscripts of St. John's College, Oxford</title> (Oxford: Oxford
                              University Press, 2002)</bibl>
                        </source>
                     </recordHist>
                     <availability>
                        <p>For enquiries relating to this manuscript please contact <ref target="https://www.sjc.ox.ac.uk/discover/library/special-collections">St John's College Library</ref>.</p>
                     </availability>
                  </adminInfo>
               </additional>
            </msDesc>
         </sourceDesc>
      </fileDesc>
      <revisionDesc>
         <change when="2022-04">First online publication</change>
      </revisionDesc>
   </teiHeader>
   <text>
      <body>
         <p><!--Body paragraph provided for validation and future transcription--></p>
      </body>
   </text>
</TEI><|MERGE_RESOLUTION|>--- conflicted
+++ resolved
@@ -40,15 +40,9 @@
             <msDesc xml:lang="en" xml:id="St_Johns_College_MS_235_fragment_48">
                <msIdentifier>
                   <settlement>Oxford</settlement>
-<<<<<<< HEAD
-                  <repository>St John's College (in progress)</repository>
+                  <repository>St John's College</repository>
                   <idno type="shelfmark">St John's College MS. 235 (fragment 48)</idno>
                <idno type="ieArk">ark:29072/a8xk81jh43k0</idno><idno type="crArk">ark:29072/a8xg94hm6084</idno></msIdentifier>
-=======
-                  <repository>St John's College</repository>
-                  <idno type="shelfmark">St John's College MS 235 (fragment 48)</idno>
-               </msIdentifier>
->>>>>>> 1dd00991
                <head>Sermons for feasts of (? John and) Paul and the nativity of John the Baptist
                   (binding fragment)</head>
                <msContents>
