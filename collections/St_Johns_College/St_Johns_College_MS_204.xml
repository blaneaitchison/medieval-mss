--- conflicted
+++ resolved
@@ -40,15 +40,9 @@
             <msDesc xml:lang="en" xml:id="St_Johns_College_MS_204">
                <msIdentifier>
                   <settlement>Oxford</settlement>
-<<<<<<< HEAD
-                  <repository>St John's College (in progress)</repository>
+                  <repository>St John's College</repository>
                   <idno type="shelfmark">St John's College MS. 204</idno>
                <idno type="ieArk">ark:29072/a8jq085h79f9</idno><idno type="crArk">ark:29072/a8jm214m964j</idno></msIdentifier>
-=======
-                  <repository>St John's College</repository>
-                  <idno type="shelfmark">St John's College MS 204</idno>
-               </msIdentifier>
->>>>>>> 1dd00991
                <head>Psalter</head>
                <msContents>
                   <textLang mainLang="la" otherLangs="frm">Latin and Middle French</textLang>
