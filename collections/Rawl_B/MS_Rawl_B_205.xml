--- conflicted
+++ resolved
@@ -47,7 +47,6 @@
                   <objectDesc form="codex">
                      <supportDesc material="perg">
                         <support>parchment</support>
-<<<<<<< HEAD
                         <extent>
                            <seg type="leaf">
                               <measure type="laterEndleaf" quantity="1">i (paper, conjugate with pastedown)</measure> + <measure type="leaf" quantity="68">68</measure> + <measure type="laterEndleaf" quantity="1">i (paper)</measure> leaves.
@@ -58,9 +57,6 @@
                               <depth>31</depth>
                            </dimensions>
                         </extent>
-=======
-                        <extent><seg type="leaf"><measure type="leaf" quantity="68">68</measure> leaves</seg></extent>
->>>>>>> bf44e1cd
                      </supportDesc>
                      <layoutDesc>
                         <layout columns="2" writtenLines="50" ruledLines="50" rulingMedium="leadpoint" topLine="below">
@@ -95,12 +91,8 @@
                         <country key="place_7002445">English</country>
                      </origPlace>
                   </origin>
-<<<<<<< HEAD
                   <provenance when="1702" cert="low"><persName key="person_665" role="fmo sgn">John Baxter (fols. <locus from="14r" to="14r">14r</locus>, <locus from="16r" to="16r">68v</locus>, <locus from="68v" to="68v">68v</locus>)</persName></provenance>
-                  <provenance when="1724-02-20"><persName key="person_29543710" role="fmo sgn">Thomas Hearne</persName> (fol. <locus from="i-r" to="i-r">i recto</locus>)</provenance>
-=======
-                  <provenance><persName role="fmo" key="person_29543710">Thomas Hearne</persName>: 'Suum cuique; Tho. Hearne. Feb. 20th. 1724. Given me by my friend Mr. Burman, B. A. of Xt. Church'; 'It was given me by <persName role="fmo">Mr. William Burman of ChristChurch</persName>, who took great pains in preserving these sheets, and endeavour’d, tho’ in vain, to retrieve the rest.'</provenance><!-- TODO: Burman. Not in Alumni Oxon. -->
->>>>>>> bf44e1cd
+                  <provenance when="1724-02-20"><persName role="fmo sgn" key="person_29543710">Thomas Hearne</persName>: 'Suum cuique; Tho. Hearne. Feb. 20th. 1724. Given me by my friend Mr. Burman, B. A. of Xt. Church'; 'It was given me by <persName role="fmo">Mr. William Burman of ChristChurch</persName>, who took great pains in preserving these sheets, and endeavour’d, tho’ in vain, to retrieve the rest.'</provenance><!-- TODO: Burman. Not in Alumni Oxon. -->
                   <provenance notAfter="1755" notBefore="1690" resp="#MMM"><persName key="person_47563478" role="fmo">Richard Rawlinson, 1690–1755</persName></provenance>
                   <acquisition resp="#MMM" when="1755">Bequeathed to the Bodleian in 1755</acquisition>
                </history>
